--- conflicted
+++ resolved
@@ -12,12 +12,8 @@
 // Definitions of elements and attributes known by SUMO
 /****************************************************************************/
 // SUMO, Simulation of Urban MObility; see http://sumo.dlr.de/
-<<<<<<< HEAD
-// Copyright (C) 2002-2015 DLR (http://www.dlr.de/) and contributors
+// Copyright (C) 2002-2016 DLR (http://www.dlr.de/) and contributors
 // Copyright (C) 2012-2016 Michele Segata (segata@ccs-labs.org)
-=======
-// Copyright (C) 2002-2016 DLR (http://www.dlr.de/) and contributors
->>>>>>> d46a3d81
 /****************************************************************************/
 //
 //   This file is part of SUMO.
