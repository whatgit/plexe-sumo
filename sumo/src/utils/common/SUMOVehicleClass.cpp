--- conflicted
+++ resolved
@@ -4,19 +4,14 @@
 /// @author  Jakob Erdmann
 /// @author  Michael Behrisch
 /// @author  Walter Bamberger
-/// @author  Michele Segata
 /// @date    2006-01-24
 /// @version $Id$
 ///
 // Definitions of SUMO vehicle classes and helper functions
 /****************************************************************************/
 // SUMO, Simulation of Urban MObility; see http://sumo.dlr.de/
-<<<<<<< HEAD
-// Copyright (C) 2001-2015 DLR (http://www.dlr.de/) and contributors
+// Copyright (C) 2001-2016 DLR (http://www.dlr.de/) and contributors
 // Copyright (C) 2012-2016 Michele Segata (segata@ccs-labs.org)
-=======
-// Copyright (C) 2001-2016 DLR (http://www.dlr.de/) and contributors
->>>>>>> d46a3d81
 /****************************************************************************/
 //
 //   This file is part of SUMO.
