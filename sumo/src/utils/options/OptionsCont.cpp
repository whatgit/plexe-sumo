--- conflicted
+++ resolved
@@ -73,12 +73,8 @@
 
 OptionsCont::OptionsCont()
     : myAddresses(), myValues(), myDeprecatedSynonymes(), myHaveInformedAboutDeprecatedDivider(false) {
-<<<<<<< HEAD
-    myCopyrightNotices.push_back("Copyright (C) 2001-2015 DLR and contributors; http://sumo.dlr.de");
+    myCopyrightNotices.push_back("Copyright (C) 2001-2016 DLR and contributors; http://sumo.dlr.de");
     myCopyrightNotices.push_back("Copyright (C) 2012-2016 Michele Segata <segata@ccs-labs.org>");
-=======
-    myCopyrightNotices.push_back("Copyright (C) 2001-2016 DLR and contributors; http://sumo.dlr.de");
->>>>>>> d46a3d81
 }
 
 
