/****************************************************************************/
/// @file    TraCIConstants.h
/// @author  Axel Wegener
/// @author  Friedemann Wesner
/// @author  Bjoern Hendriks
/// @author  Daniel Krajzewicz
/// @author  Thimor Bohn
/// @author  Tino Morenz
/// @author  Michael Behrisch
/// @author  Christoph Sommer
/// @date    2007/10/24
/// @version $Id$
///
/// holds codes used for TraCI
/****************************************************************************/
// SUMO, Simulation of Urban MObility; see http://sumo.sourceforge.net/
// Copyright (C) 2001-2012 DLR (http://www.dlr.de/) and contributors
/****************************************************************************/
//
//   This file is part of SUMO.
//   SUMO is free software: you can redistribute it and/or modify
//   it under the terms of the GNU General Public License as published by
//   the Free Software Foundation, either version 3 of the License, or
//   (at your option) any later version.
//
/****************************************************************************/
#ifndef TRACICONSTANTS_H
#define TRACICONSTANTS_H


// ****************************************
// VERSION
// ****************************************
#define TRACI_VERSION 5


// ****************************************
// COMMANDS
// ****************************************
// command: get version
#define CMD_GETVERSION 0x00

// command: simulation step
#define CMD_SIMSTEP2 0x02

// command: stop node
#define CMD_STOP 0x12

// command: set lane
#define CMD_CHANGELANE 0x13

// command: slow down
#define CMD_SLOWDOWN 0x14

// command: change target
#define CMD_CHANGETARGET 0x31

// command: add vehicle
#define CMD_ADDVEHICLE 0x74

// command: close sumo
#define CMD_CLOSE 0x7F


// command: subscribe induction loop (e1) context
#define CMD_SUBSCRIBE_INDUCTIONLOOP_CONTEXT 0x80
// response: subscribe induction loop (e1) context
#define RESPONSE_SUBSCRIBE_INDUCTIONLOOP_CONTEXT 0x90
// command: get induction loop (e1) variable
#define CMD_GET_INDUCTIONLOOP_VARIABLE 0xa0
// response: get induction loop (e1) variable
#define RESPONSE_GET_INDUCTIONLOOP_VARIABLE 0xb0
// command: subscribe induction loop (e1) variable
#define CMD_SUBSCRIBE_INDUCTIONLOOP_VARIABLE 0xd0
// response: subscribe induction loop (e1) variable
#define RESPONSE_SUBSCRIBE_INDUCTIONLOOP_VARIABLE 0xe0

// command: subscribe areal detector (e3) context
#define CMD_SUBSCRIBE_MULTI_ENTRY_EXIT_DETECTOR_CONTEXT 0x81
// response: subscribe areal detector (e3) context
#define RESPONSE_SUBSCRIBE_MULTI_ENTRY_EXIT_DETECTOR_CONTEXT 0x91
// command: get multi-entry/multi-exit detector (e3) variable
#define CMD_GET_MULTI_ENTRY_EXIT_DETECTOR_VARIABLE 0xa1
// response: get areal detector (e3) variable
#define RESPONSE_GET_MULTI_ENTRY_EXIT_DETECTOR_VARIABLE 0xb1
// command: subscribe multi-entry/multi-exit detector (e3) variable
#define CMD_SUBSCRIBE_MULTI_ENTRY_EXIT_DETECTOR_VARIABLE 0xd1
// response: subscribe areal detector (e3) variable
#define RESPONSE_SUBSCRIBE_MULTI_ENTRY_EXIT_DETECTOR_VARIABLE 0xe1

// command: subscribe traffic lights context
#define CMD_SUBSCRIBE_TL_CONTEXT 0x82
// response: subscribe traffic lights context
#define RESPONSE_SUBSCRIBE_TL_CONTEXT 0x92
// command: get traffic lights variable
#define CMD_GET_TL_VARIABLE 0xa2
// response: get traffic lights variable
#define RESPONSE_GET_TL_VARIABLE 0xb2
// command: set traffic lights variable
#define CMD_SET_TL_VARIABLE 0xc2
// command: subscribe traffic lights variable
#define CMD_SUBSCRIBE_TL_VARIABLE 0xd2
// response: subscribe traffic lights variable
#define RESPONSE_SUBSCRIBE_TL_VARIABLE 0xe2

// command: subscribe lane context
#define CMD_SUBSCRIBE_LANE_CONTEXT 0x83
// response: subscribe lane context
#define RESPONSE_SUBSCRIBE_LANE_CONTEXT 0x93
// command: get lane variable
#define CMD_GET_LANE_VARIABLE 0xa3
// response: get lane variable
#define RESPONSE_GET_LANE_VARIABLE 0xb3
// command: set lane variable
#define CMD_SET_LANE_VARIABLE 0xc3
// command: subscribe lane variable
#define CMD_SUBSCRIBE_LANE_VARIABLE 0xd3
// response: subscribe lane variable
#define RESPONSE_SUBSCRIBE_LANE_VARIABLE 0xe3

// command: subscribe vehicle context
#define CMD_SUBSCRIBE_VEHICLE_CONTEXT 0x84
// response: subscribe vehicle context
#define RESPONSE_SUBSCRIBE_VEHICLE_CONTEXT 0x94
// command: get vehicle variable
#define CMD_GET_VEHICLE_VARIABLE 0xa4
// response: get vehicle variable
#define RESPONSE_GET_VEHICLE_VARIABLE 0xb4
// command: set vehicle variable
#define CMD_SET_VEHICLE_VARIABLE 0xc4
// command: subscribe vehicle variable
#define CMD_SUBSCRIBE_VEHICLE_VARIABLE 0xd4
// response: subscribe vehicle variable
#define RESPONSE_SUBSCRIBE_VEHICLE_VARIABLE 0xe4

// command: subscribe vehicle type context
#define CMD_SUBSCRIBE_VEHICLETYPE_CONTEXT 0x85
// response: subscribe vehicle type context
#define RESPONSE_SUBSCRIBE_VEHICLETYPE_CONTEXT 0x95
// command: get vehicle type variable
#define CMD_GET_VEHICLETYPE_VARIABLE 0xa5
// response: get vehicle type variable
#define RESPONSE_GET_VEHICLETYPE_VARIABLE 0xb5
// command: set vehicle type variable
#define CMD_SET_VEHICLETYPE_VARIABLE 0xc5
// command: subscribe vehicle type variable
#define CMD_SUBSCRIBE_VEHICLETYPE_VARIABLE 0xd5
// response: subscribe vehicle type variable
#define RESPONSE_SUBSCRIBE_VEHICLETYPE_VARIABLE 0xe5

// command: subscribe route context
#define CMD_SUBSCRIBE_ROUTE_CONTEXT 0x86
// response: subscribe route context
#define RESPONSE_SUBSCRIBE_ROUTE_CONTEXT 0x96
// command: get route variable
#define CMD_GET_ROUTE_VARIABLE 0xa6
// response: get route variable
#define RESPONSE_GET_ROUTE_VARIABLE 0xb6
// command: set route variable
#define CMD_SET_ROUTE_VARIABLE 0xc6
// command: subscribe route variable
#define CMD_SUBSCRIBE_ROUTE_VARIABLE 0xd6
// response: subscribe route variable
#define RESPONSE_SUBSCRIBE_ROUTE_VARIABLE 0xe6

// command: subscribe poi context
#define CMD_SUBSCRIBE_POI_CONTEXT 0x87
// response: subscribe poi context
#define RESPONSE_SUBSCRIBE_POI_CONTEXT 0x97
// command: get poi variable
#define CMD_GET_POI_VARIABLE 0xa7
// response: get poi variable
#define RESPONSE_GET_POI_VARIABLE 0xb7
// command: set poi variable
#define CMD_SET_POI_VARIABLE 0xc7
// command: subscribe poi variable
#define CMD_SUBSCRIBE_POI_VARIABLE 0xd7
// response: subscribe poi variable
#define RESPONSE_SUBSCRIBE_POI_VARIABLE 0xe7

// command: subscribe polygon context
#define CMD_SUBSCRIBE_POLYGON_CONTEXT 0x88
// response: subscribe polygon context
#define RESPONSE_SUBSCRIBE_POLYGON_CONTEXT 0x98
// command: get polygon variable
#define CMD_GET_POLYGON_VARIABLE 0xa8
// response: get polygon variable
#define RESPONSE_GET_POLYGON_VARIABLE 0xb8
// command: set polygon variable
#define CMD_SET_POLYGON_VARIABLE 0xc8
// command: subscribe polygon variable
#define CMD_SUBSCRIBE_POLYGON_VARIABLE 0xd8
// response: subscribe polygon variable
#define RESPONSE_SUBSCRIBE_POLYGON_VARIABLE 0xe8

// command: subscribe junction context
#define CMD_SUBSCRIBE_JUNCTION_CONTEXT 0x89
// response: subscribe junction context
#define RESPONSE_SUBSCRIBE_JUNCTION_CONTEXT 0x99
// command: get junction variable
#define CMD_GET_JUNCTION_VARIABLE 0xa9
// response: get junction variable
#define RESPONSE_GET_JUNCTION_VARIABLE 0xb9
// command: set junction variable
#define CMD_SET_JUNCTION_VARIABLE 0xc9
// command: subscribe junction variable
#define CMD_SUBSCRIBE_JUNCTION_VARIABLE 0xd9
// response: subscribe junction variable
#define RESPONSE_SUBSCRIBE_JUNCTION_VARIABLE 0xe9

// command: subscribe edge context
#define CMD_SUBSCRIBE_EDGE_CONTEXT 0x8a
// response: subscribe edge context
#define RESPONSE_SUBSCRIBE_EDGE_CONTEXT 0x9a
// command: get edge variable
#define CMD_GET_EDGE_VARIABLE 0xaa
// response: get edge variable
#define RESPONSE_GET_EDGE_VARIABLE 0xba
// command: set edge variable
#define CMD_SET_EDGE_VARIABLE 0xca
// command: subscribe edge variable
#define CMD_SUBSCRIBE_EDGE_VARIABLE 0xda
// response: subscribe edge variable
#define RESPONSE_SUBSCRIBE_EDGE_VARIABLE 0xea

// command: subscribe simulation context
#define CMD_SUBSCRIBE_SIM_CONTEXT 0x8b
// response: subscribe simulation context
#define RESPONSE_SUBSCRIBE_SIM_CONTEXT 0x9b
// command: get simulation variable
#define CMD_GET_SIM_VARIABLE 0xab
// response: get simulation variable
#define RESPONSE_GET_SIM_VARIABLE 0xbb
// command: set simulation variable
#define CMD_SET_SIM_VARIABLE 0xcb
// command: subscribe simulation variable
#define CMD_SUBSCRIBE_SIM_VARIABLE 0xdb
// response: subscribe simulation variable
#define RESPONSE_SUBSCRIBE_SIM_VARIABLE 0xeb

// command: subscribe GUI context
#define CMD_SUBSCRIBE_GUI_CONTEXT 0x8c
// response: subscribe GUI context
#define RESPONSE_SUBSCRIBE_GUI_CONTEXT 0x9c
// command: get GUI variable
#define CMD_GET_GUI_VARIABLE 0xac
// response: get GUI variable
#define RESPONSE_GET_GUI_VARIABLE 0xbc
// command: set GUI variable
#define CMD_SET_GUI_VARIABLE 0xcc
// command: subscribe GUI variable
#define CMD_SUBSCRIBE_GUI_VARIABLE 0xdc
// response: subscribe GUI variable
#define RESPONSE_SUBSCRIBE_GUI_VARIABLE 0xec


// ****************************************
// POSITION REPRESENTATIONS
// ****************************************
// Position in geo-coordinates
#define POSITION_LAT_LON 0x00
// 2D cartesian coordinates
#define POSITION_2D 0x01
// Position in geo-coordinates with altitude
#define POSITION_LAT_LON_ALT 0x02
// 3D cartesian coordinates
#define POSITION_3D 0x03
// Position on road map
#define POSITION_ROADMAP 0x04


// ****************************************
// DATA TYPES
// ****************************************
// Boundary Box (4 doubles)
#define TYPE_BOUNDINGBOX 0x05
// Polygon (2*n doubles)
#define TYPE_POLYGON 0x06
// unsigned byte
#define TYPE_UBYTE 0x07
// signed byte
#define TYPE_BYTE 0x08
// 32 bit signed integer
#define TYPE_INTEGER 0x09
// float
#define TYPE_FLOAT 0x0A
// double
#define TYPE_DOUBLE 0x0B
// 8 bit ASCII string
#define TYPE_STRING 0x0C
// list of traffic light phases
#define TYPE_TLPHASELIST 0x0D
// list of strings
#define TYPE_STRINGLIST 0x0E
// compound object
#define TYPE_COMPOUND 0x0F
// color (four ubytes)
#define TYPE_COLOR 0x11


// ****************************************
// RESULT TYPES
// ****************************************
// result type: Ok
#define RTYPE_OK 0x00
// result type: not implemented
#define RTYPE_NOTIMPLEMENTED 0x01
// result type: error
#define RTYPE_ERR 0xFF

// return value for invalid queries (especially vehicle is not on the road)
#define INVALID_DOUBLE_VALUE -1001.
// return value for invalid queries (especially vehicle is not on the road)
#define INVALID_INT_VALUE -1


// ****************************************
// TRAFFIC LIGHT PHASES
// ****************************************
// red phase
#define TLPHASE_RED 0x01
// yellow phase
#define TLPHASE_YELLOW 0x02
// green phase
#define TLPHASE_GREEN 0x03
// tl is blinking
#define TLPHASE_BLINKING 0x04
// tl is off and not blinking
#define TLPHASE_NOSIGNAL 0x05


// ****************************************
// DIFFERENT DISTANCE REQUESTS
// ****************************************
// air distance
#define REQUEST_AIRDIST 0x00
// driving distance
#define REQUEST_DRIVINGDIST 0x01


// ****************************************
// VEHICLE REMOVAL REASONS
// ****************************************
// vehicle started teleport
#define REMOVE_TELEPORT 0x00
// vehicle removed while parking
#define REMOVE_PARKING 0x01
// vehicle arrived
#define REMOVE_ARRIVED 0x02
// vehicle was vaporized
#define REMOVE_VAPORIZED 0x03
// vehicle finished route during teleport
#define REMOVE_TELEPORT_ARRIVED 0x04


// ****************************************
// VARIABLE TYPES (for CMD_GET_*_VARIABLE)
// ****************************************
// list of instances' ids (get: all)
#define ID_LIST 0x00

// count of instances (get: all)
#define ID_COUNT 0x01

// subscribe object variables (get: all)
#define OBJECT_VARIABLES_SUBSCRIPTION 0x02

// subscribe context variables (get: all)
#define SURROUNDING_VARIABLES_SUBSCRIPTION 0x03

// last step vehicle number (get: induction loops, multi-entry/multi-exit detector, lanes, edges)
#define LAST_STEP_VEHICLE_NUMBER 0x10

// last step vehicle number (get: induction loops, multi-entry/multi-exit detector, lanes, edges)
#define LAST_STEP_MEAN_SPEED 0x11

// last step vehicle number (get: induction loops, multi-entry/multi-exit detector, lanes, edges)
#define LAST_STEP_VEHICLE_ID_LIST 0x12

// last step occupancy (get: induction loops, lanes, edges)
#define LAST_STEP_OCCUPANCY 0x13

// last step vehicle halting number (get: multi-entry/multi-exit detector, lanes, edges)
#define LAST_STEP_VEHICLE_HALTING_NUMBER 0x14

// last step mean vehicle length (get: induction loops, lanes, edges)
#define LAST_STEP_LENGTH 0x15

// last step time since last detection (get: induction loops)
#define LAST_STEP_TIME_SINCE_DETECTION 0x16

// entry times
#define LAST_STEP_VEHICLE_DATA 0x17


// traffic light states, encoded as rRgGyYoO tuple (get: traffic lights)
#define TL_RED_YELLOW_GREEN_STATE 0x20

// index of the phase (set: traffic lights)
#define TL_PHASE_INDEX 0x22

// traffic light program (set: traffic lights)
#define TL_PROGRAM 0x23

// phase duration (set: traffic lights)
#define TL_PHASE_DURATION 0x24

// controlled lanes (get: traffic lights)
#define TL_CONTROLLED_LANES 0x26

// controlled links (get: traffic lights)
#define TL_CONTROLLED_LINKS 0x27

// index of the current phase (get: traffic lights)
#define TL_CURRENT_PHASE 0x28

// name of the current program (get: traffic lights)
#define TL_CURRENT_PROGRAM 0x29

// controlled junctions (get: traffic lights)
#define TL_CONTROLLED_JUNCTIONS 0x2a

// complete definition (get: traffic lights)
#define TL_COMPLETE_DEFINITION_RYG 0x2b

// complete program (set: traffic lights)
#define TL_COMPLETE_PROGRAM_RYG 0x2c

// assumed time to next switch (get: traffic lights)
#define TL_NEXT_SWITCH 0x2d



// outgoing link number (get: lanes)
#define LANE_LINK_NUMBER 0x30

// id of parent edge (get: lanes)
#define LANE_EDGE_ID 0x31

// outgoing link definitions (get: lanes)
#define LANE_LINKS 0x33

// list of allowed vehicle classes (get&set: lanes)
#define LANE_ALLOWED 0x34

// list of not allowed vehicle classes (get&set: lanes)
#define LANE_DISALLOWED 0x35


// speed (get: vehicle)
#define VAR_SPEED 0x40

// maximum allowed/possible speed (get: vehicle types, lanes, set: edges, lanes)
#define VAR_MAXSPEED 0x41

// position (2D) (get: vehicle, poi, set: poi)
#define VAR_POSITION 0x42

// angle (get: vehicle)
#define VAR_ANGLE 0x43

// angle (get: vehicle types, lanes, set: lanes)
#define VAR_LENGTH 0x44

// color (get: vehicles, vehicle types, polygons, pois)
#define VAR_COLOR 0x45

// max. acceleration (get: vehicle types)
#define VAR_ACCEL 0x46

// max. deceleration (get: vehicle types)
#define VAR_DECEL 0x47

// driver reaction time (get: vehicle types)
#define VAR_TAU 0x48

// vehicle class (get: vehicle types)
#define VAR_VEHICLECLASS 0x49

// emission class (get: vehicle types)
#define VAR_EMISSIONCLASS 0x4a

// shape class (get: vehicle types)
#define VAR_SHAPECLASS 0x4b

// minimum gap (get: vehicle types)
#define VAR_MINGAP 0x4c

// width (get: vehicle types, lanes)
#define VAR_WIDTH 0x4d

// shape (get: polygons)
#define VAR_SHAPE 0x4e

// type id (get: vehicles, polygons, pois)
#define VAR_TYPE 0x4f

// road id (get: vehicles)
#define VAR_ROAD_ID 0x50

// lane id (get: vehicles)
#define VAR_LANE_ID 0x51

// lane index (get: vehicles)
#define VAR_LANE_INDEX 0x52

// route id (get & set: vehicles)
#define VAR_ROUTE_ID 0x53

// edges (get: routes)
#define VAR_EDGES 0x54

// filled? (get: polygons)
#define VAR_FILL 0x55

// position (1D along lane) (get: vehicle)
#define VAR_LANEPOSITION 0x56

// route (set: vehicles)
#define VAR_ROUTE 0x57

// travel time information (get&set: vehicle)
#define VAR_EDGE_TRAVELTIME 0x58

// effort information (get&set: vehicle)
#define VAR_EDGE_EFFORT 0x59

// last step travel time (get: edge, lane)
#define VAR_CURRENT_TRAVELTIME 0x5a

// signals state (get/set: vehicle)
#define VAR_SIGNALS 0x5b

// new lane/position along (set: vehicle)
#define VAR_MOVE_TO 0x5c

// driver imperfection (set: vehicle)
#define VAR_IMPERFECTION 0x5d

// speed factor (set: vehicle)
#define VAR_SPEED_FACTOR 0x5e

// speed deviation (set: vehicle)
#define VAR_SPEED_DEVIATION 0x5f

// speed without TraCI influence (get: vehicle)
#define VAR_SPEED_WITHOUT_TRACI 0xb1

// best lanes (get: vehicle)
#define VAR_BEST_LANES 0xb2

// how speed is set (set: vehicle)
#define VAR_SPEEDSETMODE 0xb3

// move vehicle, VTD version (set: vehicle)
#define VAR_MOVE_TO_VTD 0xb4



// current CO2 emission of a node (get: vehicle, lane, edge)
#define VAR_CO2EMISSION 0x60

// current CO emission of a node (get: vehicle, lane, edge)
#define VAR_COEMISSION 0x61

// current HC emission of a node (get: vehicle, lane, edge)
#define VAR_HCEMISSION 0x62

// current PMx emission of a node (get: vehicle, lane, edge)
#define VAR_PMXEMISSION 0x63

// current NOx emission of a node (get: vehicle, lane, edge)
#define VAR_NOXEMISSION 0x64

// current fuel consumption of a node (get: vehicle, lane, edge)
#define VAR_FUELCONSUMPTION 0x65

// current noise emission of a node (get: vehicle, lane, edge)
#define VAR_NOISEEMISSION 0x66

// current person number (get: vehicle)
#define VAR_PERSON_NUMBER 0x67
#define VAR_BUS_STOP_WAITING 0x67



// current time step (get: simulation)
#define VAR_TIME_STEP 0x70

// number of loaded vehicles (get: simulation)
#define VAR_LOADED_VEHICLES_NUMBER 0x71

// loaded vehicle ids (get: simulation)
#define VAR_LOADED_VEHICLES_IDS 0x72

// number of departed vehicle (get: simulation)
#define VAR_DEPARTED_VEHICLES_NUMBER 0x73

// departed vehicle ids (get: simulation)
#define VAR_DEPARTED_VEHICLES_IDS 0x74

// number of vehicles starting to teleport (get: simulation)
#define VAR_TELEPORT_STARTING_VEHICLES_NUMBER 0x75

// ids of vehicles starting to teleport (get: simulation)
#define VAR_TELEPORT_STARTING_VEHICLES_IDS 0x76

// number of vehicles ending to teleport (get: simulation)
#define VAR_TELEPORT_ENDING_VEHICLES_NUMBER 0x77

// ids of vehicles ending to teleport (get: simulation)
#define VAR_TELEPORT_ENDING_VEHICLES_IDS 0x78

// number of arrived vehicles (get: simulation)
#define VAR_ARRIVED_VEHICLES_NUMBER 0x79

// ids of arrived vehicles (get: simulation)
#define VAR_ARRIVED_VEHICLES_IDS 0x7a

// delta t (get: simulation)
#define VAR_DELTA_T 0x7b

// bounding box (get: simulation)
#define VAR_NET_BOUNDING_BOX 0x7c

// minimum number of expected vehicles (get: simulation)
#define VAR_MIN_EXPECTED_VEHICLES 0x7d



// add an instance (poi, polygon, vehicle, route)
#define ADD 0x80

// remove an instance (poi, polygon)
#define REMOVE 0x81

// convert coordinates
#define POSITION_CONVERSION 0x82

// distance between points or vehicles
#define DISTANCE_REQUEST 0x83


// force rerouting based on travel time (vehicles)
#define CMD_REROUTE_TRAVELTIME 0x90

// force rerouting based on effort (vehicles)
#define CMD_REROUTE_EFFORT 0x91

// validates current route (vehicles)
#define VAR_ROUTE_VALID 0x92


// zoom
#define VAR_VIEW_ZOOM 0xa0

// view position
#define VAR_VIEW_OFFSET 0xa1

// view schema
#define VAR_VIEW_SCHEMA 0xa2

// view by boundary
#define VAR_VIEW_BOUNDARY 0xa3

// screenshot
#define VAR_SCREENSHOT 0xa5

// track vehicle
#define VAR_TRACK_VEHICLE 0xa6


<<<<<<< HEAD
// determine whether a vehicle has crashed or not
#define VAR_GET_CRASHED 0xee

// set a fixed acceleration to a vehicle controlled by CC/ACC/CACC
#define VAR_SET_FIXED_ACCELERATION 0xef

// get vehicle speed and acceleration, needed for example by the platoon leader (get: vehicle)
#define VAR_GET_SPEED_AND_ACCELERATION 0xf0

// set speed and acceleration of the platoon leader
#define VAR_SET_LEADER_SPEED_AND_ACCELERATION 0xf1

// get lane count for the street the vehicle is currently traveling
#define VAR_GET_LANES_COUNT 0xf2

// set the lane change action that the driver should perform as given by the platooning controller
#define VAR_SET_LANE_CHANGE_ACTION 0xf3

// set the cruise control desired speed
#define VAR_SET_CC_DESIRED_SPEED 0xf4

// set the currently active vehicle controller which can be either the driver, or the ACC or the CACC
#define VAR_SET_ACTIVE_CONTROLLER 0xf5

// get whether a cruise controller is installed in the car
#define VAR_GET_CC_INSTALLED 0xf6

// get radar data from the car
#define VAR_GET_RADAR_DATA 0xf7

// communicate with the cruise control to give him fake indications. this can be useful when you want
// to advance a vehicle to a certain position, for example, for joining a platoon. clearly the ACC
// must always take into consideration both fake and real data
#define VAR_SET_CONTROLLER_FAKE_DATA 0xf8

// get the distance that a car has to travel until it reaches the end of its route
#define VAR_GET_DISTANCE_TO_END 0xf9

// get the current lane change action
#define VAR_GET_LANE_CHANGE_ACTION 0xfa

// get the currently active vehicle controller
#define VAR_GET_ACTIVE_CONTROLLER 0xfb

// get the distance from the beginning of the route
#define VAR_GET_DISTANCE_FROM_BEGIN 0xfc

// set speed and acceleration of preceding vehicle
#define VAR_SET_PRECEDING_SPEED_AND_ACCELERATION 0xfd

// set vehicle to move to a fixed lane
#define VAR_SET_FIXED_LANE 0xfe

// set ACC headway time
#define VAR_SET_ACC_HEADWAY_TIME 0xff

=======
>>>>>>> ca30e762
#endif<|MERGE_RESOLUTION|>--- conflicted
+++ resolved
@@ -670,7 +670,6 @@
 #define VAR_TRACK_VEHICLE 0xa6
 
 
-<<<<<<< HEAD
 // determine whether a vehicle has crashed or not
 #define VAR_GET_CRASHED 0xee
 
@@ -727,6 +726,4 @@
 // set ACC headway time
 #define VAR_SET_ACC_HEADWAY_TIME 0xff
 
-=======
->>>>>>> ca30e762
 #endif