--- conflicted
+++ resolved
@@ -234,15 +234,12 @@
 
     { "sigma",          SUMO_ATTR_SIGMA },
     { "tau",            SUMO_ATTR_TAU },
-<<<<<<< HEAD
-    { "desGap",			SUMO_ATTR_DESIRED_GAP },
-=======
     { "tmp1",           SUMO_ATTR_TMP1 },
     { "tmp2",           SUMO_ATTR_TMP2 },
     { "tmp3",           SUMO_ATTR_TMP3 },
     { "tmp4",           SUMO_ATTR_TMP4 },
     { "tmp5",           SUMO_ATTR_TMP5 },
->>>>>>> ca30e762
+    { "desGap",			SUMO_ATTR_DESIRED_GAP },
 
     { "last",           SUMO_ATTR_LAST },
     { "cost",           SUMO_ATTR_COST },
