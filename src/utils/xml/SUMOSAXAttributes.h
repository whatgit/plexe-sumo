--- conflicted
+++ resolved
@@ -257,11 +257,7 @@
      * @return The read value if given and correct; -1 if an error occured
      */
     SUMOTime getSUMOTimeReporting(int attr, const char* objectid, bool& ok,
-<<<<<<< HEAD
-                                  bool report = true) const throw();
-=======
                                   bool report = true) const;
->>>>>>> ca30e762
 
 
 
