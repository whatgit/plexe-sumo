--- conflicted
+++ resolved
@@ -12,12 +12,8 @@
 // Helper methods for parsing vehicle attributes
 /****************************************************************************/
 // SUMO, Simulation of Urban MObility; see http://sumo-sim.org/
-<<<<<<< HEAD
-// Copyright (C) 2001-2013 DLR (http://www.dlr.de/) and contributors
+// Copyright (C) 2001-2014 DLR (http://www.dlr.de/) and contributors
 // Copyright (C) 2012-2014 Michele Segata (segata@ccs-labs.org)
-=======
-// Copyright (C) 2001-2014 DLR (http://www.dlr.de/) and contributors
->>>>>>> 329dc2e1
 /****************************************************************************/
 //
 //   This file is part of SUMO.
