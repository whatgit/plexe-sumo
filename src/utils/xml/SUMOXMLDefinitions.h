--- conflicted
+++ resolved
@@ -299,15 +299,12 @@
     /* Car following model attributes */
     SUMO_ATTR_SIGMA,    // used by: Krauss
     SUMO_ATTR_TAU,      // Krauss
-<<<<<<< HEAD
-    SUMO_ATTR_DESIRED_GAP,// CACC
-=======
     SUMO_ATTR_TMP1,
     SUMO_ATTR_TMP2,
     SUMO_ATTR_TMP3,
     SUMO_ATTR_TMP4,
     SUMO_ATTR_TMP5,
->>>>>>> ca30e762
+    SUMO_ATTR_DESIRED_GAP,// CACC
     /* route alternatives / distribution attributes */
     SUMO_ATTR_LAST,
     SUMO_ATTR_COST,
