--- conflicted
+++ resolved
@@ -109,10 +109,6 @@
                  0, 0, 0, 0, 4, 4, 4, 4);
 
     myParent->getParent()->addChild(this);
-<<<<<<< HEAD
-    //myTextEntry->setFocus();
-=======
->>>>>>> 329dc2e1
 }
 
 
