--- conflicted
+++ resolved
@@ -47,13 +47,8 @@
 // ===========================================================================
 GUIMainWindow::GUIMainWindow(FXApp* a)
     : FXMainWindow(a, "SUMO-gui main window", NULL, NULL, DECOR_ALL, 20, 20, 600, 400),
-<<<<<<< HEAD
       myGLVisual(new FXGLVisual(a, VISUAL_DOUBLEBUFFER)),
-      myRunAtBegin(false), myAmGaming(false), myListInternal(false) {
-=======
-      myGLVisual(new FXGLVisual(a, VISUAL_DOUBLEBUFFER | VISUAL_STEREO)),
       myAmGaming(false), myListInternal(false) {
->>>>>>> 9122a940
 
     FXFontDesc fdesc;
     getApp()->getNormalFont()->getFontDesc(fdesc);
