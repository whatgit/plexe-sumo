--- conflicted
+++ resolved
@@ -1359,12 +1359,7 @@
 RTREE_TEMPLATE
 void RTREE_QUAL::PickSeeds(PartitionVars* a_parVars)
 {
-<<<<<<< HEAD
-  int seed0 = 0;
-  int seed1 = 1;
-=======
   int seed0=0, seed1=1;
->>>>>>> 329dc2e1
   ELEMTYPEREAL worst, waste;
   ELEMTYPEREAL area[MAXNODES+1];
 
