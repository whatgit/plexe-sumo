--- conflicted
+++ resolved
@@ -94,13 +94,8 @@
 MSEdge::initialize(std::vector<MSLane*>* lanes) {
     assert(myFunction == EDGEFUNCTION_DISTRICT || lanes != 0);
     myLanes = lanes;
-<<<<<<< HEAD
-    if (myLanes && myLanes->size() > 1 && myFunction != EDGEFUNCTION_INTERNAL) {
+    if (myLanes && myLanes->size() > 1) {
         myLaneChanger = new MSCACCLaneChanger(myLanes, OptionsCont::getOptions().getBool("lanechange.allow-swap"));
-=======
-    if (myLanes && myLanes->size() > 1) {
-        myLaneChanger = new MSLaneChanger(myLanes, OptionsCont::getOptions().getBool("lanechange.allow-swap"));
->>>>>>> b368a6b6
     }
     if (myFunction == EDGEFUNCTION_DISTRICT) {
         myCombinedPermissions = SVCFreeForAll;
