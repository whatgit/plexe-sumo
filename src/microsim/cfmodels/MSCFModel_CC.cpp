/****************************************************************************/
/// @file    MSCFModel_CC.cpp
/// @author  Michele Segata
/// @date    Wed, 18 Apr 2012
/// @version $Id: $
///
// A series of automatic Cruise Controllers (CC, ACC, CACC)
/****************************************************************************/
// SUMO, Simulation of Urban MObility; see http://sumo.sourceforge.net/
// Copyright (C) 2001-2011 DLR (http://www.dlr.de/) and contributors
// Copyright (C) 2012-2015 Michele Segata (segata@ccs-labs.org)
/****************************************************************************/
//
//   This program is free software; you can redistribute it and/or modify
//   it under the terms of the GNU General Public License as published by
//   the Free Software Foundation; either version 2 of the License, or
//   (at your option) any later version.
//
/****************************************************************************/


// ===========================================================================
// included modules
// ===========================================================================
#ifdef _MSC_VER
#include <windows_config.h>
#else
#include <config.h>
#endif

#include "MSCFModel_CC.h"
#include <microsim/MSVehicle.h>
#include <microsim/MSLane.h>
#include <microsim/MSNet.h>
#include <microsim/MSEdge.h>
#include <utils/common/RandHelper.h>
#include <utils/common/SUMOTime.h>
#include <string.h>


// ===========================================================================
// method definitions
// ===========================================================================
MSCFModel_CC::MSCFModel_CC(const MSVehicleType* vtype,
                           SUMOReal accel, SUMOReal decel,
                           SUMOReal ccDecel, SUMOReal headwayTime, SUMOReal constantSpacing,
                           SUMOReal kp, SUMOReal lambda, SUMOReal c1, SUMOReal xi,
                           SUMOReal omegaN, SUMOReal tau, int lanesCount, SUMOReal ccAccel)
    : MSCFModel(vtype, accel, decel, headwayTime), myCcDecel(ccDecel), myConstantSpacing(constantSpacing)
    , myKp(kp), myLambda(lambda), myC1(c1), myXi(xi), myOmegaN(omegaN), myTau(tau), myAlpha1(1 - myC1), myAlpha2(myC1),
    myAlpha3(-(2 * myXi - myC1 *(myXi + sqrt(myXi* myXi - 1))) * myOmegaN), myAlpha4(-(myXi + sqrt(myXi* myXi - 1)) * myOmegaN* myC1),
    myAlpha5(-myOmegaN* myOmegaN), myAlpha(TS / (myTau + TS)), myOneMinusAlpha(1 - myAlpha), myLanesCount(lanesCount), myCcAccel(ccAccel) {

    //if the lanes count has not been specified in the attributes of the model, lane changing cannot properly work
    if (lanesCount == -1) {
        std::cerr << "The number of lanes needs to be specified in the attributes of carFollowing-CC with the \"lanesCount\" attribute\n";
        WRITE_ERROR("The number of lanes needs to be specified in the attributes of carFollowing-CC with the \"lanesCount\" attribute");
        assert(false);
    }

    //instantiate the driver model. For now, use Krauss as default, then needs to be parameterized
    myHumanDriver = new MSCFModel_Krauss(vtype, accel, decel, 0.5, 1.5);

}

MSCFModel_CC::~MSCFModel_CC() {}

SUMOReal
MSCFModel_CC::moveHelper(MSVehicle* const veh, SUMOReal vPos) const {
    SUMOReal vNext;
    VehicleVariables *vars = (VehicleVariables *)veh->getCarFollowVariables();

    if (vars->activeController != Plexe::DRIVER) {
        //if during this simulation step the speed has been set by the followSpeed() method, then use such value
        if (vars->followSpeedSetTime == MSNet::getInstance()->getCurrentTimeStep()) {
            vNext = vars->controllerFollowSpeed;
            vars->controllerAcceleration = vars->followControllerAcceleration;
            vars->accAcceleration = vars->followAccAcceleration;
        }
        //otherwise use the value set by the freeSpeed() method
        else {
            vNext = vars->controllerFreeSpeed;
            vars->controllerAcceleration = vars->freeControllerAcceleration;
            vars->accAcceleration = vars->freeAccAcceleration;
        }
    }
    else
        vNext = myHumanDriver->moveHelper(veh, vPos);

    //update ego data

    //this method should be called only once per vehicle per simulation step. is it true?
    assert(vars->egoDataLastUpdate != MSNet::getInstance()->getCurrentTimeStep());

    vars->egoPreviousSpeed = vars->egoSpeed;
    vars->egoSpeed = vNext;
    //value for acceleration must be checked as it might create problems. for example, if in the .rou.xml
    //file an initial speed is set, since egoPreviousSpeed will be zero, the initial acceleration will
    //be huge. such acceleration, will be "remembered" by the low pass filtering mechanism implementing
    //the actuator, so the cars will be wrongly accelerating (might reach more than 300km/h) until the
    //low pass filter will let the acceleration go down to a normal value.
    //so here we check whether computed acceleration has a reasonable value. if not just set it to 0
    double potentialAcceleration = SPEED2ACCEL(vars->egoSpeed - vars->egoPreviousSpeed);
    vars->egoAcceleration = potentialAcceleration < 5 ? potentialAcceleration : 0;
    vars->egoDataLastUpdate = MSNet::getInstance()->getCurrentTimeStep();

    return vNext;
}


SUMOReal
MSCFModel_CC::followSpeed(const MSVehicle* const veh, SUMOReal speed, SUMOReal gap2pred, SUMOReal predSpeed, SUMOReal predMaxDecel) const {

    VehicleVariables *vars = (VehicleVariables *)veh->getCarFollowVariables();

    //has this function already been invoked for this timestep?
    if (vars->radarLastUpdate != MSNet::getInstance()->getCurrentTimeStep() && !vars->ignoreModifications) {
//        //relative speed at time now - 1
//        double dv_t0 = vars->egoPreviousSpeed - vars->frontSpeed;
//        //relative speed at time now
//        double dv_t1 = speed - predSpeed;

        vars->radarLastUpdate = MSNet::getInstance()->getCurrentTimeStep();
//        vars->frontAcceleration = vars->egoAcceleration - SPEED2ACCEL(dv_t1 - dv_t0);
//        //if we receive the first update of the simulation about the vehicle in front, we might save a wrong acceleration
//        //value, because we had no previous speed value, so we might save an acceleration of more than 10g for example
//        //so we can just set it to 0. at the next time step (100ms) it will be correctly updated
//        if (vars->frontAcceleration > 10 || vars->frontAcceleration < -10)
//            vars->frontAcceleration = 0;
        vars->radarFrontSpeed = predSpeed;
        vars->radarFrontDistance = gap2pred;
    }

    if (vars->activeController != Plexe::DRIVER) {
        return _v(veh, gap2pred, speed, predSpeed, desiredSpeed(veh), MSCFModel_CC::FOLLOW_SPEED);
    }
    else
        return myHumanDriver->followSpeed(veh, speed, gap2pred, predSpeed, predMaxDecel);
}


SUMOReal
MSCFModel_CC::stopSpeed(const MSVehicle* const veh, SUMOReal speed, SUMOReal gap2pred) const {

    /**
     * This SUMO method is meant for asking the car what speed the driver would
     * apply if it would have to stop in gap2pred meters. This method is called
     * by the SUMO engine when a approaching a junction, asking something like
     * "what would you do if...?". So this method should return the current speed
     * if the model thinks that there is more than enough space to stop,
     * otherwise it should return a reduced speed. SUMO, then, will use the
     * reduced speed in two cases:
     * 1) there is the real need for using that: for example, we are approaching
     * an intersection where the traffic light is red
     * 2) we are very far from the intersection: in this case SUMO still does not
     * know whether the car will have to stop (e.g., it does not know if the
     * traffic light will be red or not), so in this case SUMO decides to use the
     * reduced speed, because IF the car will have to stop, by using this reduced
     * speed it will be able to do that.
     *
     * Point number 2) causes a problem with ACC: the reaction of the ACC to a
     * completely stopped obstacle in front (this is how a red traffic light is
     * actually modeled) is applying a huge deceleration which, combined with all
     * the really complicated logics behind SUMO, makes the car stop at every
     * junction, even if this is a simple connection between two edges.
     * For making this work there is an easy and logic workaround: if the CC
     * is switched on, then we just return the current speed. This is actually
     * correct: the radar is only able to detect real obstacles, and not
     * intersections, so in reality the ACC controller will just let the car
     * go. It is a duty of the driver to switch the CC off before an intersection.
     *
     * If the CC is switched off, then we just call the stopSpeed method of the
     * installed carFollowing model simulating the real driver.
     *
     * EVEN WORSE: by simply returning the current speed you might never accelerate
     * when needed. So when the CC is enabled we just return a really high value
     */

    VehicleVariables *vars = (VehicleVariables *)veh->getCarFollowVariables();
    if (vars->activeController != Plexe::DRIVER)
    {
        return 1e6;
    }
    else {
        return myHumanDriver->stopSpeed(veh, speed, gap2pred);
    }
}

SUMOReal MSCFModel_CC::freeSpeed(const MSVehicle* const veh, SUMOReal speed, SUMOReal seen, SUMOReal maxSpeed, const bool onInsertion) const {
    VehicleVariables *vars = (VehicleVariables *)veh->getCarFollowVariables();
    if (vars->activeController != Plexe::DRIVER)
    {
        return _v(veh, seen, speed, maxSpeed, desiredSpeed(veh), MSCFModel_CC::FREE_SPEED);
    }
    else {
        return MSCFModel::freeSpeed(veh, speed, seen, maxSpeed, onInsertion);
    }
}

SUMOReal
MSCFModel_CC::interactionGap(const MSVehicle* const veh, SUMOReal vL) const {

    VehicleVariables *vars = (VehicleVariables *)veh->getCarFollowVariables();
    if (vars->activeController != Plexe::DRIVER)
    {
        //maximum radar range is CC is enabled
        return 250;
    }
    else {
        return myHumanDriver->interactionGap(veh, vL);
    }

}

SUMOReal
MSCFModel_CC::maxNextSpeed(SUMOReal speed) const {
    return speed + (SUMOReal) ACCEL2SPEED(getMaxAccel());
}

SUMOReal
MSCFModel_CC::_v(const MSVehicle* const veh, SUMOReal gap2pred, SUMOReal egoSpeed, SUMOReal predSpeed, SUMOReal desSpeed, enum CONTROLLER_INVOKER invoker) const {

    //acceleration computed by the controller
    double controllerAcceleration;
    //acceleration actually actuated by the engine
    double engineAcceleration;
    //speed computed by the model
    double speed;
    //acceleration computed by the Cruise Control
    double ccAcceleration;
    //acceleration computed by the Adaptive Cruise Control
    double accAcceleration;
    //acceleration computed by the Cooperative Adaptive Cruise Control
    double caccAcceleration;
    //variables needed by CACC
    double predAcceleration, leaderAcceleration, leaderSpeed;

    bool debug = true;

    VehicleVariables* vars = (VehicleVariables*) veh->getCarFollowVariables();

    if (vars->activeController != Plexe::DRIVER && vars->useFixedAcceleration) {
        controllerAcceleration = vars->fixedAcceleration;
    }
    else {

        switch (vars->activeController) {

            case Plexe::ACC:

                ccAcceleration = _cc(veh, egoSpeed, vars->ccDesiredSpeed);
                accAcceleration = _acc(veh, egoSpeed, predSpeed, gap2pred, vars->accHeadwayTime);

                if (gap2pred > 250 || ccAcceleration < accAcceleration) {
                    controllerAcceleration = ccAcceleration;
                }
                else {
                    controllerAcceleration = accAcceleration;
                }


                break;

            case Plexe::CACC:

                if (invoker == MSCFModel_CC::FOLLOW_SPEED) {
                    predAcceleration = vars->frontAcceleration;
                    //overwrite pred speed using data obtained through wireless communication
                    predSpeed = vars->frontSpeed;
                    leaderAcceleration = vars->leaderAcceleration;
                    leaderSpeed = vars->leaderSpeed;
                }
                else {
                    /* if the method has not been invoked from followSpeed() then it has been
                     * invoked from stopSpeed(). In such case we set all parameters of preceding
                     * vehicles as they were non-moving obstacles
                     */
                    predAcceleration = 0;
                    predSpeed = 0;
                    leaderAcceleration = 0;
                    leaderSpeed = 0;
                }

                //TODO: again modify probably range/range-rate controller is needed
                ccAcceleration = _cc(veh, egoSpeed, vars->ccDesiredSpeed);
                caccAcceleration = _cacc(veh, egoSpeed, predSpeed, predAcceleration, gap2pred, leaderSpeed, leaderAcceleration, vars->caccSpacing);
                //if CACC is enabled and we are closer than 20 meters, let it decide
                if (gap2pred < 20) {
                    controllerAcceleration = caccAcceleration;
                }
                else {
                    controllerAcceleration = fmin(ccAcceleration, caccAcceleration);
                }

                break;

            case Plexe::FAKED_CACC:

                if (invoker == MSCFModel_CC::FOLLOW_SPEED) {
                    //compute ACC acceleration that will be then used to check for vehicles in front
                    vars->followAccAcceleration = _acc(veh, egoSpeed, predSpeed, gap2pred, vars->accHeadwayTime);
                }
                else {
                    //compute ACC acceleration that will be then used to check for vehicles in front
                    vars->freeAccAcceleration = _acc(veh, egoSpeed, predSpeed, gap2pred, vars->accHeadwayTime);
                }

                ccAcceleration = _cc(veh, egoSpeed, vars->ccDesiredSpeed);
                caccAcceleration = _cacc(veh, egoSpeed, vars->fakeData.frontSpeed, vars->fakeData.frontAcceleration, vars->fakeData.frontDistance, vars->fakeData.leaderSpeed, vars->fakeData.leaderAcceleration, vars->caccSpacing);
                controllerAcceleration = fmin(ccAcceleration, caccAcceleration);

                break;

<<<<<<< HEAD
            case Plexe::MYCC:

                ccAcceleration = _cc(veh, egoSpeed, vars->ccDesiredSpeed);
                caccAcceleration = _mycc(veh, egoSpeed, vars->frontSpeed, gap2pred);
                controllerAcceleration = fmin(ccAcceleration, caccAcceleration);
=======
            case Plexe::PLOEG:

                if (invoker == MSCFModel_CC::FOLLOW_SPEED)
                    predAcceleration = vars->frontAcceleration;
                else
                    /* if the method has not been invoked from followSpeed() then it has been
                     * invoked from stopSpeed(). In such case we set all parameters of preceding
                     * vehicles as they were non-moving obstacles
                     */
                    predAcceleration = 0;

                //TODO: again modify probably range/range-rate controller is needed
                ccAcceleration = _cc(veh, egoSpeed, vars->ccDesiredSpeed);
                //ploeg's controller computes \dot{u}_i, so we need to sum such value to the previously computed u_i
                caccAcceleration = vars->controllerAcceleration + _ploeg(veh, egoSpeed, predSpeed, predAcceleration, gap2pred);
                //if CACC is enabled and we are closer than 20 meters, let it decide
                if (gap2pred < 20) {
                    controllerAcceleration = caccAcceleration;
                }
                else {
                    controllerAcceleration = fmin(ccAcceleration, caccAcceleration);
                }

>>>>>>> c2fff24a
                break;

            case Plexe::DRIVER:

                std::cerr << "Switching to normal driver behavior still not implemented in MSCFModel_CC\n";
                assert(false);
                break;

            default:

                std::cerr << "Invalid controller selected in MSCFModel_CC\n";
                assert(false);
                break;

        }

    }

    //compute the actual acceleration applied by the engine
    engineAcceleration = _actuator(veh, controllerAcceleration, vars->egoAcceleration);

    //compute the speed from the actual acceleration
    speed = MAX2(SUMOReal(0), egoSpeed + ACCEL2SPEED(engineAcceleration));

    //if we have to ignore modifications (e.g., when this method is invoked by the lane changing logic)
    //DO NOT change the state of the vehicle
    if (!vars->ignoreModifications) {

        if (invoker == MSCFModel_CC::FOLLOW_SPEED && vars->followSpeedSetTime != MSNet::getInstance()->getCurrentTimeStep()) {
            vars->controllerFollowSpeed = speed;
            vars->followSpeedSetTime = MSNet::getInstance()->getCurrentTimeStep();
            vars->followControllerAcceleration = controllerAcceleration;
        }

        if (invoker == MSCFModel_CC::FREE_SPEED) {
            vars->controllerFreeSpeed = speed;
            vars->freeControllerAcceleration = controllerAcceleration;
        }

    }

    return speed;
}

SUMOReal
MSCFModel_CC::_cc(const MSVehicle *veh, SUMOReal egoSpeed, SUMOReal desSpeed) const {

    //Eq. 5.5 of the Rajamani book, with Ki = 0 and bounds on max and min acceleration
    return fmin(myCcAccel, fmax(-myCcDecel, -myKp * (egoSpeed - desSpeed)));

}

SUMOReal
MSCFModel_CC::_acc(const MSVehicle *veh, SUMOReal egoSpeed, SUMOReal predSpeed, SUMOReal gap2pred, SUMOReal headwayTime) const {

    //Eq. 6.18 of the Rajamani book
    return fmin(myAccel, fmax(-myDecel, -1.0 / headwayTime * (egoSpeed - predSpeed + myLambda * (-gap2pred + headwayTime * egoSpeed))));

}

SUMOReal
MSCFModel_CC::_cacc(const MSVehicle *veh, SUMOReal egoSpeed, SUMOReal predSpeed, SUMOReal predAcceleration, SUMOReal gap2pred, SUMOReal leaderSpeed, SUMOReal leaderAcceleration, SUMOReal spacing) const {

    VehicleVariables* vars = (VehicleVariables*)veh->getCarFollowVariables();
    //compute epsilon, i.e., the desired distance error
    double epsilon = -gap2pred + spacing; //NOTICE: error (if any) should already be included in gap2pred
    //compute epsilon_dot, i.e., the desired speed error
    double epsilon_dot = egoSpeed - predSpeed;
    //Eq. 7.39 of the Rajamani book
    return fmin(myAccel, fmax(-myDecel, vars->caccAlpha1 * predAcceleration + vars->caccAlpha2 * leaderAcceleration +
                              vars->caccAlpha3 * epsilon_dot + vars->caccAlpha4 * (egoSpeed - leaderSpeed) + vars->caccAlpha5 * epsilon));

}

SUMOReal
<<<<<<< HEAD
MSCFModel_CC::_mycc(const MSVehicle *veh, SUMOReal egoSpeed, SUMOReal predSpeed, SUMOReal gap2pred) const {
    VehicleVariables* vars = (VehicleVariables*)veh->getCarFollowVariables();
    return fmin(myAccel, fmax(-myDecel, vars->myccKd * (gap2pred - 25) + vars->myccKs * (predSpeed - egoSpeed)));
}

=======
MSCFModel_CC::_ploeg(const MSVehicle *veh, SUMOReal egoSpeed, SUMOReal predSpeed, SUMOReal predAcceleration, SUMOReal gap2pred) const {

    VehicleVariables* vars = (VehicleVariables*)veh->getCarFollowVariables();

    return (1/vars->ploegH * (
        -vars->controllerAcceleration +
        vars->ploegKp * (gap2pred - (2 + vars->ploegH * egoSpeed)) +
        vars->ploegKd * (predSpeed - egoSpeed - vars->ploegH * vars->egoAcceleration) +
        predAcceleration
    )) * TS ;

}
>>>>>>> c2fff24a

SUMOReal
MSCFModel_CC::_actuator(const MSVehicle *veh, SUMOReal acceleration, SUMOReal currentAcceleration) const {

    VehicleVariables* vars = (VehicleVariables*)veh->getCarFollowVariables();
    //standard low-pass filter discrete implementation
    return vars->engineAlpha * acceleration + vars->engineOneMinusAlpha * currentAcceleration;

}

void
MSCFModel_CC::setCCDesiredSpeed(const MSVehicle* veh, SUMOReal ccDesiredSpeed) const {
    VehicleVariables* vars = (VehicleVariables*) veh->getCarFollowVariables();
    vars->ccDesiredSpeed = ccDesiredSpeed;
}

void
MSCFModel_CC::setCACCConstantSpacing(const MSVehicle * veh, SUMOReal spacing) const {
    VehicleVariables* vars = (VehicleVariables*) veh->getCarFollowVariables();
    vars->caccSpacing = spacing;
}

SUMOReal
MSCFModel_CC::getCACCConstantSpacing(const MSVehicle * veh) const {
    VehicleVariables* vars = (VehicleVariables*) veh->getCarFollowVariables();
    return vars->caccSpacing;
}

void
MSCFModel_CC::setLeaderInformation(const MSVehicle* veh, SUMOReal speed, SUMOReal acceleration, Position position, SUMOReal time) const {
    VehicleVariables* vars = (VehicleVariables*) veh->getCarFollowVariables();
    vars->leaderAcceleration = acceleration;
    vars->leaderSpeed = speed;
    vars->leaderPosition = position;
    vars->leaderDataReadTime = time;
}

void
MSCFModel_CC::setPrecedingInformation(const MSVehicle* const veh, SUMOReal speed, SUMOReal acceleration, Position position, SUMOReal time) const {
    VehicleVariables* vars = (VehicleVariables*) veh->getCarFollowVariables();
    vars->frontAcceleration = acceleration;
    vars->frontSpeed = speed;
    vars->frontDataLastUpdate = MSNet::getInstance()->getCurrentTimeStep();
    vars->frontPosition = position;
    vars->frontDataReadTime = time;
}

void
MSCFModel_CC::getVehicleInformation(const MSVehicle* veh, SUMOReal& speed, SUMOReal& acceleration, SUMOReal& controllerAcceleration, Position &position, SUMOReal &time) const {
    VehicleVariables* vars = (VehicleVariables*) veh->getCarFollowVariables();
    speed = vars->egoSpeed;
    acceleration = vars->egoAcceleration;
    controllerAcceleration = vars->controllerAcceleration;
    position = veh->getPosition();
    time = STEPS2TIME(MSNet::getInstance()->getCurrentTimeStep());
}

void MSCFModel_CC::setGenericInformation(const MSVehicle* veh, const struct Plexe::CCDataHeader &header, const void *content) const {
    VehicleVariables* vars = (VehicleVariables*) veh->getCarFollowVariables();
    switch (header.type) {
    //TODO: extend
    case CC_SET_VEHICLE_DATA: {
        const struct Plexe::VEHICLE_DATA* vehicle = (const struct Plexe::VEHICLE_DATA*)content;
        vars->vehicles[vehicle->index] = *vehicle;
        break;
    }
    case CC_SET_VEHICLE_POSITION: {
        int *myPosition = (int *)content;
        vars->position = *myPosition;
        break;
    }
    case CC_SET_PLATOON_SIZE: {
        int *nCars = (int*)content;
        vars->nCars = *nCars;
        break;
    }
    case CC_SET_CACC_XI: {
        vars->caccXi = *(double*)content;
        recomputeParameters(veh);
        break;
    }
    case CC_SET_CACC_OMEGA_N: {
        vars->caccOmegaN = *(double*)content;
        recomputeParameters(veh);
        break;
    }
    case CC_SET_CACC_C1: {
        vars->caccC1 = *(double*)content;
        recomputeParameters(veh);
        break;
    }
    case CC_SET_ENGINE_TAU: {
        vars->engineTau = *(double*)content;
        recomputeParameters(veh);
        break;
    }
<<<<<<< HEAD
    case CC_SET_MYCC_KD: {
        vars->myccKd = *(double*)content;
        break;
    }
    case CC_SET_MYCC_KS: {
        vars->myccKs = *(double*)content;
=======
    case CC_SET_PLOEG_H: {
        vars->ploegH = *(double*)content;
        break;
    }
    case CC_SET_PLOEG_KP: {
        vars->ploegKp = *(double*)content;
        break;
    }
    case CC_SET_PLOEG_KD: {
        vars->ploegKd = *(double*)content;
>>>>>>> c2fff24a
        break;
    }
    default: {
        break;
    }
    }
}

int MSCFModel_CC::getGenericInformation(const MSVehicle *veh, struct Plexe::CCDataHeader request, const void *reqParams, void *content) const {

    VehicleVariables* vars = (VehicleVariables*) veh->getCarFollowVariables();

    int size;

    switch(request.type) {
    case CC_GET_VEHICLE_DATA: {
        int index = *(int *)reqParams;
        memcpy(content, &vars->vehicles[index], sizeof(struct Plexe::VEHICLE_DATA));
        size = sizeof(struct Plexe::VEHICLE_DATA);
        break;
    }
    default: {
        std::cerr << "Invalid request type in MSCFModel_CC::getGenericInformation()\n";
        assert(false);
        break;
    }
    }

    return size;

}

void MSCFModel_CC::recomputeParameters(const MSVehicle *veh) const {
    VehicleVariables* vars = (VehicleVariables*) veh->getCarFollowVariables();
    vars->caccAlpha1 = 1 - vars->caccC1;
    vars->caccAlpha2 = vars->caccC1;
    vars->caccAlpha3 = -(2 * vars->caccXi - vars->caccC1 * (vars->caccXi + sqrt(vars->caccXi * vars->caccXi - 1))) * vars->caccOmegaN;
    vars->caccAlpha4 = -(vars->caccXi + sqrt(vars->caccXi* vars->caccXi - 1)) * vars->caccOmegaN * vars->caccC1;
    vars->caccAlpha5 = -vars->caccOmegaN * vars->caccOmegaN;
    vars->engineAlpha = TS / (vars->engineTau + TS);
    vars->engineOneMinusAlpha = 1 - vars->engineAlpha;
}

void MSCFModel_CC::switchOnACC(const MSVehicle *veh, double ccDesiredSpeed)  const {
    VehicleVariables* vars = (VehicleVariables*) veh->getCarFollowVariables();
    vars->ccDesiredSpeed = ccDesiredSpeed;
    vars->activeController = Plexe::ACC;
}

void MSCFModel_CC::setACCHeadwayTime(const MSVehicle *veh, double headwayTime) const {
    assert(headwayTime > 0);
    VehicleVariables* vars = (VehicleVariables*) veh->getCarFollowVariables();
    vars->accHeadwayTime = headwayTime;
}

void MSCFModel_CC::setFixedAcceleration(const MSVehicle *veh, int activate, double acceleration) const {
    VehicleVariables* vars = (VehicleVariables*) veh->getCarFollowVariables();
    vars->useFixedAcceleration = activate;
    vars->fixedAcceleration = acceleration;
}

void MSCFModel_CC::setActiveController(const MSVehicle *veh, enum Plexe::ACTIVE_CONTROLLER activeController) const {
    VehicleVariables* vars = (VehicleVariables*) veh->getCarFollowVariables();
    vars->activeController = activeController;
}

enum Plexe::ACTIVE_CONTROLLER MSCFModel_CC::getActiveController(const MSVehicle *veh) const {
    VehicleVariables* vars = (VehicleVariables*) veh->getCarFollowVariables();
    return vars->activeController;
}

enum Plexe::PLATOONING_LANE_CHANGE_ACTION MSCFModel_CC::getLaneChangeAction(const MSVehicle *veh) const {
    VehicleVariables* vars = (VehicleVariables*) veh->getCarFollowVariables();
    return vars->laneChangeAction;
}

void MSCFModel_CC::setLaneChangeAction(const MSVehicle *veh, enum Plexe::PLATOONING_LANE_CHANGE_ACTION action) const {
    VehicleVariables* vars = (VehicleVariables*) veh->getCarFollowVariables();
    vars->laneChangeAction = action;
}

void MSCFModel_CC::setFixedLane(const MSVehicle *veh, int lane) const {
    VehicleVariables* vars = (VehicleVariables*) veh->getCarFollowVariables();
    //set the lane change only if the index is valid
    if (lane < veh->getEdge()->getLanes().size()) {
        vars->fixedLane = lane;
        vars->laneChangeAction = Plexe::MOVE_TO_FIXED_LANE;
    }
}

void MSCFModel_CC::getRadarMeasurements(const MSVehicle * veh, double &distance, double &relativeSpeed) const {
    VehicleVariables* vars = (VehicleVariables*) veh->getCarFollowVariables();
    if (MSNet::getInstance()->getCurrentTimeStep() == vars->radarLastUpdate + DELTA_T) {
        distance = vars->radarFrontDistance;
        relativeSpeed = vars->radarFrontSpeed - vars->egoSpeed;
    }
    else {
        distance = -1;
        relativeSpeed = 0;
    }
}

void MSCFModel_CC::setControllerFakeData(const MSVehicle *veh, double frontDistance, double frontSpeed, double frontAcceleration,
            double leaderSpeed, double leaderAcceleration) const {

    VehicleVariables *vars = (VehicleVariables *) veh->getCarFollowVariables();
    if (frontSpeed >= 0) {
        vars->fakeData.frontAcceleration = frontAcceleration;
        vars->fakeData.frontDistance = frontDistance;
        vars->fakeData.frontSpeed = frontSpeed;
    }
    if (leaderSpeed >= 0) {
        vars->fakeData.leaderAcceleration = leaderAcceleration;
        vars->fakeData.leaderSpeed = leaderSpeed;
    }
}

void MSCFModel_CC::setIgnoreModifications(const MSVehicle *veh, bool ignore) const {
    VehicleVariables *vars = (VehicleVariables *) veh->getCarFollowVariables();
    vars->ignoreModifications = ignore;
}

void MSCFModel_CC::setCrashed(const MSVehicle *veh, bool crashed) const {
    VehicleVariables *vars = (VehicleVariables *) veh->getCarFollowVariables();
    vars->crashed = crashed;
}

bool MSCFModel_CC::isCrashed(const MSVehicle *veh) const {
    VehicleVariables *vars = (VehicleVariables *) veh->getCarFollowVariables();
    return vars->crashed;
}

double MSCFModel_CC::getACCAcceleration(const MSVehicle *veh) const {
    VehicleVariables *vars = (VehicleVariables *) veh->getCarFollowVariables();
    return vars->accAcceleration;
}

int MSCFModel_CC::getMyLanesCount() const {
    return myLanesCount;
}

MSCFModel*
MSCFModel_CC::duplicate(const MSVehicleType* vtype) const {
    return new MSCFModel_CC(vtype,
                            myAccel, myDecel,
                            myCcDecel, myHeadwayTime, myConstantSpacing,
                            myKp, myLambda, myC1, myXi,
                            myOmegaN, myTau, myLanesCount, myCcAccel);
}<|MERGE_RESOLUTION|>--- conflicted
+++ resolved
@@ -311,13 +311,6 @@
 
                 break;
 
-<<<<<<< HEAD
-            case Plexe::MYCC:
-
-                ccAcceleration = _cc(veh, egoSpeed, vars->ccDesiredSpeed);
-                caccAcceleration = _mycc(veh, egoSpeed, vars->frontSpeed, gap2pred);
-                controllerAcceleration = fmin(ccAcceleration, caccAcceleration);
-=======
             case Plexe::PLOEG:
 
                 if (invoker == MSCFModel_CC::FOLLOW_SPEED)
@@ -341,7 +334,13 @@
                     controllerAcceleration = fmin(ccAcceleration, caccAcceleration);
                 }
 
->>>>>>> c2fff24a
+                break;
+
+            case Plexe::MYCC:
+
+                ccAcceleration = _cc(veh, egoSpeed, vars->ccDesiredSpeed);
+                caccAcceleration = _mycc(veh, egoSpeed, vars->frontSpeed, gap2pred);
+                controllerAcceleration = fmin(ccAcceleration, caccAcceleration);
                 break;
 
             case Plexe::DRIVER:
@@ -417,13 +416,6 @@
 }
 
 SUMOReal
-<<<<<<< HEAD
-MSCFModel_CC::_mycc(const MSVehicle *veh, SUMOReal egoSpeed, SUMOReal predSpeed, SUMOReal gap2pred) const {
-    VehicleVariables* vars = (VehicleVariables*)veh->getCarFollowVariables();
-    return fmin(myAccel, fmax(-myDecel, vars->myccKd * (gap2pred - 25) + vars->myccKs * (predSpeed - egoSpeed)));
-}
-
-=======
 MSCFModel_CC::_ploeg(const MSVehicle *veh, SUMOReal egoSpeed, SUMOReal predSpeed, SUMOReal predAcceleration, SUMOReal gap2pred) const {
 
     VehicleVariables* vars = (VehicleVariables*)veh->getCarFollowVariables();
@@ -436,7 +428,12 @@
     )) * TS ;
 
 }
->>>>>>> c2fff24a
+
+SUMOReal
+MSCFModel_CC::_mycc(const MSVehicle *veh, SUMOReal egoSpeed, SUMOReal predSpeed, SUMOReal gap2pred) const {
+    VehicleVariables* vars = (VehicleVariables*)veh->getCarFollowVariables();
+    return fmin(myAccel, fmax(-myDecel, vars->myccKd * (gap2pred - 25) + vars->myccKs * (predSpeed - egoSpeed)));
+}
 
 SUMOReal
 MSCFModel_CC::_actuator(const MSVehicle *veh, SUMOReal acceleration, SUMOReal currentAcceleration) const {
@@ -533,25 +530,24 @@
         recomputeParameters(veh);
         break;
     }
-<<<<<<< HEAD
+    case CC_SET_PLOEG_H: {
+        vars->ploegH = *(double*)content;
+        break;
+    }
+    case CC_SET_PLOEG_KP: {
+        vars->ploegKp = *(double*)content;
+        break;
+    }
+    case CC_SET_PLOEG_KD: {
+        vars->ploegKd = *(double*)content;
+        break;
+    }
     case CC_SET_MYCC_KD: {
         vars->myccKd = *(double*)content;
         break;
     }
     case CC_SET_MYCC_KS: {
         vars->myccKs = *(double*)content;
-=======
-    case CC_SET_PLOEG_H: {
-        vars->ploegH = *(double*)content;
-        break;
-    }
-    case CC_SET_PLOEG_KP: {
-        vars->ploegKp = *(double*)content;
-        break;
-    }
-    case CC_SET_PLOEG_KD: {
-        vars->ploegKd = *(double*)content;
->>>>>>> c2fff24a
         break;
     }
     default: {
