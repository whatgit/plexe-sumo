--- conflicted
+++ resolved
@@ -35,11 +35,7 @@
  * leave the control to the mobility model which reproduces a human driver
  */
 enum ACTIVE_CONTROLLER
-<<<<<<< HEAD
-{DRIVER = 0, ACC = 1, CACC = 2, FAKED_CACC = 3, MYCC = 4};
-=======
-{DRIVER = 0, ACC = 1, CACC = 2, FAKED_CACC = 3, PLOEG = 4};
->>>>>>> c2fff24a
+{DRIVER = 0, ACC = 1, CACC = 2, FAKED_CACC = 3, PLOEG = 4, MYCC = 5};
 
 /**
  * @brief struct used as header for generic data passing to this model through
@@ -83,15 +79,12 @@
 #define CC_SET_CACC_C1                   0x06    //C1
 #define CC_SET_ENGINE_TAU                0x07    //engine time constant
 
-<<<<<<< HEAD
-#define CC_SET_MYCC_KD                   0x08    //k_d constant for new controller
-#define CC_SET_MYCC_KS                   0x09    //k_s constant for new controller
-=======
 #define CC_SET_PLOEG_H                   0x20    //time headway of ploeg's CACC
 #define CC_SET_PLOEG_KP                  0x21    //kp parameter of ploeg's CACC
 #define CC_SET_PLOEG_KD                  0x22    //kd parameter of ploeg's CACC
->>>>>>> c2fff24a
 
+#define CC_SET_MYCC_KD                   0x08    //k_d constant for new controller
+#define CC_SET_MYCC_KS                   0x09    //k_s constant for new controller
 }
 
 #endif /* CC_CONST_H */