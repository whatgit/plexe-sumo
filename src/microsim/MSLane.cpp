--- conflicted
+++ resolved
@@ -62,12 +62,9 @@
 #include <utils/common/ToString.h>
 #include <utils/options/OptionsCont.h>
 #include <utils/common/HelpersHarmonoise.h>
-<<<<<<< HEAD
-#include <microsim/cfmodels/MSCFModel_CC.h>
-=======
 #include <utils/geom/Line.h>
 #include <utils/geom/GeomHelper.h>
->>>>>>> 9122a940
+#include <microsim/cfmodels/MSCFModel_CC.h>
 
 #ifdef CHECK_MEMORY_LEAKS
 #include <foreign/nvwa/debug_new.h>
@@ -400,7 +397,7 @@
         case DEPART_POS_BASE:
         case DEPART_POS_DEFAULT:
         default:
-            pos = MIN2(static_cast<SUMOReal>(veh.getVehicleType().getLength() + POSITION_EPS), myLength);
+            pos = MIN2(static_cast<SUMOReal>(veh.getVehicleType().getLengthWithGap() + POSITION_EPS), myLength);
             break;
     }
     // try to insert
@@ -585,7 +582,7 @@
         MSVehicle* leader = getPartialOccupator();
         if (leader != 0) {
             SUMOReal frontGapNeeded = cfModel.getSecureGap(speed, leader->getSpeed(), leader->getCarFollowModel().getMaxDecel());
-            SUMOReal gap = getPartialOccupatorEnd() - pos - aVehicle->getVehicleType().getMinGap();
+            SUMOReal gap = getPartialOccupatorEnd() - pos;
             if (gap <= frontGapNeeded) {
                 // too close to the leader on this lane
                 return false;
