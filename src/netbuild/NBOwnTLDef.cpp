/****************************************************************************/
/// @file    NBOwnTLDef.cpp
/// @author  Daniel Krajzewicz
/// @author  Jakob Erdmann
/// @author  Sascha Krieg
/// @author  Michael Behrisch
/// @date    Tue, 29.05.2005
/// @version $Id$
///
// A traffic light logics which must be computed (only nodes/edges are given)
/****************************************************************************/
// SUMO, Simulation of Urban MObility; see http://sumo.sourceforge.net/
// Copyright (C) 2001-2013 DLR (http://www.dlr.de/) and contributors
/****************************************************************************/
//
//   This file is part of SUMO.
//   SUMO is free software: you can redistribute it and/or modify
//   it under the terms of the GNU General Public License as published by
//   the Free Software Foundation, either version 3 of the License, or
//   (at your option) any later version.
//
/****************************************************************************/


// ===========================================================================
// included modules
// ===========================================================================
#ifdef _MSC_VER
#include <windows_config.h>
#else
#include <config.h>
#endif

#include <vector>
#include <cassert>
#include "NBTrafficLightDefinition.h"
#include "NBNode.h"
#include "NBOwnTLDef.h"
#include "NBTrafficLightLogic.h"
#include <utils/common/MsgHandler.h>
#include <utils/common/UtilExceptions.h>
#include <utils/common/ToString.h>
#include <utils/options/OptionsCont.h>
#include <utils/options/Option.h>

#ifdef CHECK_MEMORY_LEAKS
#include <foreign/nvwa/debug_new.h>
#endif // CHECK_MEMORY_LEAKS


// ===========================================================================
// member method definitions
// ===========================================================================
NBOwnTLDef::NBOwnTLDef(const std::string& id,
                       const std::vector<NBNode*>& junctions, SUMOTime offset,
                       TrafficLightType type) :
    NBTrafficLightDefinition(id, junctions, DefaultProgramID, offset, type) {}


NBOwnTLDef::NBOwnTLDef(const std::string& id, NBNode* junction, SUMOTime offset,
                       TrafficLightType type) :
    NBTrafficLightDefinition(id, junction, DefaultProgramID, offset, type) {}


NBOwnTLDef::NBOwnTLDef(const std::string& id, SUMOTime offset,
                       TrafficLightType type) :
    NBTrafficLightDefinition(id, DefaultProgramID, offset, type) {}


NBOwnTLDef::~NBOwnTLDef() {}


int
NBOwnTLDef::getToPrio(const NBEdge* const e) {
    return e->getJunctionPriority(e->getToNode());
}


SUMOReal
NBOwnTLDef::getDirectionalWeight(LinkDirection dir) {
    switch (dir) {
        case LINKDIR_STRAIGHT:
        case LINKDIR_PARTLEFT:
        case LINKDIR_PARTRIGHT:
            return 2.;
        case LINKDIR_LEFT:
        case LINKDIR_RIGHT:
            return .5;
        case LINKDIR_NODIR:
        case LINKDIR_TURN:
            return 0;
    }
    return 0;
}

SUMOReal
NBOwnTLDef::computeUnblockedWeightedStreamNumber(const NBEdge* const e1, const NBEdge* const e2) {
    SUMOReal val = 0;
    for (unsigned int e1l = 0; e1l < e1->getNumLanes(); e1l++) {
        std::vector<NBEdge::Connection> approached1 = e1->getConnectionsFromLane(e1l);
        for (unsigned int e2l = 0; e2l < e2->getNumLanes(); e2l++) {
            std::vector<NBEdge::Connection> approached2 = e2->getConnectionsFromLane(e2l);
            for (std::vector<NBEdge::Connection>::iterator e1c = approached1.begin(); e1c != approached1.end(); ++e1c) {
                if (e1->getTurnDestination() == (*e1c).toEdge) {
                    continue;
                }
                for (std::vector<NBEdge::Connection>::iterator e2c = approached2.begin(); e2c != approached2.end(); ++e2c) {
                    if (e2->getTurnDestination() == (*e2c).toEdge) {
                        continue;
                    }
                    if (!foes(e1, (*e1c).toEdge, e2, (*e2c).toEdge)) {
                        val += getDirectionalWeight(e1->getToNode()->getDirection(e1, (*e1c).toEdge));
                        val += getDirectionalWeight(e2->getToNode()->getDirection(e2, (*e2c).toEdge));
                    }
                }
            }
        }
    }
    return val;
}


std::pair<NBEdge*, NBEdge*>
NBOwnTLDef::getBestCombination(const EdgeVector& edges) {
    std::pair<NBEdge*, NBEdge*> bestPair(static_cast<NBEdge*>(0), static_cast<NBEdge*>(0));
    SUMOReal bestValue = -1;
    for (EdgeVector::const_iterator i = edges.begin(); i != edges.end(); ++i) {
        for (EdgeVector::const_iterator j = i + 1; j != edges.end(); ++j) {
            const SUMOReal value = computeUnblockedWeightedStreamNumber(*i, *j);
            if (value > bestValue) {
                bestValue = value;
                bestPair = std::pair<NBEdge*, NBEdge*>(*i, *j);
            } else if (value == bestValue) {
                const SUMOReal ca = GeomHelper::getMinAngleDiff((*i)->getAngleAtNode((*i)->getToNode()), (*j)->getAngleAtNode((*j)->getToNode()));
                const SUMOReal oa = GeomHelper::getMinAngleDiff(bestPair.first->getAngleAtNode(bestPair.first->getToNode()), bestPair.second->getAngleAtNode(bestPair.second->getToNode()));
                if (fabs(oa - ca) < NUMERICAL_EPS) { // break ties by id
                    if (bestPair.first->getID() < (*i)->getID()) {
                        bestPair = std::pair<NBEdge*, NBEdge*>(*i, *j);
                    }
                } else if (oa < ca) {
                    bestPair = std::pair<NBEdge*, NBEdge*>(*i, *j);
                }
            }
        }
    }
    return bestPair;
}


std::pair<NBEdge*, NBEdge*>
NBOwnTLDef::getBestPair(EdgeVector& incoming) {
    if (incoming.size() == 1) {
        // only one there - return the one
        std::pair<NBEdge*, NBEdge*> ret(*incoming.begin(), static_cast<NBEdge*>(0));
        incoming.clear();
        return ret;
    }
    // determine the best combination
    //  by priority, first
    EdgeVector used;
    std::sort(incoming.begin(), incoming.end(), edge_by_incoming_priority_sorter());
    used.push_back(*incoming.begin()); // the first will definitely be used
    // get the ones with the same priority
    int prio = getToPrio(*used.begin());
    for (EdgeVector::iterator i = incoming.begin() + 1; i != incoming.end() && prio != getToPrio(*i); ++i) {
        used.push_back(*i);
    }
    //  if there only lower priorised, use these, too
    if (used.size() < 2) {
        used = incoming;
    }
    std::pair<NBEdge*, NBEdge*> ret = getBestCombination(used);
    incoming.erase(find(incoming.begin(), incoming.end(), ret.first));
    incoming.erase(find(incoming.begin(), incoming.end(), ret.second));
    return ret;
}


NBTrafficLightLogic*
NBOwnTLDef::myCompute(const NBEdgeCont&,
                      unsigned int brakingTimeSeconds) {
    const SUMOTime brakingTime = TIME2STEPS(brakingTimeSeconds);
    const SUMOTime leftTurnTime = TIME2STEPS(6); // make configurable ?
    // build complete lists first
    const EdgeVector& incoming = getIncomingEdges();
    EdgeVector fromEdges, toEdges;
    std::vector<bool> isLeftMoverV, isTurnaround;
    unsigned int noLanesAll = 0;
    unsigned int noLinksAll = 0;
    for (unsigned int i1 = 0; i1 < incoming.size(); i1++) {
        unsigned int noLanes = incoming[i1]->getNumLanes();
        noLanesAll += noLanes;
        for (unsigned int i2 = 0; i2 < noLanes; i2++) {
            NBEdge* fromEdge = incoming[i1];
            std::vector<NBEdge::Connection> approached = fromEdge->getConnectionsFromLane(i2);
            noLinksAll += (unsigned int) approached.size();
            for (unsigned int i3 = 0; i3 < approached.size(); i3++) {
                if (!fromEdge->mayBeTLSControlled(i2, approached[i3].toEdge, approached[i3].toLane)) {
                    --noLinksAll;
                    continue;
                }
                assert(i3 < approached.size());
                NBEdge* toEdge = approached[i3].toEdge;
                fromEdges.push_back(fromEdge);
                //myFromLanes.push_back(i2);
                toEdges.push_back(toEdge);
                if (toEdge != 0) {
                    isLeftMoverV.push_back(
                        isLeftMover(fromEdge, toEdge)
                        ||
                        fromEdge->isTurningDirectionAt(fromEdge->getToNode(), toEdge));

                    isTurnaround.push_back(
                        fromEdge->isTurningDirectionAt(
                            fromEdge->getToNode(), toEdge));
                } else {
                    isLeftMoverV.push_back(true);
                    isTurnaround.push_back(true);
                }
            }
        }
    }

    NBTrafficLightLogic* logic = new NBTrafficLightLogic(getID(), getProgramID(), noLinksAll, myOffset, myType);
    EdgeVector toProc = incoming;
    const SUMOTime greenTime = TIME2STEPS(OptionsCont::getOptions().getInt("tls.green.time"));
    // build all phases
    while (toProc.size() > 0) {
        std::pair<NBEdge*, NBEdge*> chosen;
        if (incoming.size() == 2) {
            chosen = std::pair<NBEdge*, NBEdge*>(toProc[0], static_cast<NBEdge*>(0));
            toProc.erase(toProc.begin());
        } else {
            chosen = getBestPair(toProc);
        }
        unsigned int pos = 0;
        std::string state((size_t) noLinksAll, 'o');
        // plain straight movers
        for (unsigned int i1 = 0; i1 < (unsigned int) incoming.size(); ++i1) {
            NBEdge* fromEdge = incoming[i1];
            const bool inChosen = fromEdge == chosen.first || fromEdge == chosen.second; //chosen.find(fromEdge)!=chosen.end();
            const unsigned int numLanes = fromEdge->getNumLanes();
            for (unsigned int i2 = 0; i2 < numLanes; i2++) {
                std::vector<NBEdge::Connection> approached = fromEdge->getConnectionsFromLane(i2);
                for (unsigned int i3 = 0; i3 < approached.size(); ++i3) {
                    if (!fromEdge->mayBeTLSControlled(i2, approached[i3].toEdge, approached[i3].toLane)) {
                        continue;
                    }
                    if (inChosen) {
                        state[pos] = 'G';
                    } else {
                        state[pos] = 'r';
                    }
                    ++pos;
                }
            }
        }
        // correct behaviour for those that are not in chosen, but may drive, though
        for (unsigned int i1 = 0; i1 < pos; ++i1) {
            if (state[i1] == 'G') {
                continue;
            }
            bool isForbidden = false;
            for (unsigned int i2 = 0; i2 < pos && !isForbidden; ++i2) {
                if (state[i2] == 'G' && !isTurnaround[i2] &&
                        (forbids(fromEdges[i2], toEdges[i2], fromEdges[i1], toEdges[i1], true) || forbids(fromEdges[i1], toEdges[i1], fromEdges[i2], toEdges[i2], true))) {
                    isForbidden = true;
                }
            }
            if (!isForbidden) {
                state[i1] = 'G';
            }
        }
        // correct behaviour for those that have to wait (mainly left-mover)
        bool haveForbiddenLeftMover = false;
        for (unsigned int i1 = 0; i1 < pos; ++i1) {
            if (state[i1] != 'G') {
                continue;
            }
            for (unsigned int i2 = 0; i2 < pos; ++i2) {
                if ((state[i2] == 'G' || state[i2] == 'g') && forbids(fromEdges[i2], toEdges[i2], fromEdges[i1], toEdges[i1], true)) {
                    state[i1] = 'g';
                    if (!isTurnaround[i1]) {
                        haveForbiddenLeftMover = true;
                    }
                }
            }
        }
        // add step
        logic->addStep(greenTime, state);

        if (brakingTime > 0) {
            // build yellow (straight)
            for (unsigned int i1 = 0; i1 < pos; ++i1) {
                if (state[i1] != 'G' && state[i1] != 'g') {
                    continue;
                }
                if ((state[i1] >= 'a' && state[i1] <= 'z') && haveForbiddenLeftMover) {
                    continue;
                }
                state[i1] = 'y';
            }
            // add step
            logic->addStep(brakingTime, state);
        }

        if (haveForbiddenLeftMover) {
            // build left green
            for (unsigned int i1 = 0; i1 < pos; ++i1) {
                if (state[i1] == 'Y' || state[i1] == 'y') {
                    state[i1] = 'r';
                    continue;
                }
                if (state[i1] == 'g') {
                    state[i1] = 'G';
                }
            }
            // add step
            logic->addStep(leftTurnTime, state);

            // build left yellow
            if (brakingTime > 0) {
                for (unsigned int i1 = 0; i1 < pos; ++i1) {
                    if (state[i1] != 'G' && state[i1] != 'g') {
                        continue;
                    }
                    state[i1] = 'y';
                }
                // add step
                logic->addStep(brakingTime, state);
            }
        }
    }
    const SUMOTime totalDuration = logic->getDuration();
    if (totalDuration > 0) {
        if (totalDuration > 3 * (greenTime + 2 * brakingTime + leftTurnTime)) {
            WRITE_WARNING("The traffic light '" + getID() + "' has a high cycle time of " + time2string(totalDuration) + ".");
        }
        return logic;
    } else {
        delete logic;
        return 0;
    }
}


void
NBOwnTLDef::collectNodes() {}


void
NBOwnTLDef::collectLinks() {
<<<<<<< HEAD
    myControlledLinks.clear();
    // build the list of links which are controled by the traffic light
    for (EdgeVector::iterator i = myIncomingEdges.begin(); i != myIncomingEdges.end(); i++) {
        NBEdge* incoming = *i;
        unsigned int noLanes = incoming->getNumLanes();
        for (unsigned int j = 0; j < noLanes; j++) {
            std::vector<NBEdge::Connection> connected = incoming->getConnectionsFromLane(j);
            for (std::vector<NBEdge::Connection>::iterator k = connected.begin(); k != connected.end(); k++) {
                const NBEdge::Connection& el = *k;
                if (incoming->mayBeTLSControlled(el.fromLane, el.toEdge, el.toLane)) {
                    if (el.toEdge != 0 && el.toLane >= (int) el.toEdge->getNumLanes()) {
                        throw ProcessError("Connection '" + incoming->getID() + "_" + toString(j) + "->" + el.toEdge->getID() + "_" + toString(el.toLane) + "' yields in a not existing lane.");
                    }
                    if (!el.toEdge) {
                        std::cout << "HERE BE DRAGONS (II)" << std::endl;
                        continue;
                    }
                    int tlIndex = (int)myControlledLinks.size();
                    myControlledLinks.push_back(NBConnection(incoming, el.fromLane, el.toEdge, el.toLane, tlIndex));
                }
            }
        }
    }
=======
    collectAllLinks();
>>>>>>> 5acea087
}


void
NBOwnTLDef::setParticipantsInformation() {
    // assign participating nodes to the request
    collectNodes();
    // collect the information about participating edges and links
    collectEdges();
    collectLinks();
}


void
NBOwnTLDef::setTLControllingInformation(const NBEdgeCont&) const {
    // set the information about the link's positions within the tl into the
    //  edges the links are starting at, respectively
    for (NBConnectionVector::const_iterator j = myControlledLinks.begin(); j != myControlledLinks.end(); ++j) {
        const NBConnection& conn = *j;
        NBEdge* edge = conn.getFrom();
        edge->setControllingTLInformation(conn, getID());
    }
}


void
NBOwnTLDef::remapRemoved(NBEdge* /*removed*/, const EdgeVector& /*incoming*/,
                         const EdgeVector& /*outgoing*/) {}


void
NBOwnTLDef::replaceRemoved(NBEdge* /*removed*/, int /*removedLane*/,
                           NBEdge* /*by*/, int /*byLane*/) {}



/****************************************************************************/<|MERGE_RESOLUTION|>--- conflicted
+++ resolved
@@ -350,33 +350,7 @@
 
 void
 NBOwnTLDef::collectLinks() {
-<<<<<<< HEAD
-    myControlledLinks.clear();
-    // build the list of links which are controled by the traffic light
-    for (EdgeVector::iterator i = myIncomingEdges.begin(); i != myIncomingEdges.end(); i++) {
-        NBEdge* incoming = *i;
-        unsigned int noLanes = incoming->getNumLanes();
-        for (unsigned int j = 0; j < noLanes; j++) {
-            std::vector<NBEdge::Connection> connected = incoming->getConnectionsFromLane(j);
-            for (std::vector<NBEdge::Connection>::iterator k = connected.begin(); k != connected.end(); k++) {
-                const NBEdge::Connection& el = *k;
-                if (incoming->mayBeTLSControlled(el.fromLane, el.toEdge, el.toLane)) {
-                    if (el.toEdge != 0 && el.toLane >= (int) el.toEdge->getNumLanes()) {
-                        throw ProcessError("Connection '" + incoming->getID() + "_" + toString(j) + "->" + el.toEdge->getID() + "_" + toString(el.toLane) + "' yields in a not existing lane.");
-                    }
-                    if (!el.toEdge) {
-                        std::cout << "HERE BE DRAGONS (II)" << std::endl;
-                        continue;
-                    }
-                    int tlIndex = (int)myControlledLinks.size();
-                    myControlledLinks.push_back(NBConnection(incoming, el.fromLane, el.toEdge, el.toLane, tlIndex));
-                }
-            }
-        }
-    }
-=======
     collectAllLinks();
->>>>>>> 5acea087
 }
 
 
