--- conflicted
+++ resolved
@@ -1,8 +1,4 @@
-<<<<<<< HEAD
-SUMO jtrrouter Version dev-SVN-r15699
-=======
 SUMO jtrrouter Version dev-SVN-rUNKNOWN
->>>>>>> 51b2672b
  Copyright (C) 2001-2014 DLR and contributors; http://sumo-sim.org
 Router for the microscopic road traffic simulation SUMO based on junction
   turning ratios.
