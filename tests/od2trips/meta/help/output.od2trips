--- conflicted
+++ resolved
@@ -1,8 +1,4 @@
-<<<<<<< HEAD
-SUMO od2trips Version dev-SVN-r15699
-=======
 SUMO od2trips Version dev-SVN-rUNKNOWN
->>>>>>> 51b2672b
  Copyright (C) 2001-2014 DLR and contributors; http://sumo-sim.org
 Importer of O/D-matrices for the road traffic simulation SUMO.
 
