--- conflicted
+++ resolved
@@ -1,10 +1,6 @@
 <?xml version="1.0" encoding="UTF-8"?>
 
-<<<<<<< HEAD
-<!-- generated on 03/05/14 13:14:24 by SUMO polyconvert Version dev-SVN-r15814
-=======
 <!-- generated on Mon May 12 12:04:57 2014 by SUMO polyconvert Version dev-SVN-r16348
->>>>>>> 51b2672b
 <?xml version="1.0" encoding="UTF-8"?>
 
 <configuration xmlns:xsi="http://www.w3.org/2001/XMLSchema-instance" xsi:noNamespaceSchemaLocation="http://sumo-sim.org/xsd/polyconvertConfiguration.xsd">
@@ -41,11 +37,8 @@
         <param key="class" value="polygon"/>
         <param key="polygon" value="overpass"/>
     </poly>
-<<<<<<< HEAD
-=======
     <poi id="32266935" type="highway.traffic_signals" color="51,128,255" layer="-1.00" x="399824.64" y="5809486.66">
         <param key="created_by" value="JOSM"/>
         <param key="highway" value="traffic_signals"/>
     </poi>
->>>>>>> 51b2672b
 </additional>