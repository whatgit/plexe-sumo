<?xml version="1.0" encoding="UTF-8"?>

<<<<<<< HEAD
<!-- generated on Mon Mar  3 10:23:25 2014 by SUMO netconvert Version dev-SVN-r15793
=======
<!-- generated on 06/06/14 15:02:28 by SUMO netconvert Version dev-SVN-r16543
>>>>>>> 51b2672b
<?xml version="1.0" encoding="UTF-8"?>

<configuration xmlns:xsi="http://www.w3.org/2001/XMLSchema-instance" xsi:noNamespaceSchemaLocation="http://sumo-sim.org/xsd/netconvertConfiguration.xsd">

    <input>
        <osm-files value=".\polyconvert\typemap\osm\osm.xml"/>
    </input>

    <output>
        <output-file value=".\polyconvert\typemap\osm\input_net.net.xml"/>
    </output>

    <projection>
        <proj.utm value="true"/>
    </projection>

    <processing>
        <no-internal-links value="true"/>
    </processing>

    <report>
        <verbose value="true"/>
    </report>

</configuration>
-->

<net version="0.13" xmlns:xsi="http://www.w3.org/2001/XMLSchema-instance" xsi:noNamespaceSchemaLocation="http://sumo-sim.org/xsd/net_file.xsd">

    <location netOffset="-399345.66,-5809365.64" convBoundary="0.00,0.00,1737.68,767.39" origBoundary="13.519602,52.425528,13.545248,52.434465" projParameter="+proj=utm +zone=33 +ellps=WGS84 +datum=WGS84 +units=m +no_defs"/>

    <edge id="-22917251" from="32266936" to="32266938" priority="6" type="highway.tertiary">
        <lane id="-22917251_0" index="0" speed="22.22" length="58.42" shape="474.41,48.86 479.04,102.47"/>
    </edge>
    <edge id="-24214693#0" from="261599791" to="32266935" priority="9" type="highway.primary" shape="33.97,176.57 202.12,155.05 478.98,121.02">
        <lane id="-24214693#0_0" index="0" speed="27.78" length="448.47" shape="33.34,171.66 201.49,150.14 473.43,116.72"/>
        <lane id="-24214693#0_1" index="1" speed="27.78" length="448.47" shape="33.76,174.93 201.91,153.41 473.83,119.99"/>
    </edge>
    <edge id="-24214693#1" from="57343510" to="261599791" priority="9" type="highway.primary">
        <lane id="-24214693#1_0" index="0" speed="27.78" length="19.32" shape="14.14,174.41 33.34,171.66"/>
        <lane id="-24214693#1_1" index="1" speed="27.78" length="19.32" shape="14.61,177.68 33.76,174.93"/>
    </edge>
    <edge id="-24214694" from="32266938" to="32266935" priority="6" type="highway.tertiary">
        <lane id="-24214694_0" index="0" speed="22.22" length="13.87" shape="479.86,111.94 479.93,112.84"/>
<<<<<<< HEAD
    </edge>
    <edge id="-25944590#0" from="283018841" to="283018817" priority="1" type="highway.footway" shape="520.23,532.83 529.63,536.13 551.31,539.77 613.50,547.70">
        <lane id="-25944590#0_0" index="0" allow="pedestrian" speed="8.33" length="94.64" shape="527.42,533.61 530.18,534.58 551.58,538.15 609.10,545.47"/>
    </edge>
    <edge id="-25944590#1" from="283018842" to="283018841" priority="1" type="highway.footway">
        <lane id="-25944590#1_0" index="0" allow="pedestrian" speed="8.33" length="51.68" shape="493.76,523.83 514.56,529.56"/>
    </edge>
    <edge id="-25944590#2" from="283018844" to="283018842" priority="1" type="highway.footway" shape="402.53,486.32 420.24,495.86 480.89,521.99">
        <lane id="-25944590#2_0" index="0" allow="pedestrian" speed="8.33" length="97.04" shape="408.16,487.48 421.02,494.41 488.79,523.60"/>
    </edge>
    <edge id="-25944590#3" from="283018845" to="283018844" priority="1" type="highway.footway">
        <lane id="-25944590#3_0" index="0" allow="pedestrian" speed="8.33" length="50.40" shape="361.14,458.30 398.99,482.14"/>
    </edge>
    <edge id="-25944601#0" from="283018844" to="38919854" priority="1" type="highway.footway">
        <lane id="-25944601#0_0" index="0" allow="pedestrian" speed="8.33" length="23.50" shape="400.44,491.38 392.32,501.07"/>
    </edge>
    <edge id="-25944601#1" from="283018932" to="283018844" priority="1" type="highway.footway">
        <lane id="-25944601#1_0" index="0" allow="pedestrian" speed="8.33" length="17.59" shape="410.80,479.08 407.34,483.18"/>
    </edge>
    <edge id="-25944603#0" from="283018841" to="283018933" priority="1" type="highway.footway" shape="520.23,532.83 531.69,522.71 537.36,508.91">
        <lane id="-25944603#0_0" index="0" allow="pedestrian" speed="8.33" length="30.21" shape="524.41,526.93 530.31,521.72 534.00,512.77"/>
    </edge>
    <edge id="-25944603#1" from="283018937" to="283018841" priority="1" type="highway.footway">
        <lane id="-25944603#1_0" index="0" allow="pedestrian" speed="8.33" length="22.39" shape="508.61,545.24 515.06,536.84"/>
    </edge>
    <edge id="-25944603#2" from="38919841" to="283018937" priority="1" type="highway.footway">
        <lane id="-25944603#2_0" index="0" allow="pedestrian" speed="8.33" length="11.27" shape="502.67,555.67 503.70,553.19"/>
    </edge>
    <edge id="-25944605" from="283018842" to="283018937" priority="1" type="highway.footway" shape="480.89,521.99 494.62,536.85 506.58,550.58">
        <lane id="-25944605_0" index="0" allow="pedestrian" speed="8.33" length="49.31" shape="490.86,530.34 495.83,535.73 504.23,545.37"/>
    </edge>
    <edge id="-25951490" from="32266938" to="175648134" priority="1" type="highway.cycleway">
        <lane id="-25951490_0" index="0" allow="bicycle" speed="5.56" length="466.10" shape="473.15,109.48 15.89,169.70"/>
    </edge>
    <edge id="-26004787#0" from="283721344" to="283719736" priority="1" type="highway.footway">
        <lane id="-26004787#0_0" index="0" allow="pedestrian" speed="8.33" length="35.21" shape="1023.78,528.36 1039.95,523.24"/>
    </edge>
    <edge id="-26004787#1" from="283722837" to="283721344" priority="1" type="highway.footway">
        <lane id="-26004787#1_0" index="0" allow="pedestrian" speed="8.33" length="45.28" shape="987.88,538.45 1013.79,531.31"/>
    </edge>
    <edge id="-26004787#2" from="283719904" to="283722837" priority="1" type="highway.footway">
        <lane id="-26004787#2_0" index="0" allow="pedestrian" speed="8.33" length="46.41" shape="933.37,554.21 972.10,542.85"/>
    </edge>
    <edge id="-26004861#0" from="283721344" to="287944369" priority="1" type="highway.footway">
        <lane id="-26004861#0_0" index="0" allow="pedestrian" speed="8.33" length="20.20" shape="1022.93,535.49 1026.21,543.28"/>
    </edge>
    <edge id="-26004861#1" from="287944368" to="283721344" priority="1" type="highway.footway">
        <lane id="-26004861#1_0" index="0" allow="pedestrian" speed="8.33" length="25.41" shape="1012.52,513.50 1018.56,525.87"/>
    </edge>
    <edge id="-26004861#2" from="283721348" to="287944368" priority="1" type="highway.footway">
        <lane id="-26004861#2_0" index="0" allow="pedestrian" speed="8.33" length="26.27" shape="1001.94,489.81 1007.25,502.06"/>
    </edge>
    <edge id="-26004868#0" from="287944369" to="283719736" priority="1" type="highway.footway">
        <lane id="-26004868#0_0" index="0" allow="pedestrian" speed="8.33" length="38.96" shape="1030.46,543.97 1043.07,529.64"/>
    </edge>
    <edge id="-26004868#1" from="283721473" to="287944369" priority="1" type="highway.footway">
        <lane id="-26004868#1_0" index="0" allow="pedestrian" speed="8.33" length="30.75" shape="1009.09,568.52 1023.73,551.66"/>
    </edge>
    <edge id="-26004966#0" from="283721473" to="283722835" priority="1" type="highway.footway">
        <lane id="-26004966#0_0" index="0" allow="pedestrian" speed="8.33" length="18.56" shape="1011.67,575.24 1021.92,584.62"/>
    </edge>
    <edge id="-26004966#1" from="283722837" to="283721473" priority="1" type="highway.footway">
        <lane id="-26004966#1_0" index="0" allow="pedestrian" speed="8.33" length="43.24" shape="982.18,547.29 1004.71,568.73"/>
    </edge>
    <edge id="-26004966#2" from="287944368" to="283722837" priority="1" type="highway.footway">
        <lane id="-26004966#2_0" index="0" allow="pedestrian" speed="8.33" length="47.66" shape="1005.26,514.31 985.86,535.11"/>
    </edge>
    <edge id="-26004966#3" from="283720461" to="287944368" priority="1" type="highway.footway">
        <lane id="-26004966#3_0" index="0" allow="pedestrian" speed="8.33" length="19.34" shape="1019.36,499.26 1013.92,505.06"/>
=======
    </edge>
    <edge id="-25951490" from="32266938" to="175648134" priority="1" type="highway.cycleway">
        <lane id="-25951490_0" index="0" allow="bicycle" speed="5.56" length="466.10" shape="473.15,109.48 15.89,169.70"/>
>>>>>>> 51b2672b
    </edge>
    <edge id="-26816413#0" from="294168710" to="56231597" priority="2" type="highway.service">
        <lane id="-26816413#0_0" index="0" allow="delivery" speed="5.56" length="65.21" shape="588.88,339.95 631.42,378.88"/>
    </edge>
    <edge id="-26816413#1" from="294168098" to="294168710" priority="2" type="highway.service">
        <lane id="-26816413#1_0" index="0" allow="delivery" speed="5.56" length="25.92" shape="569.35,322.07 584.31,335.76"/>
    </edge>
    <edge id="-26816553" from="294168972" to="294168098" priority="2" type="highway.service" shape="714.97,226.01 706.28,235.54 682.39,261.75 633.73,223.14 570.98,302.73 563.73,311.92 566.45,321.65">
        <lane id="-26816553_0" index="0" allow="delivery" speed="5.56" length="233.63" shape="712.94,230.68 707.50,236.65 682.58,264.00 634.00,225.46 572.28,303.75 565.55,312.29 566.71,316.44"/>
    </edge>
    <edge id="-26816590#0" from="294169338" to="294168098" priority="2" type="highway.service">
        <lane id="-26816590#0_0" index="0" allow="delivery" speed="5.56" length="15.38" shape="561.14,309.83 565.59,317.09"/>
    </edge>
    <edge id="-26816590#1" from="294169339" to="294169338" priority="2" type="highway.service">
        <lane id="-26816590#1_0" index="0" allow="delivery" speed="5.56" length="15.40" shape="548.11,302.28 552.56,304.21"/>
    </edge>
    <edge id="-26816590#2" from="294169342" to="294169339" priority="2" type="highway.service" shape="495.08,307.55 510.49,306.01 544.28,302.42">
        <lane id="-26816590#2_0" index="0" allow="delivery" speed="5.56" length="49.46" shape="499.69,305.43 510.33,304.37 539.47,301.27"/>
    </edge>
    <edge id="-26816627" from="294169618" to="294169338" priority="2" type="highway.service">
        <lane id="-26816627_0" index="0" allow="delivery" speed="5.56" length="158.99" shape="542.82,150.31 559.29,301.31"/>
    </edge>
    <edge id="-26843019" from="294829798" to="294829385" priority="2" type="highway.service">
        <lane id="-26843019_0" index="0" allow="delivery" speed="5.56" length="98.96" shape="921.00,411.54 863.22,479.74"/>
    </edge>
    <edge id="-26843038#0" from="294830184" to="294829881" priority="2" type="highway.service">
        <lane id="-26843038#0_0" index="0" allow="delivery" speed="5.56" length="44.07" shape="919.12,482.73 896.62,508.76"/>
    </edge>
    <edge id="-26843038#1" from="294830189" to="294830184" priority="2" type="highway.service" shape="945.99,501.67 970.58,476.14 943.81,451.65 921.09,477.93">
        <lane id="-26843038#1_0" index="0" allow="delivery" speed="5.56" length="106.47" shape="947.05,498.20 968.21,476.21 943.94,454.01 925.34,475.54"/>
    </edge>
    <edge id="-26843038#2" from="294830184" to="294830189" priority="2" type="highway.service">
        <lane id="-26843038#2_0" index="0" allow="delivery" speed="5.56" length="34.41" shape="925.78,480.13 944.79,498.25"/>
    </edge>
    <edge id="-26843133#0" from="294831560" to="294169339" priority="2" type="highway.service">
        <lane id="-26843133#0_0" index="0" allow="delivery" speed="5.56" length="9.95" shape="545.52,297.08 545.56,297.64"/>
    </edge>
    <edge id="-26843133#1" from="294831563" to="294831560" priority="2" type="highway.service" shape="505.71,295.17 501.77,245.17 539.68,243.24 543.50,292.50">
        <lane id="-26843133#1_0" index="0" allow="delivery" speed="5.56" length="137.52" shape="503.81,292.08 499.99,243.61 541.20,241.51 544.78,287.61"/>
    </edge>
    <edge id="-26843133#2" from="294831560" to="294831563" priority="2" type="highway.service">
        <lane id="-26843133#2_0" index="0" allow="delivery" speed="5.56" length="37.89" shape="538.86,294.48 509.04,296.59"/>
    </edge>
    <edge id="-5198584" from="36268382" to="36268416" priority="4" type="highway.residential" shape="1438.58,542.41 1262.01,371.09 1055.08,184.85">
        <lane id="-5198584_0" index="0" speed="13.89" length="524.41" shape="1437.43,543.59 1260.86,372.27 1057.59,189.33"/>
    </edge>
    <edge id="-5198585#0" from="294168972" to="36268369" priority="4" type="highway.residential" shape="714.97,226.01 660.89,178.88 646.66,160.06 641.03,106.11">
        <lane id="-5198585#0_0" index="0" speed="13.89" length="149.57" shape="710.25,224.08 659.68,180.01 645.06,160.69 640.22,114.25"/>
    </edge>
    <edge id="-5198585#1" from="36268375" to="294168972" priority="4" type="highway.residential">
        <lane id="-5198585#1_0" index="0" speed="13.89" length="59.93" shape="755.40,263.43 717.41,230.32"/>
    </edge>
    <edge id="-5198585#2" from="36268376" to="36268375" priority="4" type="highway.residential">
        <lane id="-5198585#2_0" index="0" speed="13.89" length="173.70" shape="886.49,377.47 762.57,269.67"/>
    </edge>
    <edge id="-5198585#3" from="294829798" to="36268376" priority="4" type="highway.residential">
        <lane id="-5198585#3_0" index="0" speed="13.89" length="41.88" shape="918.20,404.98 893.77,383.80"/>
    </edge>
    <edge id="-5198585#4" from="36268431" to="294829798" priority="4" type="highway.residential">
        <lane id="-5198585#4_0" index="0" speed="13.89" length="50.17" shape="956.01,437.79 925.37,411.21"/>
    </edge>
    <edge id="-5198585#5" from="36268378" to="36268431" priority="4" type="highway.residential">
        <lane id="-5198585#5_0" index="0" speed="13.89" length="57.71" shape="998.38,476.99 962.96,444.03"/>
    </edge>
    <edge id="-5198585#6" from="283720461" to="36268378" priority="4" type="highway.residential">
<<<<<<< HEAD
        <lane id="-5198585#6_0" index="0" speed="13.89" length="24.18" shape="1016.68,492.62 1005.43,483.23"/>
    </edge>
    <edge id="-5198585#7" from="283719736" to="283720461" priority="4" type="highway.residential">
        <lane id="-5198585#7_0" index="0" speed="13.89" length="41.03" shape="1046.26,517.34 1023.98,498.72"/>
    </edge>
    <edge id="-5198585#8" from="36268381" to="283719736" priority="4" type="highway.residential" shape="1265.24,717.69 1160.43,614.99 1100.96,560.89 1053.02,520.83">
        <lane id="-5198585#8_0" index="0" speed="13.89" length="289.61" shape="1264.09,718.86 1159.27,616.17 1099.84,562.11 1055.54,525.09"/>
=======
        <lane id="-5198585#6_0" index="0" speed="13.89" length="24.18" shape="1017.95,493.68 1005.43,483.23"/>
    </edge>
    <edge id="-5198585#7" from="283719736" to="283720461" priority="4" type="highway.residential">
        <lane id="-5198585#7_0" index="0" speed="13.89" length="41.03" shape="1047.76,518.59 1022.71,497.66"/>
    </edge>
    <edge id="-5198585#8" from="36268381" to="283719736" priority="4" type="highway.residential" shape="1265.24,717.69 1160.43,614.99 1100.96,560.89 1053.02,520.83">
        <lane id="-5198585#8_0" index="0" speed="13.89" length="289.61" shape="1264.09,718.86 1159.27,616.17 1099.84,562.11 1054.28,524.03"/>
>>>>>>> 51b2672b
    </edge>
    <edge id="-5198586#0" from="36268406" to="36268415" priority="4" type="highway.residential">
        <lane id="-5198586#0_0" index="0" speed="13.89" length="75.05" shape="826.45,460.49 781.81,510.55"/>
    </edge>
    <edge id="-5198586#1" from="36268376" to="36268406" priority="4" type="highway.residential">
        <lane id="-5198586#1_0" index="0" speed="13.89" length="99.00" shape="889.40,384.17 832.75,453.12"/>
    </edge>
    <edge id="-5198586#2" from="36268417" to="36268376" priority="4" type="highway.residential">
        <lane id="-5198586#2_0" index="0" speed="13.89" length="145.74" shape="983.10,272.58 895.55,376.76"/>
    </edge>
    <edge id="-5198586#3" from="36268416" to="36268417" priority="4" type="highway.residential">
        <lane id="-5198586#3_0" index="0" speed="13.89" length="108.62" shape="1053.21,189.62 989.22,265.31"/>
    </edge>
    <edge id="-5198586#4" from="261636677" to="36268416" priority="4" type="highway.residential" shape="1119.89,114.18 1103.27,127.59 1055.08,184.85">
        <lane id="-5198586#4_0" index="0" speed="13.89" length="96.20" shape="1119.99,116.22 1104.43,128.77 1059.34,182.36"/>
    </edge>
    <edge id="-5198587" from="36268392" to="36268431" priority="4" type="highway.residential">
        <lane id="-5198587_0" index="0" speed="13.89" length="144.20" shape="1051.23,333.69 965.08,437.06"/>
    </edge>
    <edge id="-5198588#0" from="36268392" to="36268417" priority="4" type="highway.residential">
        <lane id="-5198588#0_0" index="0" speed="13.89" length="91.51" shape="1048.50,327.06 987.47,272.27"/>
    </edge>
    <edge id="-5198588#1" from="36268391" to="36268392" priority="4" type="highway.residential">
        <lane id="-5198588#1_0" index="0" speed="13.89" length="186.58" shape="1192.50,452.90 1055.60,333.35"/>
    </edge>
    <edge id="-5198596#0" from="294829881" to="36268403" priority="4" type="highway.residential">
        <lane id="-5198596#0_0" index="0" speed="13.89" length="59.17" shape="896.93,513.14 934.45,545.67"/>
    </edge>
    <edge id="-5198596#1" from="294829385" to="294829881" priority="4" type="highway.residential">
        <lane id="-5198596#1_0" index="0" speed="13.89" length="44.20" shape="863.51,484.16 889.75,506.92"/>
    </edge>
    <edge id="-5198596#2" from="36268406" to="294829385" priority="4" type="highway.residential">
        <lane id="-5198596#2_0" index="0" speed="13.89" length="40.38" shape="832.99,457.71 856.33,477.94"/>
    </edge>
    <edge id="-5198596#3" from="36268408" to="36268406" priority="4" type="highway.residential">
<<<<<<< HEAD
        <lane id="-5198596#3_0" index="0" speed="13.89" length="140.08" shape="729.46,363.66 825.83,451.34"/>
    </edge>
    <edge id="-5198596#4" from="36268411" to="36268408" priority="4" type="highway.residential">
        <lane id="-5198596#4_0" index="0" speed="13.89" length="39.71" shape="698.79,338.46 722.04,357.29"/>
=======
        <lane id="-5198596#3_0" index="0" speed="13.89" length="140.08" shape="728.24,362.55 825.83,451.34"/>
    </edge>
    <edge id="-5198596#4" from="36268411" to="36268408" priority="4" type="highway.residential">
        <lane id="-5198596#4_0" index="0" speed="13.89" length="39.71" shape="698.79,338.46 723.33,358.33"/>
>>>>>>> 51b2672b
    </edge>
    <edge id="-5198597#0" from="36268411" to="36268375" priority="4" type="highway.residential">
        <lane id="-5198597#0_0" index="0" speed="13.89" length="97.29" shape="696.07,331.84 755.63,267.81"/>
    </edge>
    <edge id="-5198597#1" from="56231597" to="36268411" priority="4" type="highway.residential" shape="633.67,383.18 677.75,340.35 693.88,336.61">
        <lane id="-5198597#1_0" index="0" speed="13.89" length="78.02" shape="635.79,378.81 676.93,338.84 690.50,335.70"/>
    </edge>
    <edge id="-5198597#2" from="56231598" to="56231597" priority="4" type="highway.residential" shape="615.54,417.63 620.59,408.02 633.67,383.18">
        <lane id="-5198597#2_0" index="0" speed="13.89" length="38.93" shape="615.75,413.69 619.13,407.26 630.34,385.96"/>
    </edge>
    <edge id="-5784968#0" from="283721348" to="36268378" priority="4" type="highway.residential">
<<<<<<< HEAD
        <lane id="-5784968#0_0" index="0" speed="13.89" length="7.53" shape="998.53,481.37 998.67,481.23"/>
    </edge>
    <edge id="-5784968#1" from="36268403" to="283721348" priority="4" type="highway.residential">
        <lane id="-5784968#1_0" index="0" speed="13.89" length="89.42" shape="938.92,545.51 992.24,488.15"/>
    </edge>
    <edge id="-5784968#2" from="283719904" to="36268403" priority="4" type="highway.residential">
        <lane id="-5784968#2_0" index="0" speed="13.89" length="8.66" shape="930.95,554.41 932.59,552.53"/>
    </edge>
    <edge id="-5784968#3" from="38920778" to="283719904" priority="4" type="highway.residential">
        <lane id="-5784968#3_0" index="0" speed="13.89" length="44.99" shape="904.66,588.54 927.77,558.41"/>
=======
        <lane id="-5784968#0_0" index="0" speed="13.89" length="7.53" shape="997.88,482.07 998.53,481.37"/>
    </edge>
    <edge id="-5784968#1" from="36268403" to="283721348" priority="4" type="highway.residential">
        <lane id="-5784968#1_0" index="0" speed="13.89" length="89.42" shape="938.92,545.51 993.46,486.83"/>
    </edge>
    <edge id="-5784968#2" from="283719904" to="36268403" priority="4" type="highway.residential">
        <lane id="-5784968#2_0" index="0" speed="13.89" length="16.10" shape="932.59,552.53 932.73,552.38"/>
    </edge>
    <edge id="-5784968#3" from="38920778" to="283719904" priority="4" type="highway.residential">
        <lane id="-5784968#3_0" index="0" speed="13.89" length="52.44" shape="904.66,588.54 932.76,551.90"/>
>>>>>>> 51b2672b
    </edge>
    <edge id="-5784968#4" from="306982585" to="38920778" priority="4" type="highway.residential">
        <lane id="-5784968#4_0" index="0" speed="13.89" length="9.89" shape="896.44,598.72 900.23,594.11"/>
    </edge>
    <edge id="-5784968#5" from="36268398" to="306982585" priority="4" type="highway.residential">
        <lane id="-5784968#5_0" index="0" speed="13.89" length="8.19" shape="893.34,601.80 896.33,598.84"/>
    </edge>
    <edge id="-6137233#0" from="38919880" to="38919927" priority="4" type="highway.residential">
        <lane id="-6137233#0_0" index="0" speed="13.89" length="42.56" shape="334.83,455.14 297.06,447.63"/>
    </edge>
    <edge id="-6137233#1" from="283018845" to="38919880" priority="4" type="highway.residential">
        <lane id="-6137233#1_0" index="0" speed="13.89" length="21.38" shape="359.26,461.00 344.39,457.31"/>
    </edge>
    <edge id="-6137233#2" from="283018932" to="283018845" priority="4" type="highway.residential">
<<<<<<< HEAD
        <lane id="-6137233#2_0" index="0" speed="13.89" length="55.63" shape="406.96,472.86 360.38,461.28"/>
    </edge>
    <edge id="-6137233#3" from="283018933" to="283018932" priority="4" type="highway.residential" shape="537.36,508.91 496.24,493.33 413.88,472.88">
        <lane id="-6137233#3_0" index="0" speed="13.89" length="128.84" shape="532.25,508.74 495.65,494.87 416.90,475.33"/>
    </edge>
    <edge id="-6137233#4" from="38919712" to="283018933" priority="4" type="highway.residential">
        <lane id="-6137233#4_0" index="0" speed="13.89" length="86.55" shape="614.26,539.83 541.14,512.11"/>
    </edge>
    <edge id="-6137239#0" from="38919854" to="38919880" priority="4" type="highway.residential" shape="387.44,504.33 348.84,478.16 339.60,466.07 339.13,454.31">
        <lane id="-6137239#0_0" index="0" speed="13.89" length="73.62" shape="382.84,503.20 347.69,479.37 337.97,466.66 337.71,460.20"/>
    </edge>
    <edge id="-6137239#1" from="38919841" to="38919854" priority="4" type="highway.residential">
        <lane id="-6137239#1_0" index="0" speed="13.89" length="128.02" shape="497.06,560.27 391.76,508.30"/>
    </edge>
    <edge id="-6137239#2" from="38919808" to="38919841" priority="4" type="highway.residential" shape="604.30,563.25 524.58,565.99 511.70,563.93 502.24,560.98">
        <lane id="-6137239#2_0" index="0" speed="13.89" length="102.72" shape="599.39,565.07 524.48,567.64 511.44,565.55 506.59,564.05"/>
=======
        <lane id="-6137233#2_0" index="0" speed="13.89" length="55.63" shape="408.74,473.30 365.57,462.57"/>
    </edge>
    <edge id="-6137233#3" from="283018933" to="283018932" priority="4" type="highway.residential" shape="537.36,508.91 496.24,493.33 413.88,472.88">
        <lane id="-6137233#3_0" index="0" speed="13.89" length="128.84" shape="533.80,509.33 495.65,494.87 415.11,474.88"/>
    </edge>
    <edge id="-6137233#4" from="38919712" to="283018933" priority="4" type="highway.residential">
        <lane id="-6137233#4_0" index="0" speed="13.89" length="86.55" shape="614.26,539.83 539.59,511.52"/>
    </edge>
    <edge id="-6137239#0" from="38919854" to="38919880" priority="4" type="highway.residential" shape="387.44,504.33 348.84,478.16 339.60,466.07 339.13,454.31">
        <lane id="-6137239#0_0" index="0" speed="13.89" length="73.62" shape="384.21,504.14 347.69,479.37 337.97,466.66 337.71,460.20"/>
    </edge>
    <edge id="-6137239#1" from="38919841" to="38919854" priority="4" type="highway.residential">
        <lane id="-6137239#1_0" index="0" speed="13.89" length="128.02" shape="498.54,561.00 390.24,507.55"/>
    </edge>
    <edge id="-6137239#2" from="38919808" to="38919841" priority="4" type="highway.residential" shape="604.30,563.25 524.58,565.99 511.70,563.93 502.24,560.98">
        <lane id="-6137239#2_0" index="0" speed="13.89" length="102.72" shape="599.39,565.07 524.48,567.64 511.44,565.55 505.01,563.56"/>
>>>>>>> 51b2672b
    </edge>
    <edge id="-6137239#3" from="38919652" to="38919808" priority="4" type="highway.residential">
        <lane id="-6137239#3_0" index="0" speed="13.89" length="12.52" shape="612.44,563.95 610.44,564.19"/>
    </edge>
    <edge id="-6137239#4" from="38919605" to="38919652" priority="4" type="highway.residential" shape="782.81,575.88 770.89,563.89 760.86,558.85 750.90,557.31 616.73,561.79">
        <lane id="-6137239#4_0" index="0" speed="13.89" length="172.45" shape="781.63,577.04 769.91,565.24 760.35,560.44 750.80,558.96 622.06,563.26"/>
    </edge>
    <edge id="-7216737#0" from="36268421" to="94487954" priority="9" type="highway.primary" shape="1144.91,50.46 1508.96,10.80 1605.67,0.69 1640.10,0.00 1680.43,2.68 1696.54,5.94 1720.58,11.27 1737.68,19.68">
        <lane id="-7216737#0_0" index="0" speed="27.78" length="598.41" shape="1147.12,45.24 1508.42,5.88 1605.15,-4.23 1640.00,-4.95 1680.76,-2.26 1697.52,1.09 1722.23,6.57 1739.86,15.23"/>
        <lane id="-7216737#0_1" index="1" speed="27.78" length="598.41" shape="1147.48,48.52 1508.78,9.16 1605.49,-0.95 1640.06,-1.65 1680.54,1.03 1696.86,4.32 1721.13,9.71 1738.41,18.20"/>
    </edge>
    <edge id="-7216737#1" from="261636678" to="36268421" priority="9" type="highway.primary">
        <lane id="-7216737#1_0" index="0" speed="27.78" length="29.87" shape="1117.72,47.92 1141.17,45.82"/>
        <lane id="-7216737#1_1" index="1" speed="27.78" length="29.87" shape="1118.02,51.21 1141.46,49.11"/>
    </edge>
    <edge id="-7216737#2" from="36268369" to="261636678" priority="9" type="highway.primary" shape="641.03,106.11 772.54,84.79 932.74,66.99 1044.61,56.56 1115.15,53.12">
        <lane id="-7216737#2_0" index="0" speed="27.78" length="477.39" shape="644.57,100.52 771.75,79.91 932.19,62.07 1044.15,51.63 1112.00,48.32"/>
        <lane id="-7216737#2_1" index="1" speed="27.78" length="477.39" shape="645.10,103.78 772.28,83.17 932.55,65.35 1044.46,54.92 1112.16,51.61"/>
    </edge>
    <edge id="-7216737#3" from="32266935" to="36268369" priority="9" type="highway.primary">
        <lane id="-7216737#3_0" index="0" speed="27.78" length="162.74" shape="483.30,115.66 635.93,101.61"/>
        <lane id="-7216737#3_1" index="1" speed="27.78" length="162.74" shape="483.60,118.94 636.23,104.89"/>
    </edge>
    <edge id="-7727483#0" from="294169342" to="38920501" priority="6" type="highway.tertiary">
        <lane id="-7727483#0_0" index="0" speed="22.22" length="4.46" shape="496.91,309.53 496.93,309.73"/>
    </edge>
    <edge id="-7727483#1" from="261647692" to="294169342" priority="6" type="highway.tertiary">
        <lane id="-7727483#1_0" index="0" speed="22.22" length="26.56" shape="494.45,280.95 496.32,302.63"/>
    </edge>
    <edge id="-7727483#2" from="261647702" to="261647692" priority="6" type="highway.tertiary" shape="482.98,167.40 484.69,187.19 488.69,233.50 492.80,281.09">
        <lane id="-7727483#2_0" index="0" speed="22.22" length="114.12" shape="484.63,167.25 486.34,187.05 490.33,233.35 494.45,280.95"/>
    </edge>
    <edge id="-7727483#3" from="32266935" to="261647702" priority="6" type="highway.tertiary">
        <lane id="-7727483#3_0" index="0" speed="22.22" length="46.54" shape="481.33,129.02 484.63,167.25"/>
<<<<<<< HEAD
    </edge>
    <edge id="-7730463" from="36268408" to="56242425" priority="1" type="highway.footway">
        <lane id="-7730463_0" index="0" allow="pedestrian" speed="8.33" length="96.77" shape="722.87,366.39 666.19,433.73"/>
=======
>>>>>>> 51b2672b
    </edge>
    <edge id="-7730464" from="56231598" to="56242441" priority="6" type="highway.tertiary">
        <lane id="-7730464_0" index="0" speed="22.22" length="10.25" shape="616.96,421.85 616.84,424.23"/>
    </edge>
    <edge id="20430080" from="57343359" to="59993001" priority="6" type="highway.tertiary" spreadType="center" shape="0.00,348.44 4.55,342.53 12.54,333.63 32.95,332.62 190.22,343.97 304.73,350.90 387.65,360.32 486.97,382.40">
        <lane id="20430080_0" index="0" speed="22.22" length="500.05" shape="1.94,345.92 4.55,342.53 12.54,333.63 32.95,332.62 190.22,343.97 304.73,350.90 387.65,360.32 483.90,381.71"/>
    </edge>
    <edge id="22917251" from="32266938" to="32266936" priority="6" type="highway.tertiary">
        <lane id="22917251_0" index="0" speed="22.22" length="58.42" shape="475.75,102.76 471.12,49.15"/>
    </edge>
    <edge id="24152812#0" from="36268421" to="261636677" priority="4" type="highway.residential" spreadType="center" shape="1144.91,50.46 1148.46,112.43 1119.89,114.18">
        <lane id="24152812#0_0" index="0" speed="13.89" length="90.69" shape="1145.37,58.55 1148.46,112.43 1124.74,113.88"/>
    </edge>
    <edge id="24152812#1" from="261636677" to="261636678" priority="4" type="highway.residential" spreadType="center">
        <lane id="24152812#1_0" index="0" speed="13.89" length="61.24" shape="1119.56,109.85 1115.78,61.13"/>
    </edge>
    <edge id="24214693#0" from="32266935" to="261599791" priority="9" type="highway.primary" shape="478.98,121.02 202.12,155.05 33.97,176.57">
        <lane id="24214693#0_0" index="0" speed="27.78" length="448.47" shape="474.64,126.55 202.73,159.96 34.60,181.48"/>
        <lane id="24214693#0_1" index="1" speed="27.78" length="448.47" shape="474.23,123.27 202.32,156.69 34.18,178.21"/>
    </edge>
    <edge id="24214693#1" from="261599791" to="57343510" priority="9" type="highway.primary">
        <lane id="24214693#1_0" index="0" speed="27.78" length="19.32" shape="34.67,181.47 15.55,184.21"/>
        <lane id="24214693#1_1" index="1" speed="27.78" length="19.32" shape="34.21,178.20 15.08,180.94"/>
    </edge>
    <edge id="24214694" from="32266935" to="32266938" priority="6" type="highway.tertiary">
        <lane id="24214694_0" index="0" speed="22.22" length="13.87" shape="476.65,113.13 476.57,112.23"/>
    </edge>
<<<<<<< HEAD
    <edge id="25944590#0" from="283018817" to="283018841" priority="1" type="highway.footway" shape="613.50,547.70 551.31,539.77 529.63,536.13 520.23,532.83">
        <lane id="25944590#0_0" index="0" allow="pedestrian" speed="8.33" length="94.64" shape="608.68,548.75 551.10,541.41 529.36,537.76 526.33,536.70"/>
    </edge>
    <edge id="25944590#1" from="283018841" to="283018842" priority="1" type="highway.footway">
        <lane id="25944590#1_0" index="0" allow="pedestrian" speed="8.33" length="51.68" shape="513.69,532.74 492.88,527.01"/>
    </edge>
    <edge id="25944590#2" from="283018842" to="283018844" priority="1" type="highway.footway" shape="480.89,521.99 420.24,495.86 402.53,486.32">
        <lane id="25944590#2_0" index="0" allow="pedestrian" speed="8.33" length="97.04" shape="487.49,526.63 419.58,497.37 406.59,490.38"/>
    </edge>
    <edge id="25944590#3" from="283018844" to="283018845" priority="1" type="highway.footway">
        <lane id="25944590#3_0" index="0" allow="pedestrian" speed="8.33" length="50.40" shape="397.23,484.93 360.28,461.66"/>
    </edge>
    <edge id="25944601#0" from="38919854" to="283018844" priority="1" type="highway.footway">
        <lane id="25944601#0_0" index="0" allow="pedestrian" speed="8.33" length="23.50" shape="389.79,498.95 397.91,489.26"/>
    </edge>
    <edge id="25944601#1" from="283018844" to="283018932" priority="1" type="highway.footway">
        <lane id="25944601#1_0" index="0" allow="pedestrian" speed="8.33" length="17.59" shape="404.82,481.05 408.28,476.95"/>
    </edge>
    <edge id="25944603#0" from="283018933" to="283018841" priority="1" type="highway.footway" shape="537.36,508.91 531.69,522.71 520.23,532.83">
        <lane id="25944603#0_0" index="0" allow="pedestrian" speed="8.33" length="30.21" shape="537.05,514.02 533.07,523.69 526.60,529.41"/>
    </edge>
    <edge id="25944603#1" from="283018841" to="283018937" priority="1" type="highway.footway">
        <lane id="25944603#1_0" index="0" allow="pedestrian" speed="8.33" length="22.39" shape="517.68,538.86 511.22,547.25"/>
    </edge>
    <edge id="25944603#2" from="283018937" to="38919841" priority="1" type="highway.footway">
        <lane id="25944603#2_0" index="0" allow="pedestrian" speed="8.33" length="11.27" shape="506.75,554.46 505.71,556.94"/>
    </edge>
    <edge id="25944605" from="283018937" to="283018842" priority="1" type="highway.footway" shape="506.58,550.58 494.62,536.85 480.89,521.99">
        <lane id="25944605_0" index="0" allow="pedestrian" speed="8.33" length="49.31" shape="501.74,547.54 493.38,537.93 488.43,532.58"/>
=======
    <edge id="25944590#0" from="283018817" to="283018841" priority="1" type="highway.footway" spreadType="center" shape="613.50,547.70 551.31,539.77 529.63,536.13 520.23,532.83">
        <lane id="25944590#0_0" index="0" allow="pedestrian" speed="2.78" length="94.64" shape="609.60,547.20 551.31,539.77 529.63,536.13 524.22,534.23"/>
    </edge>
    <edge id="25944590#1" from="283018841" to="283018842" priority="1" type="highway.footway" spreadType="center">
        <lane id="25944590#1_0" index="0" allow="pedestrian" speed="2.78" length="46.05" shape="516.49,531.80 487.75,523.88"/>
    </edge>
    <edge id="25944590#2" from="283018842" to="283018844" priority="1" type="highway.footway" spreadType="center" shape="480.89,521.99 420.24,495.86 402.53,486.32">
        <lane id="25944590#2_0" index="0" allow="pedestrian" speed="2.78" length="91.42" shape="482.83,522.83 420.24,495.86 405.58,487.96"/>
    </edge>
    <edge id="25944590#3" from="283018844" to="283018845" priority="1" type="highway.footway" spreadType="center">
        <lane id="25944590#3_0" index="0" allow="pedestrian" speed="2.78" length="50.40" shape="399.71,484.54 365.45,462.96"/>
    </edge>
    <edge id="25944601#0" from="38919854" to="283018844" priority="1" type="highway.footway" spreadType="center">
        <lane id="25944601#0_0" index="0" allow="pedestrian" speed="2.78" length="23.50" shape="390.80,500.32 400.39,488.87"/>
    </edge>
    <edge id="25944601#1" from="283018844" to="283018932" priority="1" type="highway.footway" spreadType="center">
        <lane id="25944601#1_0" index="0" allow="pedestrian" speed="2.78" length="17.59" shape="404.77,483.67 410.06,477.39"/>
    </edge>
    <edge id="25944603#0" from="283018933" to="283018841" priority="1" type="highway.footway" spreadType="center" shape="537.36,508.91 531.69,522.71 520.23,532.83">
        <lane id="25944603#0_0" index="0" allow="pedestrian" speed="2.78" length="30.21" shape="535.54,513.35 531.69,522.71 523.40,530.03"/>
    </edge>
    <edge id="25944603#1" from="283018841" to="283018937" priority="1" type="highway.footway" spreadType="center">
        <lane id="25944603#1_0" index="0" allow="pedestrian" speed="2.78" length="22.39" shape="517.86,535.91 508.69,547.84"/>
    </edge>
    <edge id="25944603#2" from="283018937" to="38919841" priority="1" type="highway.footway" spreadType="center">
        <lane id="25944603#2_0" index="0" allow="pedestrian" speed="2.78" length="11.27" shape="505.62,552.88 504.13,556.45"/>
    </edge>
    <edge id="25944605" from="283018937" to="283018842" priority="1" type="highway.footway" spreadType="center" shape="506.58,550.58 494.62,536.85 480.89,521.99">
        <lane id="25944605_0" index="0" allow="pedestrian" speed="2.78" length="43.69" shape="504.31,547.97 494.62,536.85 485.72,527.21"/>
>>>>>>> 51b2672b
    </edge>
    <edge id="25951490" from="175648134" to="32266938" priority="1" type="highway.cycleway">
        <lane id="25951490_0" index="0" allow="bicycle" speed="5.56" length="466.10" shape="15.46,166.43 472.72,106.21"/>
    </edge>
<<<<<<< HEAD
    <edge id="26004787#0" from="283719736" to="283721344" priority="1" type="highway.footway">
        <lane id="26004787#0_0" index="0" allow="pedestrian" speed="8.33" length="35.21" shape="1040.95,526.39 1024.77,531.51"/>
    </edge>
    <edge id="26004787#1" from="283721344" to="283722837" priority="1" type="highway.footway">
        <lane id="26004787#1_0" index="0" allow="pedestrian" speed="8.33" length="45.28" shape="1014.67,534.49 988.76,541.63"/>
    </edge>
    <edge id="26004787#2" from="283722837" to="283719904" priority="1" type="highway.footway">
        <lane id="26004787#2_0" index="0" allow="pedestrian" speed="8.33" length="46.41" shape="973.03,546.02 934.52,557.32"/>
    </edge>
    <edge id="26004861#0" from="287944369" to="283721344" priority="1" type="highway.footway">
        <lane id="26004861#0_0" index="0" allow="pedestrian" speed="8.33" length="20.20" shape="1023.17,544.56 1019.89,536.77"/>
    </edge>
    <edge id="26004861#1" from="283721344" to="287944368" priority="1" type="highway.footway">
        <lane id="26004861#1_0" index="0" allow="pedestrian" speed="8.33" length="25.41" shape="1015.59,527.32 1009.55,514.95"/>
    </edge>
    <edge id="26004861#2" from="287944368" to="283721348" priority="1" type="highway.footway">
        <lane id="26004861#2_0" index="0" allow="pedestrian" speed="8.33" length="26.27" shape="1004.22,503.37 998.91,491.13"/>
    </edge>
    <edge id="26004868#0" from="283719736" to="287944369" priority="1" type="highway.footway">
        <lane id="26004868#0_0" index="0" allow="pedestrian" speed="8.33" length="38.96" shape="1045.55,531.82 1032.94,546.15"/>
    </edge>
    <edge id="26004868#1" from="287944369" to="283721473" priority="1" type="highway.footway">
        <lane id="26004868#1_0" index="0" allow="pedestrian" speed="8.33" length="30.75" shape="1026.22,553.83 1011.58,570.68"/>
    </edge>
    <edge id="26004966#0" from="283722835" to="283721473" priority="1" type="highway.footway">
        <lane id="26004966#0_0" index="0" allow="pedestrian" speed="8.33" length="18.56" shape="1019.69,587.05 1009.45,577.67"/>
    </edge>
    <edge id="26004966#1" from="283721473" to="283722837" priority="1" type="highway.footway">
        <lane id="26004966#1_0" index="0" allow="pedestrian" speed="8.33" length="43.24" shape="1002.43,571.12 979.91,549.68"/>
    </edge>
    <edge id="26004966#2" from="283722837" to="287944368" priority="1" type="highway.footway">
        <lane id="26004966#2_0" index="0" allow="pedestrian" speed="8.33" length="47.66" shape="983.45,532.86 1002.85,512.06"/>
    </edge>
    <edge id="26004966#3" from="287944368" to="283720461" priority="1" type="highway.footway">
        <lane id="26004966#3_0" index="0" allow="pedestrian" speed="8.33" length="19.34" shape="1011.51,502.80 1016.95,497.00"/>
=======
    <edge id="26004787#0" from="283719736" to="283721344" priority="1" type="highway.footway" spreadType="center">
        <lane id="26004787#0_0" index="0" allow="pedestrian" speed="2.78" length="35.21" shape="1046.10,523.02 1022.55,530.48"/>
    </edge>
    <edge id="26004787#1" from="283721344" to="283722837" priority="1" type="highway.footway" spreadType="center">
        <lane id="26004787#1_0" index="0" allow="pedestrian" speed="2.78" length="45.28" shape="1016.15,532.37 982.70,541.58"/>
    </edge>
    <edge id="26004787#2" from="283722837" to="283719904" priority="1" type="highway.footway" spreadType="center">
        <lane id="26004787#2_0" index="0" allow="pedestrian" speed="2.78" length="53.85" shape="973.47,544.17 940.94,553.71"/>
    </edge>
    <edge id="26004861#0" from="287944369" to="283721344" priority="1" type="highway.footway" spreadType="center">
        <lane id="26004861#0_0" index="0" allow="pedestrian" speed="2.78" length="20.20" shape="1025.71,546.35 1020.71,534.46"/>
    </edge>
    <edge id="26004861#1" from="283721344" to="287944368" priority="1" type="highway.footway" spreadType="center">
        <lane id="26004861#1_0" index="0" allow="pedestrian" speed="2.78" length="25.41" shape="1017.95,528.38 1009.98,512.07"/>
    </edge>
    <edge id="26004861#2" from="287944368" to="283721348" priority="1" type="highway.footway" spreadType="center">
        <lane id="26004861#2_0" index="0" allow="pedestrian" speed="2.78" length="26.27" shape="1006.74,505.02 1000.14,489.81"/>
    </edge>
    <edge id="26004868#0" from="283719736" to="287944369" priority="1" type="highway.footway" spreadType="center">
        <lane id="26004868#0_0" index="0" allow="pedestrian" speed="2.78" length="38.96" shape="1048.23,526.28 1029.96,547.04"/>
    </edge>
    <edge id="26004868#1" from="287944369" to="283721473" priority="1" type="highway.footway" spreadType="center">
        <lane id="26004868#1_0" index="0" allow="pedestrian" speed="2.78" length="30.75" shape="1025.65,551.97 1009.20,570.91"/>
    </edge>
    <edge id="26004966#0" from="283722835" to="283721473" priority="1" type="highway.footway" spreadType="center">
        <lane id="26004966#0_0" index="0" allow="pedestrian" speed="2.78" length="18.56" shape="1020.81,585.83 1009.37,575.37"/>
    </edge>
    <edge id="26004966#1" from="283721473" to="283722837" priority="1" type="highway.footway" spreadType="center">
        <lane id="26004966#1_0" index="0" allow="pedestrian" speed="2.78" length="43.24" shape="1004.82,571.11 978.93,546.47"/>
    </edge>
    <edge id="26004966#2" from="283722837" to="287944368" priority="1" type="highway.footway" spreadType="center">
        <lane id="26004966#2_0" index="0" allow="pedestrian" speed="2.78" length="47.66" shape="980.68,538.25 1005.69,511.43"/>
    </edge>
    <edge id="26004966#3" from="287944368" to="283720461" priority="1" type="highway.footway" spreadType="center">
        <lane id="26004966#3_0" index="0" allow="pedestrian" speed="2.78" length="19.34" shape="1010.99,505.76 1018.22,498.06"/>
>>>>>>> 51b2672b
    </edge>
    <edge id="26816413#0" from="56231597" to="294168710" priority="2" type="highway.service">
        <lane id="26816413#0_0" index="0" allow="delivery" speed="5.56" length="65.21" shape="629.19,381.31 586.66,342.38"/>
    </edge>
    <edge id="26816413#1" from="294168710" to="294168098" priority="2" type="highway.service">
        <lane id="26816413#1_0" index="0" allow="delivery" speed="5.56" length="25.92" shape="582.08,338.19 567.13,324.51"/>
    </edge>
    <edge id="26816541" from="294168098" to="294168710" priority="2" type="highway.service" spreadType="center" shape="566.45,321.65 534.87,327.64 539.54,356.67 560.71,364.39 585.57,339.15">
        <lane id="26816541_0" index="0" allow="delivery" speed="5.56" length="119.51" shape="560.96,322.69 534.87,327.64 539.54,356.67 560.71,364.39 582.19,342.58"/>
    </edge>
    <edge id="26816553" from="294168098" to="294168972" priority="2" type="highway.service" shape="566.45,321.65 563.73,311.92 570.98,302.73 633.73,223.14 682.39,261.75 706.28,235.54 714.97,226.01">
        <lane id="26816553_0" index="0" allow="delivery" speed="5.56" length="233.63" shape="563.76,318.16 561.92,311.56 569.68,301.71 633.46,220.82 682.21,259.50 705.06,234.43 710.50,228.46"/>
    </edge>
    <edge id="26816590#0" from="294168098" to="294169338" priority="2" type="highway.service">
        <lane id="26816590#0_0" index="0" allow="delivery" speed="5.56" length="15.38" shape="562.74,318.75 558.33,311.55"/>
    </edge>
    <edge id="26816590#1" from="294169338" to="294169339" priority="2" type="highway.service">
        <lane id="26816590#1_0" index="0" allow="delivery" speed="5.56" length="15.40" shape="551.25,307.24 546.80,305.30"/>
    </edge>
    <edge id="26816590#2" from="294169339" to="294169342" priority="2" type="highway.service" shape="544.28,302.42 510.49,306.01 495.08,307.55">
        <lane id="26816590#2_0" index="0" allow="delivery" speed="5.56" length="49.46" shape="539.82,304.55 510.67,307.65 500.02,308.71"/>
    </edge>
    <edge id="26816627" from="294169338" to="294169618" priority="2" type="highway.service">
        <lane id="26816627_0" index="0" allow="delivery" speed="5.56" length="158.99" shape="556.01,301.67 539.54,150.67"/>
    </edge>
    <edge id="26843019" from="294829385" to="294829798" priority="2" type="highway.service">
        <lane id="26843019_0" index="0" allow="delivery" speed="5.56" length="98.96" shape="860.70,477.61 918.48,409.41"/>
    </edge>
    <edge id="26843038#0" from="294829881" to="294830184" priority="2" type="highway.service">
        <lane id="26843038#0_0" index="0" allow="delivery" speed="5.56" length="44.07" shape="894.13,506.60 916.63,480.57"/>
    </edge>
    <edge id="26843038#1" from="294830184" to="294830189" priority="2" type="highway.service" shape="921.09,477.93 943.81,451.65 970.58,476.14 945.99,501.67">
        <lane id="26843038#1_0" index="0" allow="delivery" speed="5.56" length="106.47" shape="922.84,473.38 943.67,449.29 972.94,476.07 949.42,500.49"/>
    </edge>
    <edge id="26843038#2" from="294830189" to="294830184" priority="2" type="highway.service">
        <lane id="26843038#2_0" index="0" allow="delivery" speed="5.56" length="34.41" shape="942.51,500.64 923.50,482.52"/>
    </edge>
    <edge id="26843133#0" from="294169339" to="294831560" priority="2" type="highway.service">
        <lane id="26843133#0_0" index="0" allow="delivery" speed="5.56" length="9.95" shape="542.27,297.90 542.23,297.34"/>
    </edge>
    <edge id="26843133#1" from="294831560" to="294831563" priority="2" type="highway.service" shape="543.50,292.50 539.68,243.24 501.77,245.17 505.71,295.17">
        <lane id="26843133#1_0" index="0" allow="delivery" speed="5.56" length="137.52" shape="541.49,287.87 538.16,244.97 503.55,246.73 507.10,291.83"/>
    </edge>
    <edge id="26843133#2" from="294831563" to="294831560" priority="2" type="highway.service">
        <lane id="26843133#2_0" index="0" allow="delivery" speed="5.56" length="37.89" shape="508.81,293.30 538.63,291.19"/>
    </edge>
    <edge id="27437972#0" from="38918157" to="36268398" priority="6" type="highway.tertiary" spreadType="center" shape="1068.74,767.39 1041.64,740.05 984.17,684.68 957.65,657.32 939.78,639.63 926.70,628.25 908.96,616.96 891.80,605.66">
        <lane id="27437972#0_0" index="0" speed="22.22" length="240.46" shape="1068.74,767.39 1041.64,740.05 984.17,684.68 957.65,657.32 939.78,639.63 926.70,628.25 908.96,616.96 896.11,608.50"/>
    </edge>
    <edge id="27437972#1" from="36268398" to="38919668" priority="6" type="highway.tertiary" spreadType="center" shape="891.80,605.66 803.74,552.14 733.24,501.46 685.82,466.03">
        <lane id="27437972#1_0" index="0" speed="22.22" length="249.08" shape="888.00,603.35 803.74,552.14 733.24,501.46 687.55,467.32"/>
    </edge>
    <edge id="27437972#2" from="38919668" to="38919703" priority="6" type="highway.tertiary" spreadType="center">
        <lane id="27437972#2_0" index="0" speed="22.22" length="26.24" shape="681.41,462.87 667.21,452.69"/>
    </edge>
    <edge id="27437972#3" from="38919703" to="56242441" priority="6" type="highway.tertiary" spreadType="center" shape="664.49,450.74 650.91,443.45 614.99,427.87">
        <lane id="27437972#3_0" index="0" speed="22.22" length="54.56" shape="661.78,449.28 650.91,443.45 619.00,429.61"/>
    </edge>
    <edge id="27437972#4" from="56242441" to="301292612" priority="6" type="highway.tertiary" spreadType="center">
        <lane id="27437972#4_0" index="0" speed="22.22" length="120.71" shape="610.03,426.66 500.61,400.16"/>
    </edge>
    <edge id="27441168" from="59993001" to="56231397" priority="6" type="highway.tertiary" spreadType="center">
        <lane id="27441168_0" index="0" speed="22.22" length="13.74" shape="490.04,383.06 496.91,384.55"/>
    </edge>
    <edge id="27441189" from="301292612" to="38919945" priority="6" type="highway.tertiary" spreadType="center">
        <lane id="27441189_0" index="0" speed="22.22" length="13.78" shape="494.56,398.61 487.25,396.63"/>
    </edge>
    <edge id="27441289" from="59993001" to="38920501" priority="6" type="highway.tertiary" spreadType="center" shape="486.97,382.40 493.84,346.12 495.47,311.99">
        <lane id="27441289_0" index="0" speed="22.22" length="71.09" shape="487.56,379.30 493.84,346.12 494.87,324.48"/>
    </edge>
    <edge id="27445000" from="38919945" to="57343359" priority="6" type="highway.tertiary" spreadType="center" shape="484.37,395.86 387.27,372.75 303.84,361.55 189.83,353.29 133.74,350.94 0.00,348.44">
        <lane id="27445000_0" index="0" speed="22.22" length="490.80" shape="481.29,395.12 387.27,372.75 303.84,361.55 189.83,353.29 133.74,350.94 3.17,348.50"/>
    </edge>
    <edge id="27445003" from="56231397" to="301292612" priority="6" type="highway.tertiary" spreadType="center">
        <lane id="27445003_0" index="0" speed="22.22" length="14.40" shape="499.79,388.48 498.28,396.28"/>
    </edge>
    <edge id="27445015#0" from="56231397" to="56231598" priority="6" type="highway.tertiary" spreadType="center">
        <lane id="27445015#0_0" index="0" speed="22.22" length="119.59" shape="503.52,386.18 611.22,416.42"/>
    </edge>
    <edge id="27445015#1" from="56231598" to="56242425" priority="6" type="highway.tertiary" spreadType="center" shape="615.54,417.63 642.13,427.10 662.43,435.64">
<<<<<<< HEAD
        <lane id="27445015#1_0" index="0" speed="22.22" length="50.25" shape="620.59,419.43 642.13,427.10 658.37,433.93"/>
    </edge>
    <edge id="27445015#2" from="56242425" to="36268415" priority="6" type="highway.tertiary" spreadType="center" shape="662.43,435.64 683.08,446.29 703.53,459.75 738.68,482.83 778.40,511.89">
        <lane id="27445015#2_0" index="0" speed="22.22" length="138.98" shape="667.05,438.02 683.08,446.29 703.53,459.75 738.68,482.83 774.68,509.17"/>
=======
        <lane id="27445015#1_0" index="0" speed="22.22" length="50.25" shape="620.59,419.43 642.13,427.10 659.96,434.60"/>
    </edge>
    <edge id="27445015#2" from="56242425" to="36268415" priority="6" type="highway.tertiary" spreadType="center" shape="662.43,435.64 683.08,446.29 703.53,459.75 738.68,482.83 778.40,511.89">
        <lane id="27445015#2_0" index="0" speed="22.22" length="138.98" shape="665.55,437.24 683.08,446.29 703.53,459.75 738.68,482.83 774.68,509.17"/>
>>>>>>> 51b2672b
    </edge>
    <edge id="27445015#3" from="36268415" to="38920778" priority="6" type="highway.tertiary" spreadType="center" shape="778.40,511.89 804.51,532.91 825.84,548.20 842.40,558.92 903.89,592.25">
        <lane id="27445015#3_0" index="0" speed="22.22" length="149.44" shape="782.17,514.92 804.51,532.91 825.84,548.20 842.40,558.92 899.39,589.81"/>
    </edge>
    <edge id="27445015#4" from="38920778" to="57343487" priority="6" type="highway.tertiary" spreadType="center" shape="903.89,592.25 936.90,612.90 955.31,628.25 974.34,645.34 1002.94,673.87 1055.97,727.53 1081.87,752.58">
        <lane id="27445015#4_0" index="0" speed="22.22" length="240.34" shape="908.06,594.86 936.90,612.90 955.31,628.25 974.34,645.34 1002.94,673.87 1055.97,727.53 1081.87,752.58"/>
    </edge>
    <edge id="5198584" from="36268416" to="36268382" priority="4" type="highway.residential" shape="1055.08,184.85 1262.01,371.09 1438.58,542.41">
        <lane id="5198584_0" index="0" speed="13.89" length="524.41" shape="1059.79,186.87 1263.12,369.86 1439.72,541.22"/>
    </edge>
    <edge id="5198585#0" from="36268369" to="294168972" priority="4" type="highway.residential" shape="641.03,106.11 646.66,160.06 660.89,178.88 714.97,226.01">
        <lane id="5198585#0_0" index="0" speed="13.89" length="149.57" shape="643.51,113.90 648.25,159.43 662.11,177.75 712.42,221.59"/>
    </edge>
    <edge id="5198585#1" from="294168972" to="36268375" priority="4" type="highway.residential">
        <lane id="5198585#1_0" index="0" speed="13.89" length="59.93" shape="719.58,227.84 757.57,260.94"/>
    </edge>
    <edge id="5198585#2" from="36268375" to="36268376" priority="4" type="highway.residential">
        <lane id="5198585#2_0" index="0" speed="13.89" length="173.70" shape="764.74,267.18 888.66,374.98"/>
    </edge>
    <edge id="5198585#3" from="36268376" to="294829798" priority="4" type="highway.residential">
        <lane id="5198585#3_0" index="0" speed="13.89" length="41.88" shape="895.94,381.30 920.36,402.49"/>
    </edge>
    <edge id="5198585#4" from="294829798" to="36268431" priority="4" type="highway.residential">
        <lane id="5198585#4_0" index="0" speed="13.89" length="50.17" shape="927.54,408.71 958.17,435.30"/>
    </edge>
    <edge id="5198585#5" from="36268431" to="36268378" priority="4" type="highway.residential">
        <lane id="5198585#5_0" index="0" speed="13.89" length="57.71" shape="965.20,441.61 1000.62,474.58"/>
    </edge>
    <edge id="5198585#6" from="36268378" to="283720461" priority="4" type="highway.residential">
<<<<<<< HEAD
        <lane id="5198585#6_0" index="0" speed="13.89" length="24.18" shape="1007.55,480.69 1018.80,490.09"/>
    </edge>
    <edge id="5198585#7" from="283720461" to="283719736" priority="4" type="highway.residential">
        <lane id="5198585#7_0" index="0" speed="13.89" length="41.03" shape="1026.10,496.19 1048.37,514.80"/>
    </edge>
    <edge id="5198585#8" from="283719736" to="36268381" priority="4" type="highway.residential" shape="1053.02,520.83 1100.96,560.89 1160.43,614.99 1265.24,717.69">
        <lane id="5198585#8_0" index="0" speed="13.89" length="289.61" shape="1057.66,522.56 1102.01,559.62 1161.54,613.77 1266.40,716.51"/>
=======
        <lane id="5198585#6_0" index="0" speed="13.89" length="24.18" shape="1007.55,480.69 1020.07,491.15"/>
    </edge>
    <edge id="5198585#7" from="283720461" to="283719736" priority="4" type="highway.residential">
        <lane id="5198585#7_0" index="0" speed="13.89" length="41.03" shape="1024.83,495.13 1049.88,516.06"/>
    </edge>
    <edge id="5198585#8" from="283719736" to="36268381" priority="4" type="highway.residential" shape="1053.02,520.83 1100.96,560.89 1160.43,614.99 1265.24,717.69">
        <lane id="5198585#8_0" index="0" speed="13.89" length="289.61" shape="1056.39,521.50 1102.01,559.62 1161.54,613.77 1266.40,716.51"/>
>>>>>>> 51b2672b
    </edge>
    <edge id="5198586#0" from="36268415" to="36268406" priority="4" type="highway.residential">
        <lane id="5198586#0_0" index="0" speed="13.89" length="75.05" shape="779.35,508.35 823.99,458.30"/>
    </edge>
    <edge id="5198586#1" from="36268406" to="36268376" priority="4" type="highway.residential">
        <lane id="5198586#1_0" index="0" speed="13.89" length="99.00" shape="830.20,451.02 886.85,382.07"/>
    </edge>
    <edge id="5198586#2" from="36268376" to="36268417" priority="4" type="highway.residential">
        <lane id="5198586#2_0" index="0" speed="13.89" length="145.74" shape="893.03,374.64 980.57,270.46"/>
    </edge>
    <edge id="5198586#3" from="36268417" to="36268416" priority="4" type="highway.residential">
        <lane id="5198586#3_0" index="0" speed="13.89" length="108.62" shape="986.70,263.18 1050.69,187.49"/>
    </edge>
    <edge id="5198586#4" from="36268416" to="261636677" priority="4" type="highway.residential" shape="1055.08,184.85 1103.27,127.59 1119.89,114.18">
        <lane id="5198586#4_0" index="0" speed="13.89" length="96.20" shape="1056.81,180.24 1102.11,126.40 1117.92,113.65"/>
    </edge>
    <edge id="5198587" from="36268431" to="36268392" priority="4" type="highway.residential">
        <lane id="5198587_0" index="0" speed="13.89" length="144.20" shape="962.55,434.94 1048.69,331.58"/>
    </edge>
    <edge id="5198588#0" from="36268417" to="36268392" priority="4" type="highway.residential">
        <lane id="5198588#0_0" index="0" speed="13.89" length="91.51" shape="989.68,269.82 1050.71,324.61"/>
    </edge>
    <edge id="5198588#1" from="36268392" to="36268391" priority="4" type="highway.residential">
        <lane id="5198588#1_0" index="0" speed="13.89" length="186.58" shape="1057.77,330.86 1194.67,450.42"/>
    </edge>
    <edge id="5198596#0" from="36268403" to="294829881" priority="4" type="highway.residential">
        <lane id="5198596#0_0" index="0" speed="13.89" length="59.17" shape="932.29,548.16 894.77,515.63"/>
    </edge>
    <edge id="5198596#1" from="294829881" to="294829385" priority="4" type="highway.residential">
        <lane id="5198596#1_0" index="0" speed="13.89" length="44.20" shape="887.59,509.41 861.35,486.66"/>
    </edge>
    <edge id="5198596#2" from="294829385" to="36268406" priority="4" type="highway.residential">
        <lane id="5198596#2_0" index="0" speed="13.89" length="40.38" shape="854.17,480.44 830.83,460.20"/>
    </edge>
    <edge id="5198596#3" from="36268406" to="36268408" priority="4" type="highway.residential">
<<<<<<< HEAD
        <lane id="5198596#3_0" index="0" speed="13.89" length="140.08" shape="823.61,453.78 727.24,366.10"/>
    </edge>
    <edge id="5198596#4" from="36268408" to="36268411" priority="4" type="highway.residential">
        <lane id="5198596#4_0" index="0" speed="13.89" length="39.71" shape="719.97,359.85 696.71,341.03"/>
=======
        <lane id="5198596#3_0" index="0" speed="13.89" length="140.08" shape="823.61,453.78 726.02,364.99"/>
    </edge>
    <edge id="5198596#4" from="36268408" to="36268411" priority="4" type="highway.residential">
        <lane id="5198596#4_0" index="0" speed="13.89" length="39.71" shape="721.25,360.89 696.71,341.03"/>
>>>>>>> 51b2672b
    </edge>
    <edge id="5198597#0" from="36268375" to="36268411" priority="4" type="highway.residential">
        <lane id="5198597#0_0" index="0" speed="13.89" length="97.29" shape="758.05,270.06 698.48,334.09"/>
    </edge>
    <edge id="5198597#1" from="36268411" to="56231597" priority="4" type="highway.residential" shape="693.88,336.61 677.75,340.35 633.67,383.18">
        <lane id="5198597#1_0" index="0" speed="13.89" length="78.02" shape="691.25,338.92 678.57,341.85 638.09,381.18"/>
    </edge>
    <edge id="5198597#2" from="56231597" to="56231598" priority="4" type="highway.residential" shape="633.67,383.18 620.59,408.02 615.54,417.63">
        <lane id="5198597#2_0" index="0" speed="13.89" length="38.93" shape="633.26,387.49 622.05,408.79 618.67,415.23"/>
    </edge>
    <edge id="5784947#0" from="38919668" to="38919652" priority="4" type="highway.residential" spreadType="center" shape="685.82,466.03 677.09,467.37 669.56,470.43 662.70,477.56 616.73,561.79">
        <lane id="5784947#0_0" index="0" speed="13.89" length="122.81" shape="680.46,466.85 677.09,467.37 669.56,470.43 662.70,477.56 619.71,556.33"/>
    </edge>
    <edge id="5784947#1" from="38919652" to="38919797" priority="4" type="highway.residential" spreadType="center" shape="616.73,561.79 615.65,565.88 582.56,632.36 525.69,749.30">
        <lane id="5784947#1_0" index="0" speed="13.89" length="208.53" shape="615.03,567.13 582.56,632.36 525.69,749.30"/>
    </edge>
    <edge id="5784950#0" from="38920557" to="38919808" priority="4" type="highway.residential" spreadType="center" shape="518.91,744.71 545.14,688.49 604.30,563.25">
        <lane id="5784950#0_0" index="0" speed="13.89" length="200.55" shape="518.91,744.71 545.14,688.49 601.75,568.66"/>
    </edge>
    <edge id="5784950#1" from="38919808" to="283018817" priority="4" type="highway.residential" spreadType="center">
<<<<<<< HEAD
        <lane id="5784950#1_0" index="0" speed="13.89" length="18.07" shape="607.77,557.39 610.58,552.63"/>
    </edge>
    <edge id="5784950#2" from="283018817" to="38919712" priority="4" type="highway.residential" spreadType="center">
        <lane id="5784950#2_0" index="0" speed="13.89" length="9.42" shape="615.84,543.73 615.95,543.56"/>
=======
        <lane id="5784950#1_0" index="0" speed="13.89" length="18.07" shape="607.77,557.39 611.50,551.08"/>
    </edge>
    <edge id="5784950#2" from="283018817" to="38919712" priority="4" type="highway.residential" spreadType="center">
        <lane id="5784950#2_0" index="0" speed="13.89" length="9.42" shape="614.80,545.50 615.71,543.96"/>
>>>>>>> 51b2672b
    </edge>
    <edge id="5784950#3" from="38919712" to="38919703" priority="4" type="highway.residential" spreadType="center">
        <lane id="5784950#3_0" index="0" speed="13.89" length="100.14" shape="620.41,535.52 662.94,453.71"/>
    </edge>
    <edge id="5784968#0" from="36268378" to="283721348" priority="4" type="highway.residential">
<<<<<<< HEAD
        <lane id="5784968#0_0" index="0" speed="13.89" length="7.53" shape="1001.53,483.00 1001.39,483.15"/>
    </edge>
    <edge id="5784968#1" from="283721348" to="36268403" priority="4" type="highway.residential">
        <lane id="5784968#1_0" index="0" speed="13.89" length="89.42" shape="994.65,490.40 941.34,547.76"/>
    </edge>
    <edge id="5784968#2" from="36268403" to="283719904" priority="4" type="highway.residential">
        <lane id="5784968#2_0" index="0" speed="13.89" length="8.66" shape="935.08,554.71 934.00,555.93"/>
    </edge>
    <edge id="5784968#3" from="283719904" to="38920778" priority="4" type="highway.residential">
        <lane id="5784968#3_0" index="0" speed="13.89" length="44.99" shape="930.39,560.41 907.28,590.55"/>
=======
        <lane id="5784968#0_0" index="0" speed="13.89" length="7.53" shape="1000.95,483.62 1000.30,484.32"/>
    </edge>
    <edge id="5784968#1" from="283721348" to="36268403" priority="4" type="highway.residential">
        <lane id="5784968#1_0" index="0" speed="13.89" length="89.42" shape="995.88,489.08 941.34,547.76"/>
    </edge>
    <edge id="5784968#2" from="36268403" to="283719904" priority="4" type="highway.residential">
        <lane id="5784968#2_0" index="0" speed="13.89" length="16.10" shape="938.22,551.12 938.08,551.27"/>
    </edge>
    <edge id="5784968#3" from="283719904" to="38920778" priority="4" type="highway.residential">
        <lane id="5784968#3_0" index="0" speed="13.89" length="52.44" shape="935.38,553.91 907.28,590.55"/>
>>>>>>> 51b2672b
    </edge>
    <edge id="5784968#4" from="38920778" to="306982585" priority="4" type="highway.residential">
        <lane id="5784968#4_0" index="0" speed="13.89" length="9.89" shape="902.78,596.21 898.99,600.82"/>
    </edge>
    <edge id="5784968#5" from="306982585" to="36268398" priority="4" type="highway.residential">
        <lane id="5784968#5_0" index="0" speed="13.89" length="8.19" shape="898.66,601.18 895.67,604.15"/>
    </edge>
    <edge id="6137233#0" from="38919927" to="38919880" priority="4" type="highway.residential">
        <lane id="6137233#0_0" index="0" speed="13.89" length="42.56" shape="297.71,444.40 335.47,451.90"/>
    </edge>
    <edge id="6137233#1" from="38919880" to="283018845" priority="4" type="highway.residential">
        <lane id="6137233#1_0" index="0" speed="13.89" length="21.38" shape="345.19,454.11 360.05,457.80"/>
    </edge>
    <edge id="6137233#2" from="283018845" to="283018932" priority="4" type="highway.residential">
<<<<<<< HEAD
        <lane id="6137233#2_0" index="0" speed="13.89" length="55.63" shape="361.20,458.08 407.75,469.66"/>
    </edge>
    <edge id="6137233#3" from="283018932" to="283018933" priority="4" type="highway.residential" shape="413.88,472.88 496.24,493.33 537.36,508.91">
        <lane id="6137233#3_0" index="0" speed="13.89" length="128.84" shape="417.69,472.13 496.64,491.73 533.42,505.66"/>
    </edge>
    <edge id="6137233#4" from="283018933" to="38919712" priority="4" type="highway.residential">
        <lane id="6137233#4_0" index="0" speed="13.89" length="86.55" shape="542.31,509.02 615.43,536.74"/>
    </edge>
    <edge id="6137239#0" from="38919880" to="38919854" priority="4" type="highway.residential" shape="339.13,454.31 339.60,466.07 348.84,478.16 387.44,504.33">
        <lane id="6137239#0_0" index="0" speed="13.89" length="73.62" shape="341.01,460.07 341.23,465.48 349.98,476.94 384.69,500.47"/>
    </edge>
    <edge id="6137239#1" from="38919854" to="38919841" priority="4" type="highway.residential">
        <lane id="6137239#1_0" index="0" speed="13.89" length="128.02" shape="393.22,505.34 498.52,557.31"/>
    </edge>
    <edge id="6137239#2" from="38919841" to="38919808" priority="4" type="highway.residential" shape="502.24,560.98 511.70,563.93 524.58,565.99 604.30,563.25">
        <lane id="6137239#2_0" index="0" speed="13.89" length="102.72" shape="507.57,560.91 512.19,562.35 524.69,564.33 599.27,561.77"/>
=======
        <lane id="6137233#2_0" index="0" speed="13.89" length="55.63" shape="366.51,459.41 409.54,470.10"/>
    </edge>
    <edge id="6137233#3" from="283018932" to="283018933" priority="4" type="highway.residential" shape="413.88,472.88 496.24,493.33 537.36,508.91">
        <lane id="6137233#3_0" index="0" speed="13.89" length="128.84" shape="415.91,471.68 496.64,491.73 534.96,506.24"/>
    </edge>
    <edge id="6137233#4" from="283018933" to="38919712" priority="4" type="highway.residential">
        <lane id="6137233#4_0" index="0" speed="13.89" length="86.55" shape="540.76,508.44 615.43,536.74"/>
    </edge>
    <edge id="6137239#0" from="38919880" to="38919854" priority="4" type="highway.residential" shape="339.13,454.31 339.60,466.07 348.84,478.16 387.44,504.33">
        <lane id="6137239#0_0" index="0" speed="13.89" length="73.62" shape="341.01,460.07 341.23,465.48 349.98,476.94 386.06,501.40"/>
    </edge>
    <edge id="6137239#1" from="38919854" to="38919841" priority="4" type="highway.residential">
        <lane id="6137239#1_0" index="0" speed="13.89" length="128.02" shape="391.70,504.59 500.00,558.04"/>
    </edge>
    <edge id="6137239#2" from="38919841" to="38919808" priority="4" type="highway.residential" shape="502.24,560.98 511.70,563.93 524.58,565.99 604.30,563.25">
        <lane id="6137239#2_0" index="0" speed="13.89" length="102.72" shape="505.99,560.42 512.19,562.35 524.69,564.33 599.27,561.77"/>
>>>>>>> 51b2672b
    </edge>
    <edge id="6137239#3" from="38919808" to="38919652" priority="4" type="highway.residential">
        <lane id="6137239#3_0" index="0" speed="13.89" length="12.52" shape="610.06,560.91 612.06,560.68"/>
    </edge>
    <edge id="6137239#4" from="38919652" to="38919605" priority="4" type="highway.residential" shape="616.73,561.79 750.90,557.31 760.86,558.85 770.89,563.89 782.81,575.88">
        <lane id="6137239#4_0" index="0" speed="13.89" length="172.45" shape="621.95,559.96 751.00,555.66 761.37,557.26 771.87,562.54 783.98,574.71"/>
    </edge>
    <edge id="6137245" from="38919945" to="59993001" priority="6" type="highway.tertiary" spreadType="center">
        <lane id="6137245_0" index="0" speed="22.22" length="13.71" shape="484.97,392.74 486.38,385.47"/>
    </edge>
    <edge id="7216737#0" from="94487954" to="36268421" priority="9" type="highway.primary" shape="1737.68,19.68 1720.58,11.27 1696.54,5.94 1680.43,2.68 1640.10,0.00 1605.67,0.69 1508.96,10.80 1144.91,50.46">
        <lane id="7216737#0_0" index="0" speed="27.78" length="598.41" shape="1735.50,24.12 1718.93,15.98 1695.46,10.77 1679.45,7.53 1639.77,4.94 1605.77,5.64 1509.47,15.72 1148.19,55.08"/>
        <lane id="7216737#0_1" index="1" speed="27.78" length="598.41" shape="1736.95,21.16 1720.03,12.84 1696.18,7.55 1680.10,4.30 1639.99,1.65 1605.70,2.34 1509.13,12.44 1147.84,51.80"/>
    </edge>
    <edge id="7216737#1" from="36268421" to="261636678" priority="9" type="highway.primary">
        <lane id="7216737#1_0" index="0" speed="27.78" length="29.87" shape="1142.05,55.68 1118.61,57.78"/>
        <lane id="7216737#1_1" index="1" speed="27.78" length="29.87" shape="1141.76,52.40 1118.31,54.49"/>
    </edge>
    <edge id="7216737#2" from="261636678" to="36268369" priority="9" type="highway.primary" shape="1115.15,53.12 1044.61,56.56 932.74,66.99 772.54,84.79 641.03,106.11">
        <lane id="7216737#2_0" index="0" speed="27.78" length="477.39" shape="1112.49,58.21 1044.85,61.51 933.20,71.92 773.09,89.71 646.15,110.29"/>
        <lane id="7216737#2_1" index="1" speed="27.78" length="477.39" shape="1112.33,54.91 1044.69,58.21 932.89,68.63 772.73,86.43 645.63,107.03"/>
    </edge>
    <edge id="7216737#3" from="36268369" to="32266935" priority="9" type="highway.primary">
        <lane id="7216737#3_0" index="0" speed="27.78" length="162.74" shape="636.84,111.46 484.21,125.51"/>
        <lane id="7216737#3_1" index="1" speed="27.78" length="162.74" shape="636.53,108.18 483.90,122.23"/>
    </edge>
    <edge id="7727482" from="38920501" to="56231397" priority="6" type="highway.tertiary" spreadType="center" shape="495.47,311.99 498.64,344.10 500.40,385.30">
        <lane id="7727482_0" index="0" speed="22.22" length="73.51" shape="496.67,324.11 498.64,344.10 500.25,381.73"/>
    </edge>
    <edge id="7727483#0" from="38920501" to="294169342" priority="6" type="highway.tertiary">
        <lane id="7727483#0_0" index="0" speed="22.22" length="4.46" shape="494.87,324.26 493.82,312.13"/>
    </edge>
    <edge id="7727483#1" from="294169342" to="261647692" priority="6" type="highway.tertiary">
        <lane id="7727483#1_0" index="0" speed="22.22" length="26.56" shape="493.03,302.91 491.16,281.23"/>
    </edge>
    <edge id="7727483#2" from="261647692" to="261647702" priority="6" type="highway.tertiary" shape="492.80,281.09 488.69,233.50 484.69,187.19 482.98,167.40">
        <lane id="7727483#2_0" index="0" speed="22.22" length="114.12" shape="491.16,281.23 487.05,233.64 483.05,187.33 481.34,167.54"/>
    </edge>
    <edge id="7727483#3" from="261647702" to="32266935" priority="6" type="highway.tertiary">
        <lane id="7727483#3_0" index="0" speed="22.22" length="46.54" shape="481.34,167.54 478.04,129.31"/>
    </edge>
<<<<<<< HEAD
    <edge id="7730463" from="56242425" to="36268408" priority="1" type="highway.footway">
        <lane id="7730463_0" index="0" allow="pedestrian" speed="8.33" length="96.77" shape="663.67,431.60 720.34,364.27"/>
=======
    <edge id="7730463" from="56242425" to="36268408" priority="1" type="highway.footway" spreadType="center">
        <lane id="7730463_0" index="0" allow="pedestrian" speed="2.78" length="96.77" shape="664.69,432.95 721.64,365.28"/>
>>>>>>> 51b2672b
    </edge>
    <edge id="7730464" from="56242441" to="56231598" priority="6" type="highway.tertiary">
        <lane id="7730464_0" index="0" speed="22.22" length="10.25" shape="613.54,424.05 613.67,421.67"/>
    </edge>

    <tlLogic id="261599791" type="static" programID="0" offset="0">
        <phase duration="31" state="GGgGGr"/>
        <phase duration="9" state="yyyyyr"/>
        <phase duration="31" state="GGrGGg"/>
        <phase duration="9" state="yyryyy"/>
    </tlLogic>
    <tlLogic id="32266935" type="static" programID="0" offset="0">
        <phase duration="31" state="rrrrGGGggrrrrGGGgg"/>
        <phase duration="9" state="rrrryyyggrrrryyygg"/>
        <phase duration="6" state="rrrrrrrGGrrrrrrrGG"/>
        <phase duration="9" state="rrrrrrryyrrrrrrryy"/>
        <phase duration="31" state="GGggrrrrrGGggrrrrr"/>
        <phase duration="9" state="yyggrrrrryyggrrrrr"/>
        <phase duration="6" state="rrGGrrrrrrrGGrrrrr"/>
        <phase duration="9" state="rryyrrrrrrryyrrrrr"/>
    </tlLogic>
    <tlLogic id="94487954" type="static" programID="0" offset="0">
        <phase duration="31" state="G"/>
        <phase duration="9" state="y"/>
    </tlLogic>

    <junction id="175648134" type="priority" x="15.68" y="168.06" incLanes="-25951490_0" intLanes="" shape="15.67,168.02 15.25,164.84 16.10,171.29 15.68,168.11">
        <request index="0" response="0" foes="0"/>
    </junction>
    <junction id="261599791" type="traffic_light" x="33.97" y="176.57" incLanes="24214693#0_0 24214693#0_1 -24214693#1_0 -24214693#1_1" intLanes="" shape="34.80,183.07 33.13,170.07 34.91,183.05">
        <request index="0" response="000000" foes="100000"/>
        <request index="1" response="000000" foes="100000"/>
        <request index="2" response="011000" foes="011000"/>
        <request index="3" response="000000" foes="000100"/>
        <request index="4" response="000000" foes="000100"/>
        <request index="5" response="000011" foes="000011"/>
    </junction>
    <junction id="261636677" type="priority" x="1119.89" y="114.18" incLanes="24152812#0_0 5198586#4_0" intLanes="" shape="1124.84,115.48 1124.65,112.28 1121.15,109.72 1117.96,109.97 1116.91,112.41 1120.99,117.47">
        <request index="0" response="0000" foes="1000"/>
        <request index="1" response="0100" foes="0100"/>
        <request index="2" response="0000" foes="0010"/>
        <request index="3" response="0001" foes="0001"/>
    </junction>
    <junction id="261636678" type="priority" x="1115.15" y="53.12" incLanes="24152812#1_0 7216737#1_0 7216737#1_1 -7216737#2_0 -7216737#2_1" intLanes="" shape="1114.18,61.25 1117.37,61.00 1118.75,59.37 1117.58,46.33 1111.93,46.72 1112.56,59.80">
        <request index="0" response="00001100" foes="10001100"/>
        <request index="1" response="01101100" foes="01111100"/>
        <request index="2" response="00000000" foes="10000011"/>
        <request index="3" response="00000000" foes="10000011"/>
        <request index="4" response="01100010" foes="01100010"/>
        <request index="5" response="00000000" foes="00010010"/>
        <request index="6" response="00000000" foes="00010010"/>
        <request index="7" response="00001101" foes="00001101"/>
    </junction>
    <junction id="261647692" type="priority" x="492.80" y="281.09" incLanes="7727483#1_0 -7727483#2_0" intLanes="" shape="489.57,281.37 496.04,280.81 489.57,281.37">
        <request index="0" response="0000" foes="1000"/>
        <request index="1" response="0100" foes="0100"/>
        <request index="2" response="0000" foes="0010"/>
        <request index="3" response="0001" foes="0001"/>
    </junction>
    <junction id="261647702" type="priority" x="482.98" y="167.40" incLanes="7727483#2_0 -7727483#3_0" intLanes="" shape="479.75,167.68 486.22,167.12 479.75,167.68">
        <request index="0" response="0000" foes="1000"/>
        <request index="1" response="0100" foes="0100"/>
        <request index="2" response="0000" foes="0010"/>
        <request index="3" response="0001" foes="0001"/>
    </junction>
    <junction id="283018817" type="priority" x="613.50" y="547.70" incLanes="5784950#1_0" intLanes="" shape="616.18,546.32 613.42,544.69 609.80,545.61 609.40,548.79 610.12,550.27 612.87,551.90">
        <request index="0" response="00" foes="00"/>
        <request index="1" response="00" foes="00"/>
    </junction>
    <junction id="283018841" type="right_before_left" x="520.23" y="532.83" incLanes="25944590#0_0 25944603#0_0" intLanes="" shape="523.69,535.74 524.75,532.72 524.46,531.23 522.34,528.83 516.91,530.26 516.06,533.34 516.60,534.93 519.13,536.88">
        <request index="0" response="0000" foes="0100"/>
        <request index="1" response="0000" foes="1100"/>
        <request index="2" response="0011" foes="0011"/>
        <request index="3" response="0010" foes="0010"/>
    </junction>
    <junction id="283018842" type="right_before_left" x="480.89" y="521.99" incLanes="25944605_0 25944590#1_0" intLanes="" shape="484.54,528.30 486.89,526.13 487.32,525.42 488.17,522.34 483.46,521.36 482.20,524.30">
        <request index="0" response="00" foes="10"/>
        <request index="1" response="01" foes="01"/>
    </junction>
    <junction id="283018844" type="right_before_left" x="402.53" y="486.32" incLanes="25944590#2_0 25944601#0_0" intLanes="" shape="404.83,489.37 406.34,486.56 405.99,484.70 403.55,482.63 400.56,483.19 398.86,485.89 399.16,487.84 401.61,489.90">
        <request index="0" response="1100" foes="1100"/>
        <request index="1" response="1000" foes="1000"/>
        <request index="2" response="0000" foes="0001"/>
        <request index="3" response="0000" foes="0011"/>
    </junction>
    <junction id="283018845" type="priority" x="359.89" y="459.46" incLanes="25944590#3_0 -6137233#2_0 6137233#1_0" intLanes="" shape="364.98,464.56 366.97,457.87 360.44,456.25 358.87,462.56">
        <request index="0" response="000100" foes="100100"/>
        <request index="1" response="010100" foes="011100"/>
        <request index="2" response="000000" foes="100011"/>
        <request index="3" response="010010" foes="010010"/>
        <request index="4" response="000000" foes="001010"/>
        <request index="5" response="000101" foes="000101"/>
    </junction>
    <junction id="283018932" type="priority" x="413.88" y="472.88" incLanes="-6137233#3_0 6137233#2_0 25944601#1_0" intLanes="" shape="414.73,476.44 416.29,470.13 409.92,468.55 408.35,474.85 408.84,476.36 411.29,478.43">
        <request index="0" response="000000" foes="111000"/>
        <request index="1" response="100100" foes="100100"/>
        <request index="2" response="000000" foes="100010"/>
        <request index="3" response="010001" foes="010001"/>
        <request index="4" response="000001" foes="001001"/>
        <request index="5" response="000101" foes="000111"/>
    </junction>
    <junction id="283018933" type="priority" x="537.36" y="508.91" incLanes="-6137233#4_0 6137233#3_0" intLanes="" shape="539.03,513.02 541.33,506.94 535.53,504.75 533.23,510.82 534.06,512.74 537.02,513.96">
        <request index="0" response="000000" foes="010000"/>
        <request index="1" response="000000" foes="110000"/>
        <request index="2" response="001000" foes="001000"/>
        <request index="3" response="000000" foes="000100"/>
        <request index="4" response="000011" foes="000011"/>
        <request index="5" response="000010" foes="000010"/>
    </junction>
    <junction id="283018937" type="priority" x="506.58" y="550.58" incLanes="25944603#1_0" intLanes="" shape="509.95,548.81 507.42,546.86 505.52,546.92 503.11,549.02 504.14,552.26 507.10,553.50">
        <request index="0" response="00" foes="00"/>
        <request index="1" response="00" foes="00"/>
    </junction>
    <junction id="283719736" type="priority" x="1053.02" y="520.83" incLanes="-5198585#8_0 5198585#7_0" intLanes="" shape="1053.25,525.26 1057.42,520.27 1050.90,514.83 1046.73,519.82 1045.62,521.50 1046.59,524.55 1047.03,525.22 1049.43,527.33">
        <request index="0" response="00000000" foes="00100000"/>
        <request index="1" response="00000000" foes="01100000"/>
        <request index="2" response="00000000" foes="11100000"/>
        <request index="3" response="00010000" foes="00010000"/>
        <request index="4" response="00000000" foes="00001000"/>
        <request index="5" response="00000111" foes="00000111"/>
        <request index="6" response="00000110" foes="00000110"/>
        <request index="7" response="00000100" foes="00000100"/>
    </junction>
    <junction id="283719904" type="priority" x="931.27" y="556.55" incLanes="26004787#2_0 5784968#2_0 -5784968#3_0" intLanes="" shape="941.39,555.25 940.49,552.18 939.42,552.18 934.53,547.89 931.49,550.93 936.65,554.88">
        <request index="0" response="000100" foes="100100"/>
        <request index="1" response="010100" foes="011100"/>
        <request index="2" response="000000" foes="100011"/>
        <request index="3" response="010010" foes="010010"/>
        <request index="4" response="000000" foes="001010"/>
        <request index="5" response="000101" foes="000101"/>
    </junction>
    <junction id="283720461" type="priority" x="1021.53" y="494.52" incLanes="-5198585#7_0 5198585#6_0 26004966#3_0" intLanes="" shape="1021.69,498.89 1025.85,493.90 1021.09,489.92 1016.92,494.91 1017.05,496.96 1019.38,499.15">
        <request index="0" response="000000" foes="111000"/>
        <request index="1" response="100100" foes="100100"/>
        <request index="2" response="000000" foes="100010"/>
        <request index="3" response="010001" foes="010001"/>
        <request index="4" response="000001" foes="001001"/>
        <request index="5" response="000101" foes="000111"/>
    </junction>
    <junction id="283721344" type="right_before_left" x="1019.45" y="531.46" incLanes="26004861#0_0 26004787#0_0" intLanes="" shape="1019.24,535.08 1022.19,533.84 1023.04,532.00 1022.07,528.95 1019.38,527.68 1016.51,529.08 1015.72,530.83 1016.57,533.91">
        <request index="0" response="0000" foes="0100"/>
        <request index="1" response="0000" foes="1100"/>
        <request index="2" response="0011" foes="0011"/>
        <request index="3" response="0010" foes="0010"/>
    </junction>
    <junction id="283721348" type="priority" x="997.85" y="484.53" incLanes="26004861#2_0 5784968#0_0 -5784968#1_0" intLanes="" shape="998.67,490.44 1001.61,489.17 1001.47,485.41 996.71,480.98 992.29,485.74 997.05,490.17">
        <request index="0" response="000100" foes="100100"/>
        <request index="1" response="010100" foes="011100"/>
        <request index="2" response="000000" foes="100011"/>
        <request index="3" response="010010" foes="010010"/>
        <request index="4" response="000000" foes="001010"/>
        <request index="5" response="000101" foes="000101"/>
    </junction>
    <junction id="283721473" type="right_before_left" x="1007.12" y="573.30" incLanes="26004966#0_0 26004868#1_0" intLanes="" shape="1008.29,576.55 1010.45,574.19 1010.41,571.96 1007.99,569.86 1005.92,569.96 1003.72,572.27">
        <request index="0" response="00" foes="10"/>
        <request index="1" response="01" foes="01"/>
    </junction>
    <junction id="283722835" type="unregulated" x="1020.81" y="585.83" incLanes="" intLanes="" shape="1021.89,584.65 1019.72,587.01"/>
    <junction id="283722837" type="right_before_left" x="975.80" y="543.48" incLanes="26004966#1_0 26004787#1_0" intLanes="" shape="977.83,547.63 980.04,545.31 983.12,543.13 982.27,540.04 981.85,539.34 979.51,537.16 973.02,542.63 973.93,545.70">
        <request index="0" response="0000" foes="0100"/>
        <request index="1" response="0000" foes="1100"/>
        <request index="2" response="0011" foes="0011"/>
        <request index="3" response="0010" foes="0010"/>
    </junction>
    <junction id="287944368" type="right_before_left" x="1008.30" y="508.63" incLanes="26004861#1_0 26004966#2_0" intLanes="" shape="1008.54,512.77 1011.42,511.37 1012.16,506.86 1009.83,504.67 1008.20,504.39 1005.27,505.66 1004.52,510.34 1006.86,512.52">
        <request index="0" response="1100" foes="1100"/>
        <request index="1" response="1000" foes="1000"/>
        <request index="2" response="0000" foes="0001"/>
        <request index="3" response="0000" foes="0011"/>
    </junction>
    <junction id="287944369" type="priority" x="1027.28" y="550.08" incLanes="26004868#0_0" intLanes="" shape="1031.16,548.10 1028.76,545.98 1027.19,545.73 1024.24,546.97 1024.44,550.92 1026.85,553.02">
        <request index="0" response="00" foes="00"/>
        <request index="1" response="00" foes="00"/>
    </junction>
    <junction id="294168098" type="right_before_left" x="566.45" y="321.65" incLanes="26816413#1_0 -26816553_0 -26816590#0_0" intLanes="" shape="566.05,325.69 570.44,320.89 568.14,315.60 561.36,319.56 560.67,321.12 561.26,324.26">
        <request index="0" response="000000000000" foes="010000100000"/>
        <request index="1" response="000000000000" foes="110001100000"/>
        <request index="2" response="001100000000" foes="001111100000"/>
        <request index="3" response="001000010000" foes="001000010000"/>
        <request index="4" response="000000000000" foes="001000001000"/>
        <request index="5" response="000000000111" foes="011000000111"/>
        <request index="6" response="000000000110" foes="111000000110"/>
        <request index="7" response="000100000100" foes="000100000100"/>
        <request index="8" response="000000000000" foes="000010000100"/>
        <request index="9" response="000001110000" foes="000001111100"/>
        <request index="10" response="000001100011" foes="000001100011"/>
        <request index="11" response="000001000010" foes="000001000010"/>
    </junction>
    <junction id="294168710" type="right_before_left" x="585.57" y="339.15" incLanes="26816413#0_0 -26816413#1_0 26816541_0" intLanes="" shape="585.58,343.56 589.96,338.77 585.39,334.58 581.00,339.37 581.05,341.46 583.33,343.70">
        <request index="0" response="000000" foes="011000"/>
        <request index="1" response="100100" foes="100100"/>
        <request index="2" response="000000" foes="100010"/>
        <request index="3" response="110001" foes="110001"/>
        <request index="4" response="000001" foes="001001"/>
        <request index="5" response="000100" foes="001110"/>
    </junction>
    <junction id="294168972" type="priority" x="714.97" y="226.01" incLanes="-5198585#1_0 5198585#0_0 26816553_0" intLanes="" shape="716.36,231.53 720.63,226.63 713.47,220.39 709.20,225.29 709.32,227.38 714.12,231.76">
        <request index="0" response="000000000" foes="100010000"/>
        <request index="1" response="000000000" foes="011110000"/>
        <request index="2" response="010001000" foes="010001000"/>
        <request index="3" response="000000000" foes="010000100"/>
        <request index="4" response="000000011" foes="110000011"/>
        <request index="5" response="001000010" foes="001000010"/>
        <request index="6" response="000000010" foes="000100010"/>
        <request index="7" response="000011010" foes="000011110"/>
        <request index="8" response="000010001" foes="000010001"/>
    </junction>
    <junction id="294169338" type="right_before_left" x="558.41" y="308.54" incLanes="26816590#0_0 -26816627_0 -26816590#1_0" intLanes="" shape="556.96,312.39 562.51,308.99 560.88,301.14 554.41,301.84 553.20,302.74 550.62,308.70">
        <request index="0" response="000000000" foes="100010000"/>
        <request index="1" response="011000000" foes="011110000"/>
        <request index="2" response="010001000" foes="010001000"/>
        <request index="3" response="000000000" foes="010000100"/>
        <request index="4" response="000000011" foes="110000011"/>
        <request index="5" response="001000010" foes="001000010"/>
        <request index="6" response="000000000" foes="000100010"/>
        <request index="7" response="000011000" foes="000011110"/>
        <request index="8" response="000010001" foes="000010001"/>
    </junction>
    <junction id="294169339" type="right_before_left" x="544.28" y="302.42" incLanes="26816590#1_0 -26843133#0_0 -26816590#2_0" intLanes="" shape="546.16,306.77 548.74,300.81 547.16,297.52 540.68,298.02 539.30,299.68 539.99,306.14">
        <request index="0" response="000000000" foes="100010000"/>
        <request index="1" response="011000000" foes="011110000"/>
        <request index="2" response="010001000" foes="010001000"/>
        <request index="3" response="000000000" foes="010000100"/>
        <request index="4" response="000000011" foes="110000011"/>
        <request index="5" response="001000010" foes="001000010"/>
        <request index="6" response="000000000" foes="000100010"/>
        <request index="7" response="000011000" foes="000011110"/>
        <request index="8" response="000010001" foes="000010001"/>
    </junction>
    <junction id="294169342" type="priority" x="495.08" y="307.55" incLanes="7727483#0_0 26816590#2_0 -7727483#1_0" intLanes="" shape="492.23,312.27 498.71,311.71 500.18,310.30 499.53,303.84 497.91,302.49 491.43,303.05">
        <request index="0" response="000000000" foes="100010000"/>
        <request index="1" response="011000000" foes="011110000"/>
        <request index="2" response="010001000" foes="010001000"/>
        <request index="3" response="010000000" foes="010000100"/>
        <request index="4" response="010000011" foes="110000011"/>
        <request index="5" response="001000010" foes="001000010"/>
        <request index="6" response="000000000" foes="000100010"/>
        <request index="7" response="000000000" foes="000011110"/>
        <request index="8" response="000010001" foes="000010001"/>
    </junction>
    <junction id="294169618" type="priority" x="541.18" y="150.49" incLanes="26816627_0" intLanes="" shape="541.23,150.48 544.41,150.14 537.95,150.84 541.13,150.49">
        <request index="0" response="0" foes="0"/>
    </junction>
    <junction id="294829385" type="priority" x="858.87" y="482.32" incLanes="5198596#1_0 -26843019_0 -5198596#2_0" intLanes="" shape="860.30,487.87 864.56,482.96 864.44,480.77 859.48,476.57 857.38,476.73 853.12,481.64">
        <request index="0" response="000000000" foes="100010000"/>
        <request index="1" response="011000000" foes="011110000"/>
        <request index="2" response="010001000" foes="010001000"/>
        <request index="3" response="010000000" foes="010000100"/>
        <request index="4" response="010000011" foes="110000011"/>
        <request index="5" response="001000010" foes="001000010"/>
        <request index="6" response="000000000" foes="000100010"/>
        <request index="7" response="000000000" foes="000011110"/>
        <request index="8" response="000010001" foes="000010001"/>
    </junction>
    <junction id="294829798" type="priority" x="922.84" y="406.82" incLanes="-5198585#4_0 5198585#3_0 26843019_0" intLanes="" shape="924.33,412.41 928.59,407.50 921.41,401.28 917.15,406.19 917.26,408.37 922.22,412.58">
        <request index="0" response="000000000" foes="100010000"/>
        <request index="1" response="000000000" foes="011110000"/>
        <request index="2" response="010001000" foes="010001000"/>
        <request index="3" response="000000000" foes="010000100"/>
        <request index="4" response="000000011" foes="110000011"/>
        <request index="5" response="001000010" foes="001000010"/>
        <request index="6" response="000000010" foes="000100010"/>
        <request index="7" response="000011010" foes="000011110"/>
        <request index="8" response="000010001" foes="000010001"/>
    </junction>
    <junction id="294829881" type="priority" x="892.27" y="511.28" incLanes="5198596#0_0 -26843038#0_0 -5198596#1_0" intLanes="" shape="893.72,516.84 897.98,511.93 897.83,509.80 892.92,505.55 890.80,505.71 886.54,510.62">
        <request index="0" response="000000000" foes="100010000"/>
        <request index="1" response="011000000" foes="011110000"/>
        <request index="2" response="010001000" foes="010001000"/>
        <request index="3" response="010000000" foes="010000100"/>
        <request index="4" response="010000011" foes="110000011"/>
        <request index="5" response="001000010" foes="001000010"/>
        <request index="6" response="000000000" foes="000100010"/>
        <request index="7" response="000000000" foes="000011110"/>
        <request index="8" response="000010001" foes="000010001"/>
    </junction>
    <junction id="294830184" type="right_before_left" x="921.09" y="477.93" incLanes="26843038#2_0 -26843038#1_0 26843038#0_0" intLanes="" shape="922.40,483.68 926.88,478.97 926.55,476.58 921.63,472.33 915.41,479.53 920.33,483.78">
        <request index="0" response="000000000" foes="100010000"/>
        <request index="1" response="011000000" foes="011110000"/>
        <request index="2" response="010001000" foes="010001000"/>
        <request index="3" response="000000000" foes="010000100"/>
        <request index="4" response="000000011" foes="110000011"/>
        <request index="5" response="001000010" foes="001000010"/>
        <request index="6" response="000000000" foes="000100010"/>
        <request index="7" response="000011000" foes="000011110"/>
        <request index="8" response="000010001" foes="000010001"/>
    </junction>
    <junction id="294830189" type="priority" x="945.99" y="501.67" incLanes="26843038#1_0 -26843038#2_0" intLanes="" shape="950.58,501.60 945.89,497.09 941.41,501.80">
        <request index="0" response="0000" foes="1000"/>
        <request index="1" response="0100" foes="0100"/>
        <request index="2" response="0000" foes="0010"/>
        <request index="3" response="0001" foes="0001"/>
    </junction>
    <junction id="294831560" type="right_before_left" x="543.50" y="292.50" incLanes="26843133#0_0 -26843133#1_0 26843133#2_0" intLanes="" shape="540.63,297.46 547.11,296.96 546.37,287.49 539.89,287.99 538.51,289.59 538.97,296.07">
        <request index="0" response="000000000" foes="100010000"/>
        <request index="1" response="011000000" foes="011110000"/>
        <request index="2" response="010001000" foes="010001000"/>
        <request index="3" response="000000000" foes="010000100"/>
        <request index="4" response="000000011" foes="110000011"/>
        <request index="5" response="001000010" foes="001000010"/>
        <request index="6" response="000000000" foes="000100010"/>
        <request index="7" response="000011000" foes="000011110"/>
        <request index="8" response="000010001" foes="000010001"/>
    </junction>
    <junction id="294831563" type="priority" x="505.71" y="295.17" incLanes="-26843133#2_0 26843133#1_0" intLanes="" shape="509.15,298.18 508.69,291.70 502.21,292.21">
        <request index="0" response="0000" foes="1000"/>
        <request index="1" response="0100" foes="0100"/>
        <request index="2" response="0000" foes="0010"/>
        <request index="3" response="0001" foes="0001"/>
    </junction>
    <junction id="301292612" type="priority" x="497.67" y="399.45" incLanes="27437972#4_0 27445003_0" intLanes="" shape="500.24,401.71 500.99,398.60 499.85,396.59 496.71,395.98 494.98,397.06 494.14,400.15">
        <request index="0" response="00" foes="10"/>
        <request index="1" response="01" foes="01"/>
    </junction>
    <junction id="306982585" type="priority" x="897.61" y="599.89" incLanes="5784968#4_0 -5784968#5_0" intLanes="" shape="900.22,601.83 895.20,597.70 899.78,602.31">
        <request index="0" response="0000" foes="1000"/>
        <request index="1" response="0100" foes="0100"/>
        <request index="2" response="0000" foes="0010"/>
        <request index="3" response="0001" foes="0001"/>
    </junction>
    <junction id="32266935" type="traffic_light" x="478.98" y="121.02" incLanes="7727483#3_0 7216737#3_0 7216737#3_1 -24214694_0 -24214693#0_0 -24214693#0_1" intLanes="" shape="476.45,129.44 482.92,128.89 484.35,127.11 483.15,114.06 481.53,112.71 475.05,113.26 473.23,115.13 474.83,128.13">
        <request index="0" response="000000000001100000" foes="100000100001100000"/>
        <request index="1" response="011110000011100000" foes="011111100011100000"/>
        <request index="2" response="011100011011100000" foes="011100011111100000"/>
        <request index="3" response="010000010000010000" foes="010000010000010000"/>
        <request index="4" response="000000000000000000" foes="010000010000001000"/>
        <request index="5" response="000000000000000000" foes="110000110000000111"/>
        <request index="6" response="000000000000000000" foes="110000110000000111"/>
        <request index="7" response="001110000000000000" foes="001111110000000110"/>
        <request index="8" response="001100001000000100" foes="001100001000000100"/>
        <request index="9" response="001100000000000000" foes="001100000100000100"/>
        <request index="10" response="011100000011110000" foes="011100000011111100"/>
        <request index="11" response="011100000011100011" foes="111100000011100011"/>
        <request index="12" response="000010000010000010" foes="000010000010000010"/>
        <request index="13" response="000000000000000000" foes="000001000010000010"/>
        <request index="14" response="000000000000000000" foes="000000111110000110"/>
        <request index="15" response="000000000000000000" foes="000000111110000110"/>
        <request index="16" response="000000000001110000" foes="000000110001111110"/>
        <request index="17" response="000000100001100001" foes="000000100001100001"/>
    </junction>
    <junction id="32266936" type="priority" x="472.77" y="49.00" incLanes="22917251_0" intLanes="" shape="472.82,49.00 476.01,48.72 469.53,49.28 472.72,49.01">
        <request index="0" response="0" foes="0"/>
    </junction>
    <junction id="32266938" type="priority" x="477.79" y="107.21" incLanes="24214694_0 -22917251_0 25951490_0" intLanes="" shape="474.97,112.37 481.45,111.81 480.63,102.34 474.16,102.90 472.51,104.62 473.36,111.07">
        <request index="0" response="000000000" foes="100010000"/>
        <request index="1" response="000000000" foes="011110000"/>
        <request index="2" response="010001000" foes="010001000"/>
        <request index="3" response="000000000" foes="010000100"/>
        <request index="4" response="000000011" foes="110000011"/>
        <request index="5" response="001000010" foes="001000010"/>
        <request index="6" response="000000010" foes="000100010"/>
        <request index="7" response="000011010" foes="000011110"/>
        <request index="8" response="000010001" foes="000010001"/>
    </junction>
    <junction id="36268369" type="priority" x="641.03" y="106.11" incLanes="-5198585#0_0 7216737#2_0 7216737#2_1 -7216737#3_0 -7216737#3_1" intLanes="" shape="638.63,114.41 645.10,113.74 646.41,111.87 644.31,98.94 635.78,100.01 636.98,113.06">
        <request index="0" response="00000110000" foes="10000110000"/>
        <request index="1" response="01110110000" foes="01111110000"/>
        <request index="2" response="01000001000" foes="01000001000"/>
        <request index="3" response="00000000000" foes="01000000100"/>
        <request index="4" response="00000000000" foes="11000000011"/>
        <request index="5" response="00000000000" foes="11000000011"/>
        <request index="6" response="00110000010" foes="00110000010"/>
        <request index="7" response="00000000000" foes="00001000010"/>
        <request index="8" response="00000000000" foes="00001000010"/>
        <request index="9" response="00000111000" foes="00000111110"/>
        <request index="10" response="00000110001" foes="00000110001"/>
    </junction>
    <junction id="36268375" type="priority" x="760.15" y="265.38" incLanes="-5198585#2_0 5198585#1_0 -5198597#0_0" intLanes="" shape="761.52,270.88 765.79,265.97 758.62,259.74 754.35,264.64 754.46,266.72 759.22,271.15">
        <request index="0" response="000000000" foes="100010000"/>
        <request index="1" response="000000000" foes="011110000"/>
        <request index="2" response="010001000" foes="010001000"/>
        <request index="3" response="000000000" foes="010000100"/>
        <request index="4" response="000000011" foes="110000011"/>
        <request index="5" response="001000010" foes="001000010"/>
        <request index="6" response="000000010" foes="000100010"/>
        <request index="7" response="000011010" foes="000011110"/>
        <request index="8" response="000010001" foes="000010001"/>
    </junction>
    <junction id="36268376" type="priority" x="891.20" y="379.38" incLanes="-5198585#3_0 -5198586#2_0 5198585#2_0 5198586#1_0" intLanes="" shape="892.72,385.00 896.98,380.09 896.78,377.79 891.80,373.61 889.71,373.77 885.44,378.68 885.62,381.05 890.64,385.18">
        <request index="0" response="0000000000000000" foes="1000010000100000"/>
        <request index="1" response="0000000000000000" foes="0111110001100000"/>
        <request index="2" response="0000001100000000" foes="0110001111100000"/>
        <request index="3" response="0100001000010000" foes="0100001000010000"/>
        <request index="4" response="0000001000000000" foes="0100001000001000"/>
        <request index="5" response="0000011000000111" foes="1100011000000111"/>
        <request index="6" response="0011011000000110" foes="0011111000000110"/>
        <request index="7" response="0010000100000100" foes="0010000100000100"/>
        <request index="8" response="0000000000000000" foes="0010000010000100"/>
        <request index="9" response="0000000000000000" foes="0110000001111100"/>
        <request index="10" response="0000000000000011" foes="1110000001100011"/>
        <request index="11" response="0001000001000010" foes="0001000001000010"/>
        <request index="12" response="0000000000000010" foes="0000100001000010"/>
        <request index="13" response="0000011100000110" foes="0000011111000110"/>
        <request index="14" response="0000011000110110" foes="0000011000111110"/>
        <request index="15" response="0000010000100001" foes="0000010000100001"/>
    </junction>
    <junction id="36268378" type="priority" x="1002.98" y="479.02" incLanes="-5198585#6_0 5198585#5_0 -5784968#0_0" intLanes="" shape="1004.41,484.45 1008.58,479.46 1001.71,473.41 997.29,478.16 997.36,480.29 1002.12,484.71">
        <request index="0" response="000000000" foes="100010000"/>
        <request index="1" response="000000000" foes="011110000"/>
        <request index="2" response="010001000" foes="010001000"/>
        <request index="3" response="000000000" foes="010000100"/>
        <request index="4" response="000000011" foes="110000011"/>
        <request index="5" response="001000010" foes="001000010"/>
        <request index="6" response="000000010" foes="000100010"/>
        <request index="7" response="000011010" foes="000011110"/>
        <request index="8" response="000010001" foes="000010001"/>
    </junction>
    <junction id="36268381" type="priority" x="1265.24" y="717.69" incLanes="5198585#8_0" intLanes="" shape="1265.21,717.72 1262.97,720.01 1267.52,715.36 1265.28,717.65">
        <request index="0" response="0" foes="0"/>
    </junction>
    <junction id="36268382" type="priority" x="1438.58" y="542.41" incLanes="5198584_0" intLanes="" shape="1438.54,542.44 1436.31,544.74 1440.84,540.08 1438.61,542.37">
        <request index="0" response="0" foes="0"/>
    </junction>
    <junction id="36268391" type="priority" x="1193.59" y="451.66" incLanes="5198588#1_0" intLanes="" shape="1193.55,451.70 1191.45,454.11 1195.73,449.21 1193.62,451.62">
        <request index="0" response="0" foes="0"/>
    </junction>
    <junction id="36268392" type="priority" x="1053.05" y="328.93" incLanes="-5198588#1_0 5198588#0_0 5198587_0" intLanes="" shape="1054.55,334.55 1058.82,329.66 1051.78,323.42 1047.43,328.25 1047.47,330.56 1052.46,334.72">
        <request index="0" response="000000000" foes="100010000"/>
        <request index="1" response="000000000" foes="011110000"/>
        <request index="2" response="010001000" foes="010001000"/>
        <request index="3" response="000000000" foes="010000100"/>
        <request index="4" response="000000011" foes="110000011"/>
        <request index="5" response="001000010" foes="001000010"/>
        <request index="6" response="000000010" foes="000100010"/>
        <request index="7" response="000011010" foes="000011110"/>
        <request index="8" response="000010001" foes="000010001"/>
    </junction>
    <junction id="36268398" type="priority" x="891.80" y="605.66" incLanes="27437972#0_0 5784968#5_0" intLanes="" shape="895.23,609.83 896.99,607.16 896.80,605.28 892.22,600.67 888.83,601.98 887.17,604.72">
        <request index="0" response="0000" foes="0100"/>
        <request index="1" response="0000" foes="1100"/>
        <request index="2" response="0011" foes="0011"/>
        <request index="3" response="0010" foes="0010"/>
    </junction>
    <junction id="36268403" type="priority" x="936.97" y="550.04" incLanes="5784968#1_0 -5198596#0_0 -5784968#2_0" intLanes="" shape="942.51,548.85 937.75,544.42 935.50,544.46 931.24,549.37 931.39,551.48 936.28,555.76">
        <request index="0" response="000000000" foes="100010000"/>
        <request index="1" response="011000000" foes="011110000"/>
        <request index="2" response="010001000" foes="010001000"/>
        <request index="3" response="010000000" foes="010000100"/>
        <request index="4" response="010000011" foes="110000011"/>
        <request index="5" response="001000010" foes="001000010"/>
        <request index="6" response="000000000" foes="000100010"/>
        <request index="7" response="000000000" foes="000011110"/>
        <request index="8" response="000010001" foes="000010001"/>
    </junction>
    <junction id="36268406" type="priority" x="828.36" y="455.87" incLanes="5198596#2_0 -5198586#1_0 -5198596#3_0 5198586#0_0" intLanes="" shape="829.78,461.41 834.04,456.50 833.99,454.14 828.97,450.01 826.91,450.16 822.53,454.97 822.79,457.23 827.64,461.56">
        <request index="0" response="0000000000000000" foes="1000010000100000"/>
        <request index="1" response="0000000000000000" foes="0111110001100000"/>
        <request index="2" response="0000001100000000" foes="0110001111100000"/>
        <request index="3" response="0100001000010000" foes="0100001000010000"/>
        <request index="4" response="0000001000000000" foes="0100001000001000"/>
        <request index="5" response="0000011000000111" foes="1100011000000111"/>
        <request index="6" response="0011011000000110" foes="0011111000000110"/>
        <request index="7" response="0010000100000100" foes="0010000100000100"/>
        <request index="8" response="0000000000000000" foes="0010000010000100"/>
        <request index="9" response="0000000000000000" foes="0110000001111100"/>
        <request index="10" response="0000000000000011" foes="1110000001100011"/>
        <request index="11" response="0001000001000010" foes="0001000001000010"/>
        <request index="12" response="0000000000000010" foes="0000100001000010"/>
        <request index="13" response="0000011100000110" foes="0000011111000110"/>
        <request index="14" response="0000011000110110" foes="0000011000111110"/>
        <request index="15" response="0000010000100001" foes="0000010000100001"/>
    </junction>
    <junction id="36268408" type="priority" x="724.74" y="361.60" incLanes="5198596#3_0 -5198596#4_0 7730463_0" intLanes="" shape="724.94,366.17 729.32,361.37 724.33,357.08 720.24,362.13 720.42,364.25 722.87,366.31">
        <request index="0" response="000000" foes="111000"/>
        <request index="1" response="100100" foes="100100"/>
        <request index="2" response="000000" foes="100010"/>
        <request index="3" response="010001" foes="010001"/>
        <request index="4" response="000001" foes="001001"/>
        <request index="5" response="000101" foes="000111"/>
    </junction>
    <junction id="36268411" type="priority" x="693.88" y="336.61" incLanes="5198596#4_0 5198597#0_0 -5198597#1_0" intLanes="" shape="695.71,342.27 699.80,337.22 699.65,335.18 694.89,330.75 690.14,334.14 691.61,340.47">
        <request index="0" response="000010000" foes="100010000"/>
        <request index="1" response="011010000" foes="011110000"/>
        <request index="2" response="010001000" foes="010001000"/>
        <request index="3" response="000000000" foes="010000100"/>
        <request index="4" response="000000000" foes="110000011"/>
        <request index="5" response="001000010" foes="001000010"/>
        <request index="6" response="000000000" foes="000100010"/>
        <request index="7" response="000011000" foes="000011110"/>
        <request index="8" response="000010001" foes="000010001"/>
    </junction>
    <junction id="36268415" type="priority" x="778.40" y="511.89" incLanes="-5198586#0_0 27445015#2_0" intLanes="" shape="781.17,516.17 783.17,513.67 783.00,511.61 778.15,507.29 775.63,507.87 773.74,510.46">
        <request index="0" response="1000" foes="1000"/>
        <request index="1" response="0100" foes="0100"/>
        <request index="2" response="0000" foes="0010"/>
        <request index="3" response="0000" foes="0001"/>
    </junction>
    <junction id="36268416" type="priority" x="1055.08" y="184.85" incLanes="-5198584_0 -5198586#4_0 5198586#3_0" intLanes="" shape="1056.52,190.51 1060.86,185.68 1060.56,183.39 1055.59,179.21 1049.47,186.46 1054.43,190.66">
        <request index="0" response="000010000" foes="100010000"/>
        <request index="1" response="011010000" foes="011110000"/>
        <request index="2" response="010001000" foes="010001000"/>
        <request index="3" response="000000000" foes="010000100"/>
        <request index="4" response="000000000" foes="110000011"/>
        <request index="5" response="001000010" foes="001000010"/>
        <request index="6" response="000000000" foes="000100010"/>
        <request index="7" response="000011000" foes="000011110"/>
        <request index="8" response="000010001" foes="000010001"/>
    </junction>
    <junction id="36268417" type="priority" x="984.96" y="267.80" incLanes="-5198588#0_0 -5198586#3_0 5198586#2_0" intLanes="" shape="986.40,273.46 990.75,268.63 990.45,266.34 985.48,262.15 979.35,269.43 984.32,273.61">
        <request index="0" response="000010000" foes="100010000"/>
        <request index="1" response="011010000" foes="011110000"/>
        <request index="2" response="010001000" foes="010001000"/>
        <request index="3" response="000000000" foes="010000100"/>
        <request index="4" response="000000000" foes="110000011"/>
        <request index="5" response="001000010" foes="001000010"/>
        <request index="6" response="000000000" foes="000100010"/>
        <request index="7" response="000011000" foes="000011110"/>
        <request index="8" response="000010001" foes="000010001"/>
    </junction>
    <junction id="36268421" type="priority" x="1144.91" y="50.46" incLanes="7216737#0_0 7216737#0_1 -7216737#1_0 -7216737#1_1" intLanes="" shape="1143.77,58.64 1146.97,58.46 1148.37,56.67 1146.95,43.65 1141.03,44.23 1142.19,57.28">
        <request index="0" response="00000000" foes="01000000"/>
        <request index="1" response="00000000" foes="11000000"/>
        <request index="2" response="00000000" foes="11000000"/>
        <request index="3" response="00110000" foes="00110000"/>
        <request index="4" response="00000000" foes="00001000"/>
        <request index="5" response="00000000" foes="00001000"/>
        <request index="6" response="00000111" foes="00000111"/>
        <request index="7" response="00000110" foes="00000110"/>
    </junction>
    <junction id="36268431" type="priority" x="960.73" y="439.70" incLanes="-5198585#5_0 -5198587_0 5198585#4_0" intLanes="" shape="961.87,445.20 966.29,440.44 966.31,438.08 961.32,433.92 959.22,434.09 954.96,439.00">
        <request index="0" response="000000000" foes="100010000"/>
        <request index="1" response="011000000" foes="011110000"/>
        <request index="2" response="010001000" foes="010001000"/>
        <request index="3" response="010000000" foes="010000100"/>
        <request index="4" response="010000011" foes="110000011"/>
        <request index="5" response="001000010" foes="001000010"/>
        <request index="6" response="000000000" foes="000100010"/>
        <request index="7" response="000000000" foes="000011110"/>
        <request index="8" response="000010001" foes="000010001"/>
    </junction>
    <junction id="38918157" type="unregulated" x="1068.74" y="767.39" incLanes="" intLanes="" shape="1069.88,766.27 1067.60,768.52"/>
    <junction id="38919605" type="priority" x="782.81" y="575.88" incLanes="6137239#4_0" intLanes="" shape="782.77,575.91 780.50,578.17 785.11,573.59 782.84,575.84">
        <request index="0" response="0" foes="0"/>
    </junction>
    <junction id="38919652" type="priority" x="616.73" y="561.79" incLanes="-6137239#4_0 5784947#0_0 6137239#3_0" intLanes="" shape="622.11,564.86 621.89,558.36 621.11,557.10 618.30,555.56 611.87,559.09 612.63,565.54 613.45,566.71 616.61,567.55">
        <request index="0" response="000000000" foes="010010000"/>
        <request index="1" response="000000000" foes="110110000"/>
        <request index="2" response="001001000" foes="001001000"/>
        <request index="3" response="001000000" foes="001000100"/>
        <request index="4" response="011000011" foes="011000011"/>
        <request index="5" response="011000010" foes="111000010"/>
        <request index="6" response="000000000" foes="000111100"/>
        <request index="7" response="000000011" foes="000110011"/>
        <request index="8" response="000100010" foes="000100010"/>
    </junction>
    <junction id="38919668" type="priority" x="685.82" y="466.03" incLanes="27437972#1_0" intLanes="" shape="686.60,468.61 688.51,466.04 682.34,461.57 680.48,464.17 680.21,465.27 680.70,468.43">
        <request index="0" response="00" foes="00"/>
        <request index="1" response="00" foes="00"/>
    </junction>
    <junction id="38919703" type="priority" x="664.49" y="450.74" incLanes="27437972#2_0 5784950#3_0" intLanes="" shape="666.28,453.99 668.14,451.39 662.53,447.87 661.02,450.69 661.52,452.97 664.36,454.44">
        <request index="0" response="00" foes="10"/>
        <request index="1" response="01" foes="01"/>
    </junction>
    <junction id="38919712" type="priority" x="618.29" y="539.59" incLanes="6137233#4_0 5784950#2_0" intLanes="" shape="621.83,536.26 618.99,534.78 616.00,535.24 613.69,541.32 614.33,543.15 617.09,544.77">
        <request index="0" response="0000" foes="1000"/>
        <request index="1" response="0100" foes="0100"/>
        <request index="2" response="0000" foes="0010"/>
        <request index="3" response="0001" foes="0001"/>
    </junction>
    <junction id="38919797" type="unregulated" x="525.69" y="749.30" incLanes="5784947#1_0" intLanes="" shape="527.13,750.00 524.25,748.60"/>
    <junction id="38919808" type="priority" x="604.30" y="563.25" incLanes="-6137239#3_0 6137239#2_0 5784950#0_0" intLanes="" shape="610.63,565.78 609.87,559.32 609.14,558.21 606.39,556.58 599.22,560.17 599.44,566.67 600.30,567.98 603.19,569.34">
        <request index="0" response="000000000" foes="111100000"/>
        <request index="1" response="000011000" foes="110011000"/>
        <request index="2" response="100010000" foes="100010000"/>
        <request index="3" response="000000000" foes="010000010"/>
        <request index="4" response="000000000" foes="110000110"/>
        <request index="5" response="001000001" foes="001000001"/>
        <request index="6" response="000000001" foes="000100001"/>
        <request index="7" response="000011011" foes="000011011"/>
        <request index="8" response="000010011" foes="000010111"/>
    </junction>
    <junction id="38919841" type="priority" x="502.24" y="560.98" incLanes="-6137239#2_0 25944603#2_0 6137239#1_0" intLanes="" shape="504.53,565.09 506.46,558.89 505.61,557.06 502.65,555.83 500.71,556.60 497.83,562.43">
        <request index="0" response="000000" foes="101000"/>
        <request index="1" response="010100" foes="010100"/>
        <request index="2" response="010000" foes="010010"/>
        <request index="3" response="010001" foes="110001"/>
        <request index="4" response="000000" foes="001110"/>
        <request index="5" response="001001" foes="001001"/>
    </junction>
    <junction id="38919854" type="priority" x="387.44" y="504.33" incLanes="-6137239#1_0 6137239#0_0" intLanes="" shape="389.53,508.99 392.41,503.16 392.03,501.34 389.57,499.29 386.96,500.08 383.31,505.46">
        <request index="0" response="000000" foes="100000"/>
        <request index="1" response="011000" foes="011000"/>
        <request index="2" response="010000" foes="010000"/>
        <request index="3" response="000000" foes="000010"/>
        <request index="4" response="000000" foes="000110"/>
        <request index="5" response="000001" foes="000001"/>
    </junction>
    <junction id="38919880" type="priority" x="339.13" y="454.31" incLanes="-6137239#0_0 -6137233#1_0 6137233#0_0" intLanes="" shape="336.12,460.26 342.61,460.00 344.01,458.87 345.57,452.56 335.78,450.33 334.52,456.70">
        <request index="0" response="000010000" foes="100010000"/>
        <request index="1" response="011010000" foes="011110000"/>
        <request index="2" response="010001000" foes="010001000"/>
        <request index="3" response="000000000" foes="010000100"/>
        <request index="4" response="000000000" foes="110000011"/>
        <request index="5" response="001000010" foes="001000010"/>
        <request index="6" response="000000000" foes="000100010"/>
        <request index="7" response="000011000" foes="000011110"/>
        <request index="8" response="000010001" foes="000010001"/>
    </junction>
    <junction id="38919927" type="priority" x="297.39" y="446.01" incLanes="-6137233#0_0" intLanes="" shape="297.40,445.97 298.02,442.83 296.75,449.20 297.38,446.06">
        <request index="0" response="0" foes="0"/>
    </junction>
    <junction id="38919945" type="priority" x="484.37" y="395.86" incLanes="27441189_0" intLanes="" shape="486.84,398.18 487.67,395.09 486.54,393.05 483.40,392.44 481.66,393.57 480.92,396.68">
        <request index="0" response="00" foes="00"/>
        <request index="1" response="00" foes="00"/>
    </junction>
    <junction id="38920501" type="priority" x="495.47" y="311.99" incLanes="-7727483#0_0 27441289_0" intLanes="" shape="493.87,312.15 497.06,311.83 499.75,323.84 493.27,324.40 496.47,324.55">
        <request index="0" response="0000" foes="1000"/>
        <request index="1" response="0100" foes="0100"/>
        <request index="2" response="0000" foes="0010"/>
        <request index="3" response="0001" foes="0001"/>
    </junction>
    <junction id="38920557" type="unregulated" x="518.91" y="744.71" incLanes="" intLanes="" shape="520.36,745.39 517.46,744.03"/>
    <junction id="38920778" type="priority" x="903.89" y="592.25" incLanes="5784968#3_0 27445015#3_0 -5784968#4_0" intLanes="" shape="907.21,596.22 908.91,593.51 908.55,591.52 903.39,587.57 900.15,588.41 898.63,591.22 898.99,593.09 904.01,597.22">
        <request index="0" response="000010000" foes="010010000"/>
        <request index="1" response="000110000" foes="110110000"/>
        <request index="2" response="001001000" foes="001001000"/>
        <request index="3" response="000000000" foes="001000100"/>
        <request index="4" response="000000000" foes="011000011"/>
        <request index="5" response="000000000" foes="111000010"/>
        <request index="6" response="000111000" foes="000111100"/>
        <request index="7" response="000110011" foes="000110011"/>
        <request index="8" response="000100010" foes="000100010"/>
    </junction>
    <junction id="56231397" type="priority" x="500.40" y="385.30" incLanes="7727482_0 27441168_0" intLanes="" shape="503.09,387.72 503.95,384.64 501.85,381.67 498.65,381.80 497.25,382.98 496.57,386.11 498.22,388.18 501.36,388.79">
        <request index="0" response="0000" foes="0100"/>
        <request index="1" response="0000" foes="1100"/>
        <request index="2" response="0011" foes="0011"/>
        <request index="3" response="0010" foes="0010"/>
    </junction>
    <junction id="56231597" type="priority" x="633.67" y="383.18" incLanes="5198597#1_0 -26816413#0_0 -5198597#2_0" intLanes="" shape="639.21,382.33 634.68,377.67 632.50,377.70 628.11,382.49 628.93,385.21 634.68,388.24">
        <request index="0" response="000000000" foes="100010000"/>
        <request index="1" response="011000000" foes="011110000"/>
        <request index="2" response="010001000" foes="010001000"/>
        <request index="3" response="010000000" foes="010000100"/>
        <request index="4" response="010000011" foes="110000011"/>
        <request index="5" response="001000010" foes="001000010"/>
        <request index="6" response="000000000" foes="000100010"/>
        <request index="7" response="000000000" foes="000011110"/>
        <request index="8" response="000010001" foes="000010001"/>
    </junction>
    <junction id="56231598" type="priority" x="615.54" y="417.63" incLanes="5198597#2_0 27445015#0_0 7730464_0" intLanes="" shape="620.06,420.94 621.13,417.92 620.08,415.97 614.33,412.95 611.66,414.88 610.79,417.96 612.07,421.59 618.56,421.93">
        <request index="0" response="010010000" foes="010010000"/>
        <request index="1" response="010110000" foes="110110000"/>
        <request index="2" response="001001000" foes="001001000"/>
        <request index="3" response="000000000" foes="001000100"/>
        <request index="4" response="000000000" foes="011000011"/>
        <request index="5" response="000000000" foes="111000010"/>
        <request index="6" response="000111000" foes="000111100"/>
        <request index="7" response="000110000" foes="000110011"/>
        <request index="8" response="000100010" foes="000100010"/>
    </junction>
    <junction id="56242425" type="priority" x="662.43" y="435.64" incLanes="27445015#1_0" intLanes="" shape="664.81,438.66 666.28,435.82 665.91,433.98 663.46,431.92 660.58,433.12 659.34,436.07">
        <request index="0" response="00" foes="00"/>
        <request index="1" response="00" foes="00"/>
    </junction>
    <junction id="56242441" type="priority" x="614.99" y="427.87" incLanes="27437972#3_0 -7730464_0" intLanes="" shape="618.37,431.07 619.64,428.14 618.44,424.31 611.94,423.96 610.41,425.11 609.65,428.22">
        <request index="0" response="0000" foes="0100"/>
        <request index="1" response="0000" foes="1100"/>
        <request index="2" response="0011" foes="0011"/>
        <request index="3" response="0010" foes="0010"/>
    </junction>
    <junction id="57343359" type="priority" x="0.00" y="348.44" incLanes="27445000_0" intLanes="" shape="3.15,350.10 3.20,346.90 0.67,344.95">
        <request index="0" response="0" foes="0"/>
    </junction>
    <junction id="57343487" type="unregulated" x="1081.87" y="752.58" incLanes="27445015#4_0" intLanes="" shape="1082.98,751.43 1080.75,753.73"/>
    <junction id="57343510" type="priority" x="14.85" y="179.31" incLanes="24214693#1_0 24214693#1_1" intLanes="" shape="14.84,179.26 13.92,172.82 15.77,185.79 14.85,179.36">
        <request index="0" response="0" foes="0"/>
    </junction>
    <junction id="59993001" type="priority" x="486.97" y="382.40" incLanes="20430080_0 6137245_0" intLanes="" shape="489.70,384.62 490.38,381.50 489.13,379.60 485.99,379.00 484.24,380.15 483.55,383.27 484.81,385.17 487.95,385.78">
        <request index="0" response="0000" foes="0100"/>
        <request index="1" response="0000" foes="1100"/>
        <request index="2" response="0011" foes="0011"/>
        <request index="3" response="0010" foes="0010"/>
    </junction>
    <junction id="94487954" type="traffic_light" x="1737.68" y="19.68" incLanes="-7216737#0_0 -7216737#0_1" intLanes="" shape="1737.66,19.72 1734.79,25.56 1740.57,13.80 1737.70,19.63">
        <request index="0" response="0" foes="0"/>
    </junction>

    <connection from="-22917251" to="-24214694" fromLane="0" toLane="0" dir="s" state="M"/>
    <connection from="-22917251" to="-25951490" fromLane="0" toLane="0" dir="l" state="m"/>
    <connection from="-22917251" to="22917251" fromLane="0" toLane="0" dir="t" state="m"/>
    <connection from="-24214693#0" to="24214694" fromLane="0" toLane="0" tl="32266935" linkIndex="13" dir="r" state="o"/>
    <connection from="-24214693#0" to="-7216737#3" fromLane="0" toLane="0" tl="32266935" linkIndex="14" dir="s" state="o"/>
    <connection from="-24214693#0" to="-7216737#3" fromLane="1" toLane="1" tl="32266935" linkIndex="15" dir="s" state="o"/>
    <connection from="-24214693#0" to="-7727483#3" fromLane="1" toLane="0" tl="32266935" linkIndex="16" dir="l" state="o"/>
    <connection from="-24214693#0" to="24214693#0" fromLane="1" toLane="1" tl="32266935" linkIndex="17" dir="t" state="o"/>
    <connection from="-24214693#1" to="-24214693#0" fromLane="0" toLane="0" tl="261599791" linkIndex="3" dir="s" state="o"/>
    <connection from="-24214693#1" to="-24214693#0" fromLane="1" toLane="1" tl="261599791" linkIndex="4" dir="s" state="o"/>
    <connection from="-24214693#1" to="24214693#1" fromLane="1" toLane="1" tl="261599791" linkIndex="5" dir="t" state="o"/>
    <connection from="-24214694" to="-7216737#3" fromLane="0" toLane="0" tl="32266935" linkIndex="9" dir="r" state="o"/>
    <connection from="-24214694" to="-7727483#3" fromLane="0" toLane="0" tl="32266935" linkIndex="10" dir="s" state="o"/>
    <connection from="-24214694" to="24214693#0" fromLane="0" toLane="1" tl="32266935" linkIndex="11" dir="l" state="o"/>
    <connection from="-24214694" to="24214694" fromLane="0" toLane="0" tl="32266935" linkIndex="12" dir="t" state="o"/>
    <connection from="-25951490" to="25951490" fromLane="0" toLane="0" dir="t" state="M"/>
    <connection from="-26816413#0" to="-5198597#1" fromLane="0" toLane="0" dir="r" state="m"/>
    <connection from="-26816413#0" to="5198597#2" fromLane="0" toLane="0" dir="l" state="m"/>
    <connection from="-26816413#0" to="26816413#0" fromLane="0" toLane="0" dir="t" state="m"/>
    <connection from="-26816413#1" to="-26816413#0" fromLane="0" toLane="0" dir="s" state="="/>
    <connection from="-26816413#1" to="26816413#1" fromLane="0" toLane="0" dir="t" state="="/>
    <connection from="-26816553" to="-26816413#1" fromLane="0" toLane="0" dir="s" state="="/>
    <connection from="-26816553" to="26816541" fromLane="0" toLane="0" dir="L" state="="/>
    <connection from="-26816553" to="26816590#0" fromLane="0" toLane="0" dir="l" state="="/>
    <connection from="-26816553" to="26816553" fromLane="0" toLane="0" dir="t" state="="/>
    <connection from="-26816590#0" to="26816553" fromLane="0" toLane="0" dir="r" state="="/>
    <connection from="-26816590#0" to="-26816413#1" fromLane="0" toLane="0" dir="s" state="="/>
    <connection from="-26816590#0" to="26816541" fromLane="0" toLane="0" dir="l" state="="/>
    <connection from="-26816590#0" to="26816590#0" fromLane="0" toLane="0" dir="t" state="="/>
    <connection from="-26816590#1" to="26816627" fromLane="0" toLane="0" dir="r" state="="/>
    <connection from="-26816590#1" to="-26816590#0" fromLane="0" toLane="0" dir="s" state="="/>
    <connection from="-26816590#1" to="26816590#1" fromLane="0" toLane="0" dir="t" state="="/>
    <connection from="-26816590#2" to="26843133#0" fromLane="0" toLane="0" dir="r" state="="/>
    <connection from="-26816590#2" to="-26816590#1" fromLane="0" toLane="0" dir="s" state="="/>
    <connection from="-26816590#2" to="26816590#2" fromLane="0" toLane="0" dir="t" state="="/>
    <connection from="-26816627" to="-26816590#0" fromLane="0" toLane="0" dir="s" state="="/>
    <connection from="-26816627" to="26816590#1" fromLane="0" toLane="0" dir="l" state="="/>
    <connection from="-26816627" to="26816627" fromLane="0" toLane="0" dir="t" state="="/>
    <connection from="-26843019" to="-5198596#1" fromLane="0" toLane="0" dir="r" state="m"/>
    <connection from="-26843019" to="5198596#2" fromLane="0" toLane="0" dir="l" state="m"/>
    <connection from="-26843019" to="26843019" fromLane="0" toLane="0" dir="t" state="m"/>
    <connection from="-26843038#0" to="-5198596#0" fromLane="0" toLane="0" dir="r" state="m"/>
    <connection from="-26843038#0" to="5198596#1" fromLane="0" toLane="0" dir="l" state="m"/>
    <connection from="-26843038#0" to="26843038#0" fromLane="0" toLane="0" dir="t" state="m"/>
    <connection from="-26843038#1" to="-26843038#2" fromLane="0" toLane="0" dir="r" state="="/>
    <connection from="-26843038#1" to="-26843038#0" fromLane="0" toLane="0" dir="s" state="="/>
    <connection from="-26843038#1" to="26843038#1" fromLane="0" toLane="0" dir="t" state="="/>
    <connection from="-26843038#2" to="-26843038#1" fromLane="0" toLane="0" dir="r" state="M"/>
    <connection from="-26843038#2" to="26843038#2" fromLane="0" toLane="0" dir="t" state="m"/>
    <connection from="-26843133#0" to="-26816590#1" fromLane="0" toLane="0" dir="r" state="="/>
    <connection from="-26843133#0" to="26816590#2" fromLane="0" toLane="0" dir="l" state="="/>
    <connection from="-26843133#0" to="26843133#0" fromLane="0" toLane="0" dir="t" state="="/>
    <connection from="-26843133#1" to="-26843133#0" fromLane="0" toLane="0" dir="s" state="="/>
    <connection from="-26843133#1" to="-26843133#2" fromLane="0" toLane="0" dir="l" state="="/>
    <connection from="-26843133#1" to="26843133#1" fromLane="0" toLane="0" dir="t" state="="/>
    <connection from="-26843133#2" to="-26843133#1" fromLane="0" toLane="0" dir="l" state="M"/>
    <connection from="-26843133#2" to="26843133#2" fromLane="0" toLane="0" dir="t" state="m"/>
    <connection from="-5198584" to="-5198586#3" fromLane="0" toLane="0" dir="r" state="m"/>
    <connection from="-5198584" to="5198586#4" fromLane="0" toLane="0" dir="l" state="m"/>
    <connection from="-5198584" to="5198584" fromLane="0" toLane="0" dir="t" state="m"/>
    <connection from="-5198585#0" to="7216737#3" fromLane="0" toLane="0" dir="r" state="m"/>
    <connection from="-5198585#0" to="-7216737#2" fromLane="0" toLane="1" dir="l" state="m"/>
    <connection from="-5198585#0" to="5198585#0" fromLane="0" toLane="0" dir="t" state="m"/>
    <connection from="-5198585#1" to="-26816553" fromLane="0" toLane="0" dir="r" state="M"/>
    <connection from="-5198585#1" to="-5198585#0" fromLane="0" toLane="0" dir="s" state="M"/>
    <connection from="-5198585#1" to="5198585#1" fromLane="0" toLane="0" dir="t" state="m"/>
    <connection from="-5198585#2" to="5198597#0" fromLane="0" toLane="0" dir="r" state="M"/>
    <connection from="-5198585#2" to="-5198585#1" fromLane="0" toLane="0" dir="s" state="M"/>
    <connection from="-5198585#2" to="5198585#2" fromLane="0" toLane="0" dir="t" state="m"/>
    <connection from="-5198585#3" to="-5198586#1" fromLane="0" toLane="0" dir="r" state="M"/>
    <connection from="-5198585#3" to="-5198585#2" fromLane="0" toLane="0" dir="s" state="M"/>
    <connection from="-5198585#3" to="5198586#2" fromLane="0" toLane="0" dir="l" state="m"/>
    <connection from="-5198585#3" to="5198585#3" fromLane="0" toLane="0" dir="t" state="m"/>
    <connection from="-5198585#4" to="-26843019" fromLane="0" toLane="0" dir="r" state="M"/>
    <connection from="-5198585#4" to="-5198585#3" fromLane="0" toLane="0" dir="s" state="M"/>
    <connection from="-5198585#4" to="5198585#4" fromLane="0" toLane="0" dir="t" state="m"/>
    <connection from="-5198585#5" to="-5198585#4" fromLane="0" toLane="0" dir="s" state="M"/>
    <connection from="-5198585#5" to="5198587" fromLane="0" toLane="0" dir="l" state="m"/>
    <connection from="-5198585#5" to="5198585#5" fromLane="0" toLane="0" dir="t" state="m"/>
    <connection from="-5198585#6" to="5784968#0" fromLane="0" toLane="0" dir="r" state="M"/>
    <connection from="-5198585#6" to="-5198585#5" fromLane="0" toLane="0" dir="s" state="M"/>
    <connection from="-5198585#6" to="5198585#6" fromLane="0" toLane="0" dir="t" state="m"/>
    <connection from="-5198585#7" to="-5198585#6" fromLane="0" toLane="0" dir="s" state="M"/>
    <connection from="-5198585#7" to="5198585#7" fromLane="0" toLane="0" dir="t" state="m"/>
    <connection from="-5198585#8" to="26004868#0" fromLane="0" toLane="0" dir="r" state="M"/>
    <connection from="-5198585#8" to="26004787#0" fromLane="0" toLane="0" dir="R" state="M"/>
    <connection from="-5198585#8" to="-5198585#7" fromLane="0" toLane="0" dir="s" state="M"/>
    <connection from="-5198585#8" to="5198585#8" fromLane="0" toLane="0" dir="t" state="m"/>
    <connection from="-5198586#0" to="27445015#3" fromLane="0" toLane="0" dir="r" state="m"/>
    <connection from="-5198586#0" to="5198586#0" fromLane="0" toLane="0" dir="t" state="m"/>
    <connection from="-5198586#1" to="-5198596#2" fromLane="0" toLane="0" dir="r" state="m"/>
    <connection from="-5198586#1" to="-5198586#0" fromLane="0" toLane="0" dir="s" state="m"/>
    <connection from="-5198586#1" to="5198596#3" fromLane="0" toLane="0" dir="l" state="m"/>
    <connection from="-5198586#1" to="5198586#1" fromLane="0" toLane="0" dir="t" state="m"/>
    <connection from="-5198586#2" to="5198585#3" fromLane="0" toLane="0" dir="r" state="m"/>
    <connection from="-5198586#2" to="-5198586#1" fromLane="0" toLane="0" dir="s" state="m"/>
    <connection from="-5198586#2" to="-5198585#2" fromLane="0" toLane="0" dir="l" state="m"/>
    <connection from="-5198586#2" to="5198586#2" fromLane="0" toLane="0" dir="t" state="m"/>
    <connection from="-5198586#3" to="5198588#0" fromLane="0" toLane="0" dir="r" state="M"/>
    <connection from="-5198586#3" to="-5198586#2" fromLane="0" toLane="0" dir="s" state="M"/>
    <connection from="-5198586#3" to="5198586#3" fromLane="0" toLane="0" dir="t" state="m"/>
    <connection from="-5198586#4" to="5198584" fromLane="0" toLane="0" dir="r" state="M"/>
    <connection from="-5198586#4" to="-5198586#3" fromLane="0" toLane="0" dir="s" state="M"/>
    <connection from="-5198586#4" to="5198586#4" fromLane="0" toLane="0" dir="t" state="m"/>
    <connection from="-5198587" to="5198585#5" fromLane="0" toLane="0" dir="r" state="m"/>
    <connection from="-5198587" to="-5198585#4" fromLane="0" toLane="0" dir="l" state="m"/>
    <connection from="-5198587" to="5198587" fromLane="0" toLane="0" dir="t" state="m"/>
    <connection from="-5198588#0" to="-5198586#2" fromLane="0" toLane="0" dir="r" state="m"/>
    <connection from="-5198588#0" to="5198586#3" fromLane="0" toLane="0" dir="l" state="m"/>
    <connection from="-5198588#0" to="5198588#0" fromLane="0" toLane="0" dir="t" state="m"/>
    <connection from="-5198588#1" to="-5198587" fromLane="0" toLane="0" dir="r" state="M"/>
    <connection from="-5198588#1" to="-5198588#0" fromLane="0" toLane="0" dir="s" state="M"/>
    <connection from="-5198588#1" to="5198588#1" fromLane="0" toLane="0" dir="t" state="m"/>
    <connection from="-5198596#0" to="-5784968#1" fromLane="0" toLane="0" dir="r" state="m"/>
    <connection from="-5198596#0" to="5784968#2" fromLane="0" toLane="0" dir="l" state="m"/>
    <connection from="-5198596#0" to="5198596#0" fromLane="0" toLane="0" dir="t" state="m"/>
    <connection from="-5198596#1" to="26843038#0" fromLane="0" toLane="0" dir="r" state="M"/>
    <connection from="-5198596#1" to="-5198596#0" fromLane="0" toLane="0" dir="s" state="M"/>
    <connection from="-5198596#1" to="5198596#1" fromLane="0" toLane="0" dir="t" state="m"/>
    <connection from="-5198596#2" to="26843019" fromLane="0" toLane="0" dir="r" state="M"/>
    <connection from="-5198596#2" to="-5198596#1" fromLane="0" toLane="0" dir="s" state="M"/>
    <connection from="-5198596#2" to="5198596#2" fromLane="0" toLane="0" dir="t" state="m"/>
    <connection from="-5198596#3" to="5198586#1" fromLane="0" toLane="0" dir="r" state="M"/>
    <connection from="-5198596#3" to="-5198596#2" fromLane="0" toLane="0" dir="s" state="M"/>
    <connection from="-5198596#3" to="-5198586#0" fromLane="0" toLane="0" dir="l" state="m"/>
    <connection from="-5198596#3" to="5198596#3" fromLane="0" toLane="0" dir="t" state="m"/>
    <connection from="-5198596#4" to="-5198596#3" fromLane="0" toLane="0" dir="s" state="M"/>
    <connection from="-5198596#4" to="5198596#4" fromLane="0" toLane="0" dir="t" state="m"/>
    <connection from="-5198597#0" to="-5198585#1" fromLane="0" toLane="0" dir="r" state="m"/>
    <connection from="-5198597#0" to="5198585#2" fromLane="0" toLane="0" dir="l" state="m"/>
    <connection from="-5198597#0" to="5198597#0" fromLane="0" toLane="0" dir="t" state="m"/>
    <connection from="-5198597#1" to="-5198597#0" fromLane="0" toLane="0" dir="s" state="M"/>
    <connection from="-5198597#1" to="-5198596#4" fromLane="0" toLane="0" dir="l" state="m"/>
    <connection from="-5198597#1" to="5198597#1" fromLane="0" toLane="0" dir="t" state="m"/>
    <connection from="-5198597#2" to="26816413#0" fromLane="0" toLane="0" dir="r" state="M"/>
    <connection from="-5198597#2" to="-5198597#1" fromLane="0" toLane="0" dir="s" state="M"/>
    <connection from="-5198597#2" to="5198597#2" fromLane="0" toLane="0" dir="t" state="m"/>
    <connection from="-5784968#0" to="-5198585#5" fromLane="0" toLane="0" dir="r" state="m"/>
    <connection from="-5784968#0" to="5198585#6" fromLane="0" toLane="0" dir="l" state="m"/>
    <connection from="-5784968#0" to="5784968#0" fromLane="0" toLane="0" dir="t" state="m"/>
    <connection from="-5784968#1" to="-5784968#0" fromLane="0" toLane="0" dir="s" state="M"/>
    <connection from="-5784968#1" to="5784968#1" fromLane="0" toLane="0" dir="t" state="m"/>
    <connection from="-5784968#2" to="5198596#0" fromLane="0" toLane="0" dir="r" state="M"/>
    <connection from="-5784968#2" to="-5784968#1" fromLane="0" toLane="0" dir="s" state="M"/>
    <connection from="-5784968#2" to="5784968#2" fromLane="0" toLane="0" dir="t" state="m"/>
    <connection from="-5784968#3" to="-5784968#2" fromLane="0" toLane="0" dir="s" state="M"/>
    <connection from="-5784968#3" to="5784968#3" fromLane="0" toLane="0" dir="t" state="m"/>
    <connection from="-5784968#4" to="-5784968#3" fromLane="0" toLane="0" dir="s" state="m"/>
    <connection from="-5784968#4" to="27445015#4" fromLane="0" toLane="0" dir="l" state="m"/>
    <connection from="-5784968#4" to="5784968#4" fromLane="0" toLane="0" dir="t" state="m"/>
    <connection from="-5784968#5" to="-5784968#4" fromLane="0" toLane="0" dir="s" state="M"/>
    <connection from="-5784968#5" to="5784968#5" fromLane="0" toLane="0" dir="t" state="m"/>
    <connection from="-6137233#0" to="6137233#0" fromLane="0" toLane="0" dir="t" state="M"/>
    <connection from="-6137233#1" to="6137239#0" fromLane="0" toLane="0" dir="r" state="M"/>
    <connection from="-6137233#1" to="-6137233#0" fromLane="0" toLane="0" dir="s" state="M"/>
    <connection from="-6137233#1" to="6137233#1" fromLane="0" toLane="0" dir="t" state="m"/>
    <connection from="-6137233#2" to="-6137233#1" fromLane="0" toLane="0" dir="s" state="M"/>
    <connection from="-6137233#2" to="6137233#2" fromLane="0" toLane="0" dir="t" state="m"/>
    <connection from="-6137233#3" to="-6137233#2" fromLane="0" toLane="0" dir="s" state="M"/>
    <connection from="-6137233#3" to="6137233#3" fromLane="0" toLane="0" dir="t" state="m"/>
    <connection from="-6137233#4" to="25944603#0" fromLane="0" toLane="0" dir="r" state="M"/>
    <connection from="-6137233#4" to="-6137233#3" fromLane="0" toLane="0" dir="s" state="M"/>
    <connection from="-6137233#4" to="6137233#4" fromLane="0" toLane="0" dir="t" state="m"/>
    <connection from="-6137239#0" to="-6137233#0" fromLane="0" toLane="0" dir="r" state="m"/>
    <connection from="-6137239#0" to="6137233#1" fromLane="0" toLane="0" dir="l" state="m"/>
    <connection from="-6137239#0" to="6137239#0" fromLane="0" toLane="0" dir="t" state="m"/>
    <connection from="-6137239#1" to="-6137239#0" fromLane="0" toLane="0" dir="s" state="M"/>
    <connection from="-6137239#1" to="25944601#0" fromLane="0" toLane="0" dir="l" state="m"/>
    <connection from="-6137239#1" to="6137239#1" fromLane="0" toLane="0" dir="t" state="m"/>
    <connection from="-6137239#2" to="-6137239#1" fromLane="0" toLane="0" dir="s" state="M"/>
    <connection from="-6137239#2" to="6137239#2" fromLane="0" toLane="0" dir="t" state="m"/>
    <connection from="-6137239#3" to="-6137239#2" fromLane="0" toLane="0" dir="s" state="M"/>
    <connection from="-6137239#3" to="5784950#1" fromLane="0" toLane="0" dir="l" state="m"/>
    <connection from="-6137239#3" to="6137239#3" fromLane="0" toLane="0" dir="t" state="m"/>
    <connection from="-6137239#4" to="5784947#1" fromLane="0" toLane="0" dir="r" state="M"/>
    <connection from="-6137239#4" to="-6137239#3" fromLane="0" toLane="0" dir="s" state="M"/>
    <connection from="-6137239#4" to="6137239#4" fromLane="0" toLane="0" dir="t" state="m"/>
    <connection from="-7216737#0" to="7216737#0" fromLane="1" toLane="1" tl="94487954" linkIndex="0" dir="t" state="o"/>
    <connection from="-7216737#1" to="-7216737#0" fromLane="0" toLane="0" dir="s" state="M"/>
    <connection from="-7216737#1" to="-7216737#0" fromLane="1" toLane="1" dir="s" state="M"/>
    <connection from="-7216737#1" to="24152812#0" fromLane="1" toLane="0" dir="l" state="m"/>
    <connection from="-7216737#1" to="7216737#1" fromLane="1" toLane="1" dir="t" state="m"/>
    <connection from="-7216737#2" to="-7216737#1" fromLane="0" toLane="0" dir="s" state="M"/>
    <connection from="-7216737#2" to="-7216737#1" fromLane="1" toLane="1" dir="s" state="M"/>
    <connection from="-7216737#2" to="7216737#2" fromLane="1" toLane="1" dir="t" state="m"/>
    <connection from="-7216737#3" to="-7216737#2" fromLane="0" toLane="0" dir="s" state="M"/>
    <connection from="-7216737#3" to="-7216737#2" fromLane="1" toLane="1" dir="s" state="M"/>
    <connection from="-7216737#3" to="5198585#0" fromLane="1" toLane="0" dir="l" state="m"/>
    <connection from="-7216737#3" to="7216737#3" fromLane="1" toLane="1" dir="t" state="m"/>
    <connection from="-7727483#0" to="7727482" fromLane="0" toLane="0" dir="s" state="M"/>
    <connection from="-7727483#0" to="7727483#0" fromLane="0" toLane="0" dir="t" state="m"/>
    <connection from="-7727483#1" to="-26816590#2" fromLane="0" toLane="0" dir="r" state="M"/>
    <connection from="-7727483#1" to="-7727483#0" fromLane="0" toLane="0" dir="s" state="M"/>
    <connection from="-7727483#1" to="7727483#1" fromLane="0" toLane="0" dir="t" state="m"/>
    <connection from="-7727483#2" to="-7727483#1" fromLane="0" toLane="0" dir="s" state="M"/>
    <connection from="-7727483#2" to="7727483#2" fromLane="0" toLane="0" dir="t" state="m"/>
    <connection from="-7727483#3" to="-7727483#2" fromLane="0" toLane="0" dir="s" state="M"/>
    <connection from="-7727483#3" to="7727483#3" fromLane="0" toLane="0" dir="t" state="m"/>
    <connection from="-7730464" to="27437972#4" fromLane="0" toLane="0" dir="l" state="m"/>
    <connection from="-7730464" to="7730464" fromLane="0" toLane="0" dir="t" state="m"/>
    <connection from="20430080" to="27441289" fromLane="0" toLane="0" dir="r" state="M"/>
    <connection from="20430080" to="27441168" fromLane="0" toLane="0" dir="s" state="M"/>
    <connection from="22917251" to="-22917251" fromLane="0" toLane="0" dir="t" state="M"/>
    <connection from="24152812#0" to="-5198586#4" fromLane="0" toLane="0" dir="s" state="M"/>
    <connection from="24152812#0" to="24152812#1" fromLane="0" toLane="0" dir="l" state="m"/>
    <connection from="24152812#1" to="7216737#2" fromLane="0" toLane="0" dir="r" state="m"/>
    <connection from="24152812#1" to="-7216737#1" fromLane="0" toLane="1" dir="l" state="m"/>
    <connection from="24214693#0" to="24214693#1" fromLane="0" toLane="0" tl="261599791" linkIndex="0" dir="s" state="o"/>
    <connection from="24214693#0" to="24214693#1" fromLane="1" toLane="1" tl="261599791" linkIndex="1" dir="s" state="o"/>
    <connection from="24214693#0" to="-24214693#0" fromLane="1" toLane="1" tl="261599791" linkIndex="2" dir="t" state="o"/>
    <connection from="24214693#1" to="-24214693#1" fromLane="1" toLane="1" dir="t" state="M"/>
    <connection from="24214694" to="-25951490" fromLane="0" toLane="0" dir="r" state="M"/>
    <connection from="24214694" to="22917251" fromLane="0" toLane="0" dir="s" state="M"/>
    <connection from="24214694" to="-24214694" fromLane="0" toLane="0" dir="t" state="m"/>
    <connection from="25944590#0" to="25944603#1" fromLane="0" toLane="0" dir="r" state="="/>
    <connection from="25944590#0" to="25944590#1" fromLane="0" toLane="0" dir="s" state="="/>
    <connection from="25944590#1" to="25944590#2" fromLane="0" toLane="0" dir="s" state="="/>
    <connection from="25944590#2" to="25944590#3" fromLane="0" toLane="0" dir="s" state="="/>
    <connection from="25944590#2" to="25944601#1" fromLane="0" toLane="0" dir="l" state="="/>
    <connection from="25944590#3" to="-6137233#1" fromLane="0" toLane="0" dir="s" state="m"/>
    <connection from="25944590#3" to="6137233#2" fromLane="0" toLane="0" dir="l" state="m"/>
    <connection from="25944601#0" to="25944590#3" fromLane="0" toLane="0" dir="r" state="="/>
    <connection from="25944601#0" to="25944601#1" fromLane="0" toLane="0" dir="s" state="="/>
    <connection from="25944601#1" to="-6137233#2" fromLane="0" toLane="0" dir="r" state="m"/>
    <connection from="25944601#1" to="6137233#3" fromLane="0" toLane="0" dir="l" state="m"/>
    <connection from="25944603#0" to="25944603#1" fromLane="0" toLane="0" dir="s" state="="/>
    <connection from="25944603#0" to="25944590#1" fromLane="0" toLane="0" dir="l" state="="/>
    <connection from="25944603#1" to="25944603#2" fromLane="0" toLane="0" dir="s" state="M"/>
    <connection from="25944603#1" to="25944605" fromLane="0" toLane="0" dir="l" state="M"/>
    <connection from="25944603#2" to="6137239#2" fromLane="0" toLane="0" dir="r" state="m"/>
    <connection from="25944603#2" to="-6137239#1" fromLane="0" toLane="0" dir="l" state="m"/>
    <connection from="25944605" to="25944590#2" fromLane="0" toLane="0" dir="s" state="="/>
    <connection from="25951490" to="22917251" fromLane="0" toLane="0" dir="r" state="m"/>
    <connection from="25951490" to="-24214694" fromLane="0" toLane="0" dir="l" state="m"/>
    <connection from="25951490" to="-25951490" fromLane="0" toLane="0" dir="t" state="m"/>
    <connection from="26004787#0" to="26004787#1" fromLane="0" toLane="0" dir="s" state="="/>
    <connection from="26004787#0" to="26004861#1" fromLane="0" toLane="0" dir="l" state="="/>
    <connection from="26004787#1" to="26004787#2" fromLane="0" toLane="0" dir="s" state="="/>
    <connection from="26004787#1" to="26004966#2" fromLane="0" toLane="0" dir="l" state="="/>
    <connection from="26004787#2" to="5784968#3" fromLane="0" toLane="0" dir="s" state="m"/>
    <connection from="26004787#2" to="-5784968#2" fromLane="0" toLane="0" dir="l" state="m"/>
    <connection from="26004861#0" to="26004787#1" fromLane="0" toLane="0" dir="r" state="="/>
    <connection from="26004861#0" to="26004861#1" fromLane="0" toLane="0" dir="s" state="="/>
    <connection from="26004861#1" to="26004861#2" fromLane="0" toLane="0" dir="s" state="="/>
    <connection from="26004861#1" to="26004966#3" fromLane="0" toLane="0" dir="l" state="="/>
    <connection from="26004861#2" to="5784968#1" fromLane="0" toLane="0" dir="r" state="m"/>
    <connection from="26004861#2" to="-5784968#0" fromLane="0" toLane="0" dir="l" state="m"/>
    <connection from="26004868#0" to="26004868#1" fromLane="0" toLane="0" dir="s" state="M"/>
    <connection from="26004868#0" to="26004861#0" fromLane="0" toLane="0" dir="l" state="M"/>
    <connection from="26004868#1" to="26004966#1" fromLane="0" toLane="0" dir="l" state="="/>
    <connection from="26004966#0" to="26004966#1" fromLane="0" toLane="0" dir="s" state="="/>
    <connection from="26004966#1" to="26004787#2" fromLane="0" toLane="0" dir="r" state="="/>
    <connection from="26004966#1" to="26004966#2" fromLane="0" toLane="0" dir="l" state="="/>
    <connection from="26004966#2" to="26004861#2" fromLane="0" toLane="0" dir="r" state="="/>
    <connection from="26004966#2" to="26004966#3" fromLane="0" toLane="0" dir="s" state="="/>
    <connection from="26004966#3" to="-5198585#6" fromLane="0" toLane="0" dir="r" state="m"/>
    <connection from="26004966#3" to="5198585#7" fromLane="0" toLane="0" dir="l" state="m"/>
    <connection from="26816413#0" to="26816413#1" fromLane="0" toLane="0" dir="s" state="="/>
    <connection from="26816413#0" to="-26816413#0" fromLane="0" toLane="0" dir="t" state="="/>
    <connection from="26816413#1" to="26816541" fromLane="0" toLane="0" dir="r" state="="/>
    <connection from="26816413#1" to="26816590#0" fromLane="0" toLane="0" dir="s" state="="/>
    <connection from="26816413#1" to="26816553" fromLane="0" toLane="0" dir="s" state="="/>
    <connection from="26816413#1" to="-26816413#1" fromLane="0" toLane="0" dir="t" state="="/>
    <connection from="26816541" to="26816413#1" fromLane="0" toLane="0" dir="t" state="="/>
    <connection from="26816541" to="-26816413#0" fromLane="0" toLane="0" dir="l" state="="/>
    <connection from="26816553" to="-5198585#0" fromLane="0" toLane="0" dir="r" state="m"/>
    <connection from="26816553" to="5198585#1" fromLane="0" toLane="0" dir="l" state="m"/>
    <connection from="26816553" to="-26816553" fromLane="0" toLane="0" dir="t" state="m"/>
    <connection from="26816590#0" to="26816590#1" fromLane="0" toLane="0" dir="s" state="="/>
    <connection from="26816590#0" to="26816627" fromLane="0" toLane="0" dir="s" state="="/>
    <connection from="26816590#0" to="-26816590#0" fromLane="0" toLane="0" dir="t" state="="/>
    <connection from="26816590#1" to="26816590#2" fromLane="0" toLane="0" dir="s" state="="/>
    <connection from="26816590#1" to="26843133#0" fromLane="0" toLane="0" dir="l" state="="/>
    <connection from="26816590#1" to="-26816590#1" fromLane="0" toLane="0" dir="t" state="="/>
    <connection from="26816590#2" to="-7727483#0" fromLane="0" toLane="0" dir="r" state="m"/>
    <connection from="26816590#2" to="7727483#1" fromLane="0" toLane="0" dir="l" state="m"/>
    <connection from="26816590#2" to="-26816590#2" fromLane="0" toLane="0" dir="t" state="m"/>
    <connection from="26816627" to="-26816627" fromLane="0" toLane="0" dir="t" state="M"/>
    <connection from="26843019" to="-5198585#3" fromLane="0" toLane="0" dir="r" state="m"/>
    <connection from="26843019" to="5198585#4" fromLane="0" toLane="0" dir="l" state="m"/>
    <connection from="26843019" to="-26843019" fromLane="0" toLane="0" dir="t" state="m"/>
    <connection from="26843038#0" to="26843038#1" fromLane="0" toLane="0" dir="s" state="="/>
    <connection from="26843038#0" to="-26843038#2" fromLane="0" toLane="0" dir="l" state="="/>
    <connection from="26843038#0" to="-26843038#0" fromLane="0" toLane="0" dir="t" state="="/>
    <connection from="26843038#1" to="26843038#2" fromLane="0" toLane="0" dir="l" state="M"/>
    <connection from="26843038#1" to="-26843038#1" fromLane="0" toLane="0" dir="t" state="m"/>
    <connection from="26843038#2" to="-26843038#0" fromLane="0" toLane="0" dir="r" state="="/>
    <connection from="26843038#2" to="26843038#1" fromLane="0" toLane="0" dir="l" state="="/>
    <connection from="26843038#2" to="-26843038#2" fromLane="0" toLane="0" dir="t" state="="/>
    <connection from="26843133#0" to="-26843133#2" fromLane="0" toLane="0" dir="r" state="="/>
    <connection from="26843133#0" to="26843133#1" fromLane="0" toLane="0" dir="s" state="="/>
    <connection from="26843133#0" to="-26843133#0" fromLane="0" toLane="0" dir="t" state="="/>
    <connection from="26843133#1" to="26843133#2" fromLane="0" toLane="0" dir="r" state="M"/>
    <connection from="26843133#1" to="-26843133#1" fromLane="0" toLane="0" dir="t" state="m"/>
    <connection from="26843133#2" to="26843133#1" fromLane="0" toLane="0" dir="r" state="="/>
    <connection from="26843133#2" to="-26843133#0" fromLane="0" toLane="0" dir="l" state="="/>
    <connection from="26843133#2" to="-26843133#2" fromLane="0" toLane="0" dir="t" state="="/>
    <connection from="27437972#0" to="27437972#1" fromLane="0" toLane="0" dir="s" state="M"/>
    <connection from="27437972#0" to="-5784968#5" fromLane="0" toLane="0" dir="l" state="M"/>
    <connection from="27437972#1" to="5784947#0" fromLane="0" toLane="0" dir="r" state="M"/>
    <connection from="27437972#1" to="27437972#2" fromLane="0" toLane="0" dir="s" state="M"/>
    <connection from="27437972#2" to="27437972#3" fromLane="0" toLane="0" dir="s" state="M"/>
    <connection from="27437972#3" to="27437972#4" fromLane="0" toLane="0" dir="s" state="M"/>
    <connection from="27437972#3" to="7730464" fromLane="0" toLane="0" dir="l" state="M"/>
    <connection from="27437972#4" to="27441189" fromLane="0" toLane="0" dir="s" state="M"/>
    <connection from="27441168" to="27445015#0" fromLane="0" toLane="0" dir="s" state="m"/>
    <connection from="27441168" to="27445003" fromLane="0" toLane="0" dir="l" state="m"/>
    <connection from="27441189" to="27445000" fromLane="0" toLane="0" dir="s" state="M"/>
    <connection from="27441189" to="6137245" fromLane="0" toLane="0" dir="l" state="M"/>
    <connection from="27441289" to="7727483#0" fromLane="0" toLane="0" dir="s" state="M"/>
    <connection from="27441289" to="7727482" fromLane="0" toLane="0" dir="t" state="m"/>
    <connection from="27445000" to="20430080" fromLane="0" toLane="0" dir="l" state="M"/>
    <connection from="27445003" to="27441189" fromLane="0" toLane="0" dir="l" state="m"/>
    <connection from="27445015#0" to="-5198597#2" fromLane="0" toLane="0" dir="r" state="M"/>
    <connection from="27445015#0" to="27445015#1" fromLane="0" toLane="0" dir="s" state="M"/>
    <connection from="27445015#0" to="-7730464" fromLane="0" toLane="0" dir="l" state="M"/>
    <connection from="27445015#1" to="7730463" fromLane="0" toLane="0" dir="r" state="M"/>
    <connection from="27445015#1" to="27445015#2" fromLane="0" toLane="0" dir="s" state="M"/>
    <connection from="27445015#2" to="5198586#0" fromLane="0" toLane="0" dir="r" state="M"/>
    <connection from="27445015#2" to="27445015#3" fromLane="0" toLane="0" dir="s" state="M"/>
    <connection from="27445015#3" to="-5784968#3" fromLane="0" toLane="0" dir="r" state="M"/>
    <connection from="27445015#3" to="27445015#4" fromLane="0" toLane="0" dir="s" state="M"/>
    <connection from="27445015#3" to="5784968#4" fromLane="0" toLane="0" dir="l" state="M"/>
    <connection from="5198584" to="-5198584" fromLane="0" toLane="0" dir="t" state="M"/>
    <connection from="5198585#0" to="5198585#1" fromLane="0" toLane="0" dir="s" state="M"/>
    <connection from="5198585#0" to="-26816553" fromLane="0" toLane="0" dir="l" state="m"/>
    <connection from="5198585#0" to="-5198585#0" fromLane="0" toLane="0" dir="t" state="m"/>
    <connection from="5198585#1" to="5198585#2" fromLane="0" toLane="0" dir="s" state="M"/>
    <connection from="5198585#1" to="5198597#0" fromLane="0" toLane="0" dir="l" state="m"/>
    <connection from="5198585#1" to="-5198585#1" fromLane="0" toLane="0" dir="t" state="m"/>
    <connection from="5198585#2" to="5198586#2" fromLane="0" toLane="0" dir="r" state="M"/>
    <connection from="5198585#2" to="5198585#3" fromLane="0" toLane="0" dir="s" state="M"/>
    <connection from="5198585#2" to="-5198586#1" fromLane="0" toLane="0" dir="l" state="m"/>
    <connection from="5198585#2" to="-5198585#2" fromLane="0" toLane="0" dir="t" state="m"/>
    <connection from="5198585#3" to="5198585#4" fromLane="0" toLane="0" dir="s" state="M"/>
    <connection from="5198585#3" to="-26843019" fromLane="0" toLane="0" dir="l" state="m"/>
    <connection from="5198585#3" to="-5198585#3" fromLane="0" toLane="0" dir="t" state="m"/>
    <connection from="5198585#4" to="5198587" fromLane="0" toLane="0" dir="r" state="M"/>
    <connection from="5198585#4" to="5198585#5" fromLane="0" toLane="0" dir="s" state="M"/>
    <connection from="5198585#4" to="-5198585#4" fromLane="0" toLane="0" dir="t" state="m"/>
    <connection from="5198585#5" to="5198585#6" fromLane="0" toLane="0" dir="s" state="M"/>
    <connection from="5198585#5" to="5784968#0" fromLane="0" toLane="0" dir="l" state="m"/>
    <connection from="5198585#5" to="-5198585#5" fromLane="0" toLane="0" dir="t" state="m"/>
    <connection from="5198585#6" to="5198585#7" fromLane="0" toLane="0" dir="s" state="M"/>
    <connection from="5198585#6" to="-5198585#6" fromLane="0" toLane="0" dir="t" state="m"/>
    <connection from="5198585#7" to="5198585#8" fromLane="0" toLane="0" dir="s" state="M"/>
    <connection from="5198585#7" to="26004868#0" fromLane="0" toLane="0" dir="L" state="m"/>
    <connection from="5198585#7" to="26004787#0" fromLane="0" toLane="0" dir="l" state="m"/>
    <connection from="5198585#7" to="-5198585#7" fromLane="0" toLane="0" dir="t" state="m"/>
    <connection from="5198585#8" to="-5198585#8" fromLane="0" toLane="0" dir="t" state="M"/>
    <connection from="5198586#0" to="5198596#3" fromLane="0" toLane="0" dir="r" state="m"/>
    <connection from="5198586#0" to="5198586#1" fromLane="0" toLane="0" dir="s" state="m"/>
    <connection from="5198586#0" to="-5198596#2" fromLane="0" toLane="0" dir="l" state="m"/>
    <connection from="5198586#0" to="-5198586#0" fromLane="0" toLane="0" dir="t" state="m"/>
    <connection from="5198586#1" to="-5198585#2" fromLane="0" toLane="0" dir="r" state="m"/>
    <connection from="5198586#1" to="5198586#2" fromLane="0" toLane="0" dir="s" state="m"/>
    <connection from="5198586#1" to="5198585#3" fromLane="0" toLane="0" dir="l" state="m"/>
    <connection from="5198586#1" to="-5198586#1" fromLane="0" toLane="0" dir="t" state="m"/>
    <connection from="5198586#2" to="5198586#3" fromLane="0" toLane="0" dir="s" state="M"/>
    <connection from="5198586#2" to="5198588#0" fromLane="0" toLane="0" dir="l" state="m"/>
    <connection from="5198586#2" to="-5198586#2" fromLane="0" toLane="0" dir="t" state="m"/>
    <connection from="5198586#3" to="5198586#4" fromLane="0" toLane="0" dir="s" state="M"/>
    <connection from="5198586#3" to="5198584" fromLane="0" toLane="0" dir="l" state="m"/>
    <connection from="5198586#3" to="-5198586#3" fromLane="0" toLane="0" dir="t" state="m"/>
    <connection from="5198586#4" to="24152812#1" fromLane="0" toLane="0" dir="r" state="M"/>
    <connection from="5198586#4" to="-5198586#4" fromLane="0" toLane="0" dir="t" state="m"/>
    <connection from="5198587" to="-5198588#0" fromLane="0" toLane="0" dir="r" state="m"/>
    <connection from="5198587" to="5198588#1" fromLane="0" toLane="0" dir="l" state="m"/>
    <connection from="5198587" to="-5198587" fromLane="0" toLane="0" dir="t" state="m"/>
    <connection from="5198588#0" to="5198588#1" fromLane="0" toLane="0" dir="s" state="M"/>
    <connection from="5198588#0" to="-5198587" fromLane="0" toLane="0" dir="l" state="m"/>
    <connection from="5198588#0" to="-5198588#0" fromLane="0" toLane="0" dir="t" state="m"/>
    <connection from="5198588#1" to="-5198588#1" fromLane="0" toLane="0" dir="t" state="M"/>
    <connection from="5198596#0" to="5198596#1" fromLane="0" toLane="0" dir="s" state="M"/>
    <connection from="5198596#0" to="26843038#0" fromLane="0" toLane="0" dir="l" state="m"/>
    <connection from="5198596#0" to="-5198596#0" fromLane="0" toLane="0" dir="t" state="m"/>
    <connection from="5198596#1" to="5198596#2" fromLane="0" toLane="0" dir="s" state="M"/>
    <connection from="5198596#1" to="26843019" fromLane="0" toLane="0" dir="l" state="m"/>
    <connection from="5198596#1" to="-5198596#1" fromLane="0" toLane="0" dir="t" state="m"/>
    <connection from="5198596#2" to="-5198586#0" fromLane="0" toLane="0" dir="r" state="M"/>
    <connection from="5198596#2" to="5198596#3" fromLane="0" toLane="0" dir="s" state="M"/>
    <connection from="5198596#2" to="5198586#1" fromLane="0" toLane="0" dir="l" state="m"/>
    <connection from="5198596#2" to="-5198596#2" fromLane="0" toLane="0" dir="t" state="m"/>
    <connection from="5198596#3" to="5198596#4" fromLane="0" toLane="0" dir="s" state="M"/>
    <connection from="5198596#3" to="-5198596#3" fromLane="0" toLane="0" dir="t" state="m"/>
    <connection from="5198596#4" to="5198597#1" fromLane="0" toLane="0" dir="r" state="m"/>
    <connection from="5198596#4" to="-5198597#0" fromLane="0" toLane="0" dir="l" state="m"/>
    <connection from="5198596#4" to="-5198596#4" fromLane="0" toLane="0" dir="t" state="m"/>
    <connection from="5198597#0" to="-5198596#4" fromLane="0" toLane="0" dir="r" state="M"/>
    <connection from="5198597#0" to="5198597#1" fromLane="0" toLane="0" dir="s" state="M"/>
    <connection from="5198597#0" to="-5198597#0" fromLane="0" toLane="0" dir="t" state="m"/>
    <connection from="5198597#1" to="5198597#2" fromLane="0" toLane="0" dir="s" state="M"/>
    <connection from="5198597#1" to="26816413#0" fromLane="0" toLane="0" dir="l" state="m"/>
    <connection from="5198597#1" to="-5198597#1" fromLane="0" toLane="0" dir="t" state="m"/>
    <connection from="5198597#2" to="27445015#1" fromLane="0" toLane="0" dir="r" state="m"/>
    <connection from="5198597#2" to="-7730464" fromLane="0" toLane="0" dir="s" state="m"/>
    <connection from="5198597#2" to="-5198597#2" fromLane="0" toLane="0" dir="t" state="m"/>
    <connection from="5784947#0" to="6137239#4" fromLane="0" toLane="0" dir="r" state="m"/>
    <connection from="5784947#0" to="5784947#1" fromLane="0" toLane="0" dir="s" state="m"/>
    <connection from="5784947#0" to="-6137239#3" fromLane="0" toLane="0" dir="l" state="m"/>
    <connection from="5784950#0" to="-6137239#2" fromLane="0" toLane="0" dir="r" state="m"/>
    <connection from="5784950#0" to="5784950#1" fromLane="0" toLane="0" dir="s" state="m"/>
    <connection from="5784950#0" to="6137239#3" fromLane="0" toLane="0" dir="l" state="m"/>
    <connection from="5784950#1" to="25944590#0" fromLane="0" toLane="0" dir="r" state="M"/>
    <connection from="5784950#1" to="5784950#2" fromLane="0" toLane="0" dir="s" state="M"/>
    <connection from="5784950#2" to="-6137233#4" fromLane="0" toLane="0" dir="r" state="M"/>
    <connection from="5784950#2" to="5784950#3" fromLane="0" toLane="0" dir="s" state="m"/>
    <connection from="5784950#3" to="27437972#3" fromLane="0" toLane="0" dir="r" state="m"/>
    <connection from="5784968#0" to="5784968#1" fromLane="0" toLane="0" dir="s" state="M"/>
    <connection from="5784968#0" to="-5784968#0" fromLane="0" toLane="0" dir="t" state="m"/>
    <connection from="5784968#1" to="5784968#2" fromLane="0" toLane="0" dir="s" state="M"/>
    <connection from="5784968#1" to="5198596#0" fromLane="0" toLane="0" dir="l" state="m"/>
    <connection from="5784968#1" to="-5784968#1" fromLane="0" toLane="0" dir="t" state="m"/>
    <connection from="5784968#2" to="5784968#3" fromLane="0" toLane="0" dir="s" state="M"/>
    <connection from="5784968#2" to="-5784968#2" fromLane="0" toLane="0" dir="t" state="m"/>
    <connection from="5784968#3" to="27445015#4" fromLane="0" toLane="0" dir="r" state="m"/>
    <connection from="5784968#3" to="5784968#4" fromLane="0" toLane="0" dir="s" state="m"/>
    <connection from="5784968#3" to="-5784968#3" fromLane="0" toLane="0" dir="t" state="m"/>
    <connection from="5784968#4" to="5784968#5" fromLane="0" toLane="0" dir="s" state="M"/>
    <connection from="5784968#4" to="-5784968#4" fromLane="0" toLane="0" dir="t" state="m"/>
    <connection from="5784968#5" to="27437972#1" fromLane="0" toLane="0" dir="l" state="m"/>
    <connection from="5784968#5" to="-5784968#5" fromLane="0" toLane="0" dir="t" state="m"/>
    <connection from="6137233#0" to="6137233#1" fromLane="0" toLane="0" dir="s" state="M"/>
    <connection from="6137233#0" to="6137239#0" fromLane="0" toLane="0" dir="l" state="m"/>
    <connection from="6137233#0" to="-6137233#0" fromLane="0" toLane="0" dir="t" state="m"/>
    <connection from="6137233#1" to="6137233#2" fromLane="0" toLane="0" dir="s" state="M"/>
    <connection from="6137233#1" to="-6137233#1" fromLane="0" toLane="0" dir="t" state="m"/>
    <connection from="6137233#2" to="6137233#3" fromLane="0" toLane="0" dir="s" state="M"/>
    <connection from="6137233#2" to="-6137233#2" fromLane="0" toLane="0" dir="t" state="m"/>
    <connection from="6137233#3" to="6137233#4" fromLane="0" toLane="0" dir="s" state="M"/>
    <connection from="6137233#3" to="25944603#0" fromLane="0" toLane="0" dir="l" state="m"/>
    <connection from="6137233#3" to="-6137233#3" fromLane="0" toLane="0" dir="t" state="m"/>
    <connection from="6137233#4" to="5784950#3" fromLane="0" toLane="0" dir="r" state="M"/>
    <connection from="6137233#4" to="-6137233#4" fromLane="0" toLane="0" dir="t" state="m"/>
    <connection from="6137239#0" to="25944601#0" fromLane="0" toLane="0" dir="r" state="M"/>
    <connection from="6137239#0" to="6137239#1" fromLane="0" toLane="0" dir="s" state="M"/>
    <connection from="6137239#0" to="-6137239#0" fromLane="0" toLane="0" dir="t" state="m"/>
    <connection from="6137239#1" to="6137239#2" fromLane="0" toLane="0" dir="s" state="M"/>
    <connection from="6137239#1" to="-6137239#1" fromLane="0" toLane="0" dir="t" state="m"/>
    <connection from="6137239#2" to="5784950#1" fromLane="0" toLane="0" dir="r" state="M"/>
    <connection from="6137239#2" to="6137239#3" fromLane="0" toLane="0" dir="s" state="M"/>
    <connection from="6137239#2" to="-6137239#2" fromLane="0" toLane="0" dir="t" state="m"/>
    <connection from="6137239#3" to="6137239#4" fromLane="0" toLane="0" dir="s" state="M"/>
    <connection from="6137239#3" to="5784947#1" fromLane="0" toLane="0" dir="l" state="m"/>
    <connection from="6137239#3" to="-6137239#3" fromLane="0" toLane="0" dir="t" state="m"/>
    <connection from="6137239#4" to="-6137239#4" fromLane="0" toLane="0" dir="t" state="M"/>
    <connection from="6137245" to="27441289" fromLane="0" toLane="0" dir="s" state="m"/>
    <connection from="6137245" to="27441168" fromLane="0" toLane="0" dir="l" state="m"/>
    <connection from="7216737#0" to="24152812#0" fromLane="0" toLane="0" dir="r" state="M"/>
    <connection from="7216737#0" to="7216737#1" fromLane="0" toLane="0" dir="s" state="M"/>
    <connection from="7216737#0" to="7216737#1" fromLane="1" toLane="1" dir="s" state="M"/>
    <connection from="7216737#0" to="-7216737#0" fromLane="1" toLane="1" dir="t" state="m"/>
    <connection from="7216737#1" to="7216737#2" fromLane="0" toLane="0" dir="s" state="M"/>
    <connection from="7216737#1" to="7216737#2" fromLane="1" toLane="1" dir="s" state="M"/>
    <connection from="7216737#1" to="-7216737#1" fromLane="1" toLane="1" dir="t" state="m"/>
    <connection from="7216737#2" to="5198585#0" fromLane="0" toLane="0" dir="r" state="M"/>
    <connection from="7216737#2" to="7216737#3" fromLane="0" toLane="0" dir="s" state="M"/>
    <connection from="7216737#2" to="7216737#3" fromLane="1" toLane="1" dir="s" state="M"/>
    <connection from="7216737#2" to="-7216737#2" fromLane="1" toLane="1" dir="t" state="m"/>
    <connection from="7216737#3" to="-7727483#3" fromLane="0" toLane="0" tl="32266935" linkIndex="4" dir="r" state="o"/>
    <connection from="7216737#3" to="24214693#0" fromLane="0" toLane="0" tl="32266935" linkIndex="5" dir="s" state="o"/>
    <connection from="7216737#3" to="24214693#0" fromLane="1" toLane="1" tl="32266935" linkIndex="6" dir="s" state="o"/>
    <connection from="7216737#3" to="24214694" fromLane="1" toLane="0" tl="32266935" linkIndex="7" dir="l" state="o"/>
    <connection from="7216737#3" to="-7216737#3" fromLane="1" toLane="1" tl="32266935" linkIndex="8" dir="t" state="o"/>
    <connection from="7727482" to="27445015#0" fromLane="0" toLane="0" dir="r" state="M"/>
    <connection from="7727482" to="27445003" fromLane="0" toLane="0" dir="s" state="M"/>
    <connection from="7727483#0" to="7727483#1" fromLane="0" toLane="0" dir="s" state="M"/>
    <connection from="7727483#0" to="-26816590#2" fromLane="0" toLane="0" dir="l" state="m"/>
    <connection from="7727483#0" to="-7727483#0" fromLane="0" toLane="0" dir="t" state="m"/>
    <connection from="7727483#1" to="7727483#2" fromLane="0" toLane="0" dir="s" state="M"/>
    <connection from="7727483#1" to="-7727483#1" fromLane="0" toLane="0" dir="t" state="m"/>
    <connection from="7727483#2" to="7727483#3" fromLane="0" toLane="0" dir="s" state="M"/>
    <connection from="7727483#2" to="-7727483#2" fromLane="0" toLane="0" dir="t" state="m"/>
    <connection from="7727483#3" to="24214693#0" fromLane="0" toLane="0" tl="32266935" linkIndex="0" dir="r" state="o"/>
    <connection from="7727483#3" to="24214694" fromLane="0" toLane="0" tl="32266935" linkIndex="1" dir="s" state="o"/>
    <connection from="7727483#3" to="-7216737#3" fromLane="0" toLane="1" tl="32266935" linkIndex="2" dir="l" state="o"/>
    <connection from="7727483#3" to="-7727483#3" fromLane="0" toLane="0" tl="32266935" linkIndex="3" dir="t" state="o"/>
    <connection from="7730463" to="5198596#4" fromLane="0" toLane="0" dir="r" state="m"/>
    <connection from="7730463" to="-5198596#3" fromLane="0" toLane="0" dir="l" state="m"/>
    <connection from="7730464" to="-5198597#2" fromLane="0" toLane="0" dir="s" state="m"/>
    <connection from="7730464" to="27445015#1" fromLane="0" toLane="0" dir="l" state="m"/>
    <connection from="7730464" to="-7730464" fromLane="0" toLane="0" dir="t" state="m"/>

</net><|MERGE_RESOLUTION|>--- conflicted
+++ resolved
@@ -1,10 +1,6 @@
 <?xml version="1.0" encoding="UTF-8"?>
 
-<<<<<<< HEAD
-<!-- generated on Mon Mar  3 10:23:25 2014 by SUMO netconvert Version dev-SVN-r15793
-=======
 <!-- generated on 06/06/14 15:02:28 by SUMO netconvert Version dev-SVN-r16543
->>>>>>> 51b2672b
 <?xml version="1.0" encoding="UTF-8"?>
 
 <configuration xmlns:xsi="http://www.w3.org/2001/XMLSchema-instance" xsi:noNamespaceSchemaLocation="http://sumo-sim.org/xsd/netconvertConfiguration.xsd">
@@ -49,82 +45,10 @@
     </edge>
     <edge id="-24214694" from="32266938" to="32266935" priority="6" type="highway.tertiary">
         <lane id="-24214694_0" index="0" speed="22.22" length="13.87" shape="479.86,111.94 479.93,112.84"/>
-<<<<<<< HEAD
-    </edge>
-    <edge id="-25944590#0" from="283018841" to="283018817" priority="1" type="highway.footway" shape="520.23,532.83 529.63,536.13 551.31,539.77 613.50,547.70">
-        <lane id="-25944590#0_0" index="0" allow="pedestrian" speed="8.33" length="94.64" shape="527.42,533.61 530.18,534.58 551.58,538.15 609.10,545.47"/>
-    </edge>
-    <edge id="-25944590#1" from="283018842" to="283018841" priority="1" type="highway.footway">
-        <lane id="-25944590#1_0" index="0" allow="pedestrian" speed="8.33" length="51.68" shape="493.76,523.83 514.56,529.56"/>
-    </edge>
-    <edge id="-25944590#2" from="283018844" to="283018842" priority="1" type="highway.footway" shape="402.53,486.32 420.24,495.86 480.89,521.99">
-        <lane id="-25944590#2_0" index="0" allow="pedestrian" speed="8.33" length="97.04" shape="408.16,487.48 421.02,494.41 488.79,523.60"/>
-    </edge>
-    <edge id="-25944590#3" from="283018845" to="283018844" priority="1" type="highway.footway">
-        <lane id="-25944590#3_0" index="0" allow="pedestrian" speed="8.33" length="50.40" shape="361.14,458.30 398.99,482.14"/>
-    </edge>
-    <edge id="-25944601#0" from="283018844" to="38919854" priority="1" type="highway.footway">
-        <lane id="-25944601#0_0" index="0" allow="pedestrian" speed="8.33" length="23.50" shape="400.44,491.38 392.32,501.07"/>
-    </edge>
-    <edge id="-25944601#1" from="283018932" to="283018844" priority="1" type="highway.footway">
-        <lane id="-25944601#1_0" index="0" allow="pedestrian" speed="8.33" length="17.59" shape="410.80,479.08 407.34,483.18"/>
-    </edge>
-    <edge id="-25944603#0" from="283018841" to="283018933" priority="1" type="highway.footway" shape="520.23,532.83 531.69,522.71 537.36,508.91">
-        <lane id="-25944603#0_0" index="0" allow="pedestrian" speed="8.33" length="30.21" shape="524.41,526.93 530.31,521.72 534.00,512.77"/>
-    </edge>
-    <edge id="-25944603#1" from="283018937" to="283018841" priority="1" type="highway.footway">
-        <lane id="-25944603#1_0" index="0" allow="pedestrian" speed="8.33" length="22.39" shape="508.61,545.24 515.06,536.84"/>
-    </edge>
-    <edge id="-25944603#2" from="38919841" to="283018937" priority="1" type="highway.footway">
-        <lane id="-25944603#2_0" index="0" allow="pedestrian" speed="8.33" length="11.27" shape="502.67,555.67 503.70,553.19"/>
-    </edge>
-    <edge id="-25944605" from="283018842" to="283018937" priority="1" type="highway.footway" shape="480.89,521.99 494.62,536.85 506.58,550.58">
-        <lane id="-25944605_0" index="0" allow="pedestrian" speed="8.33" length="49.31" shape="490.86,530.34 495.83,535.73 504.23,545.37"/>
     </edge>
     <edge id="-25951490" from="32266938" to="175648134" priority="1" type="highway.cycleway">
         <lane id="-25951490_0" index="0" allow="bicycle" speed="5.56" length="466.10" shape="473.15,109.48 15.89,169.70"/>
     </edge>
-    <edge id="-26004787#0" from="283721344" to="283719736" priority="1" type="highway.footway">
-        <lane id="-26004787#0_0" index="0" allow="pedestrian" speed="8.33" length="35.21" shape="1023.78,528.36 1039.95,523.24"/>
-    </edge>
-    <edge id="-26004787#1" from="283722837" to="283721344" priority="1" type="highway.footway">
-        <lane id="-26004787#1_0" index="0" allow="pedestrian" speed="8.33" length="45.28" shape="987.88,538.45 1013.79,531.31"/>
-    </edge>
-    <edge id="-26004787#2" from="283719904" to="283722837" priority="1" type="highway.footway">
-        <lane id="-26004787#2_0" index="0" allow="pedestrian" speed="8.33" length="46.41" shape="933.37,554.21 972.10,542.85"/>
-    </edge>
-    <edge id="-26004861#0" from="283721344" to="287944369" priority="1" type="highway.footway">
-        <lane id="-26004861#0_0" index="0" allow="pedestrian" speed="8.33" length="20.20" shape="1022.93,535.49 1026.21,543.28"/>
-    </edge>
-    <edge id="-26004861#1" from="287944368" to="283721344" priority="1" type="highway.footway">
-        <lane id="-26004861#1_0" index="0" allow="pedestrian" speed="8.33" length="25.41" shape="1012.52,513.50 1018.56,525.87"/>
-    </edge>
-    <edge id="-26004861#2" from="283721348" to="287944368" priority="1" type="highway.footway">
-        <lane id="-26004861#2_0" index="0" allow="pedestrian" speed="8.33" length="26.27" shape="1001.94,489.81 1007.25,502.06"/>
-    </edge>
-    <edge id="-26004868#0" from="287944369" to="283719736" priority="1" type="highway.footway">
-        <lane id="-26004868#0_0" index="0" allow="pedestrian" speed="8.33" length="38.96" shape="1030.46,543.97 1043.07,529.64"/>
-    </edge>
-    <edge id="-26004868#1" from="283721473" to="287944369" priority="1" type="highway.footway">
-        <lane id="-26004868#1_0" index="0" allow="pedestrian" speed="8.33" length="30.75" shape="1009.09,568.52 1023.73,551.66"/>
-    </edge>
-    <edge id="-26004966#0" from="283721473" to="283722835" priority="1" type="highway.footway">
-        <lane id="-26004966#0_0" index="0" allow="pedestrian" speed="8.33" length="18.56" shape="1011.67,575.24 1021.92,584.62"/>
-    </edge>
-    <edge id="-26004966#1" from="283722837" to="283721473" priority="1" type="highway.footway">
-        <lane id="-26004966#1_0" index="0" allow="pedestrian" speed="8.33" length="43.24" shape="982.18,547.29 1004.71,568.73"/>
-    </edge>
-    <edge id="-26004966#2" from="287944368" to="283722837" priority="1" type="highway.footway">
-        <lane id="-26004966#2_0" index="0" allow="pedestrian" speed="8.33" length="47.66" shape="1005.26,514.31 985.86,535.11"/>
-    </edge>
-    <edge id="-26004966#3" from="283720461" to="287944368" priority="1" type="highway.footway">
-        <lane id="-26004966#3_0" index="0" allow="pedestrian" speed="8.33" length="19.34" shape="1019.36,499.26 1013.92,505.06"/>
-=======
-    </edge>
-    <edge id="-25951490" from="32266938" to="175648134" priority="1" type="highway.cycleway">
-        <lane id="-25951490_0" index="0" allow="bicycle" speed="5.56" length="466.10" shape="473.15,109.48 15.89,169.70"/>
->>>>>>> 51b2672b
-    </edge>
     <edge id="-26816413#0" from="294168710" to="56231597" priority="2" type="highway.service">
         <lane id="-26816413#0_0" index="0" allow="delivery" speed="5.56" length="65.21" shape="588.88,339.95 631.42,378.88"/>
     </edge>
@@ -189,15 +113,6 @@
         <lane id="-5198585#5_0" index="0" speed="13.89" length="57.71" shape="998.38,476.99 962.96,444.03"/>
     </edge>
     <edge id="-5198585#6" from="283720461" to="36268378" priority="4" type="highway.residential">
-<<<<<<< HEAD
-        <lane id="-5198585#6_0" index="0" speed="13.89" length="24.18" shape="1016.68,492.62 1005.43,483.23"/>
-    </edge>
-    <edge id="-5198585#7" from="283719736" to="283720461" priority="4" type="highway.residential">
-        <lane id="-5198585#7_0" index="0" speed="13.89" length="41.03" shape="1046.26,517.34 1023.98,498.72"/>
-    </edge>
-    <edge id="-5198585#8" from="36268381" to="283719736" priority="4" type="highway.residential" shape="1265.24,717.69 1160.43,614.99 1100.96,560.89 1053.02,520.83">
-        <lane id="-5198585#8_0" index="0" speed="13.89" length="289.61" shape="1264.09,718.86 1159.27,616.17 1099.84,562.11 1055.54,525.09"/>
-=======
         <lane id="-5198585#6_0" index="0" speed="13.89" length="24.18" shape="1017.95,493.68 1005.43,483.23"/>
     </edge>
     <edge id="-5198585#7" from="283719736" to="283720461" priority="4" type="highway.residential">
@@ -205,7 +120,6 @@
     </edge>
     <edge id="-5198585#8" from="36268381" to="283719736" priority="4" type="highway.residential" shape="1265.24,717.69 1160.43,614.99 1100.96,560.89 1053.02,520.83">
         <lane id="-5198585#8_0" index="0" speed="13.89" length="289.61" shape="1264.09,718.86 1159.27,616.17 1099.84,562.11 1054.28,524.03"/>
->>>>>>> 51b2672b
     </edge>
     <edge id="-5198586#0" from="36268406" to="36268415" priority="4" type="highway.residential">
         <lane id="-5198586#0_0" index="0" speed="13.89" length="75.05" shape="826.45,460.49 781.81,510.55"/>
@@ -241,17 +155,10 @@
         <lane id="-5198596#2_0" index="0" speed="13.89" length="40.38" shape="832.99,457.71 856.33,477.94"/>
     </edge>
     <edge id="-5198596#3" from="36268408" to="36268406" priority="4" type="highway.residential">
-<<<<<<< HEAD
-        <lane id="-5198596#3_0" index="0" speed="13.89" length="140.08" shape="729.46,363.66 825.83,451.34"/>
-    </edge>
-    <edge id="-5198596#4" from="36268411" to="36268408" priority="4" type="highway.residential">
-        <lane id="-5198596#4_0" index="0" speed="13.89" length="39.71" shape="698.79,338.46 722.04,357.29"/>
-=======
         <lane id="-5198596#3_0" index="0" speed="13.89" length="140.08" shape="728.24,362.55 825.83,451.34"/>
     </edge>
     <edge id="-5198596#4" from="36268411" to="36268408" priority="4" type="highway.residential">
         <lane id="-5198596#4_0" index="0" speed="13.89" length="39.71" shape="698.79,338.46 723.33,358.33"/>
->>>>>>> 51b2672b
     </edge>
     <edge id="-5198597#0" from="36268411" to="36268375" priority="4" type="highway.residential">
         <lane id="-5198597#0_0" index="0" speed="13.89" length="97.29" shape="696.07,331.84 755.63,267.81"/>
@@ -263,18 +170,6 @@
         <lane id="-5198597#2_0" index="0" speed="13.89" length="38.93" shape="615.75,413.69 619.13,407.26 630.34,385.96"/>
     </edge>
     <edge id="-5784968#0" from="283721348" to="36268378" priority="4" type="highway.residential">
-<<<<<<< HEAD
-        <lane id="-5784968#0_0" index="0" speed="13.89" length="7.53" shape="998.53,481.37 998.67,481.23"/>
-    </edge>
-    <edge id="-5784968#1" from="36268403" to="283721348" priority="4" type="highway.residential">
-        <lane id="-5784968#1_0" index="0" speed="13.89" length="89.42" shape="938.92,545.51 992.24,488.15"/>
-    </edge>
-    <edge id="-5784968#2" from="283719904" to="36268403" priority="4" type="highway.residential">
-        <lane id="-5784968#2_0" index="0" speed="13.89" length="8.66" shape="930.95,554.41 932.59,552.53"/>
-    </edge>
-    <edge id="-5784968#3" from="38920778" to="283719904" priority="4" type="highway.residential">
-        <lane id="-5784968#3_0" index="0" speed="13.89" length="44.99" shape="904.66,588.54 927.77,558.41"/>
-=======
         <lane id="-5784968#0_0" index="0" speed="13.89" length="7.53" shape="997.88,482.07 998.53,481.37"/>
     </edge>
     <edge id="-5784968#1" from="36268403" to="283721348" priority="4" type="highway.residential">
@@ -285,7 +180,6 @@
     </edge>
     <edge id="-5784968#3" from="38920778" to="283719904" priority="4" type="highway.residential">
         <lane id="-5784968#3_0" index="0" speed="13.89" length="52.44" shape="904.66,588.54 932.76,551.90"/>
->>>>>>> 51b2672b
     </edge>
     <edge id="-5784968#4" from="306982585" to="38920778" priority="4" type="highway.residential">
         <lane id="-5784968#4_0" index="0" speed="13.89" length="9.89" shape="896.44,598.72 900.23,594.11"/>
@@ -300,24 +194,6 @@
         <lane id="-6137233#1_0" index="0" speed="13.89" length="21.38" shape="359.26,461.00 344.39,457.31"/>
     </edge>
     <edge id="-6137233#2" from="283018932" to="283018845" priority="4" type="highway.residential">
-<<<<<<< HEAD
-        <lane id="-6137233#2_0" index="0" speed="13.89" length="55.63" shape="406.96,472.86 360.38,461.28"/>
-    </edge>
-    <edge id="-6137233#3" from="283018933" to="283018932" priority="4" type="highway.residential" shape="537.36,508.91 496.24,493.33 413.88,472.88">
-        <lane id="-6137233#3_0" index="0" speed="13.89" length="128.84" shape="532.25,508.74 495.65,494.87 416.90,475.33"/>
-    </edge>
-    <edge id="-6137233#4" from="38919712" to="283018933" priority="4" type="highway.residential">
-        <lane id="-6137233#4_0" index="0" speed="13.89" length="86.55" shape="614.26,539.83 541.14,512.11"/>
-    </edge>
-    <edge id="-6137239#0" from="38919854" to="38919880" priority="4" type="highway.residential" shape="387.44,504.33 348.84,478.16 339.60,466.07 339.13,454.31">
-        <lane id="-6137239#0_0" index="0" speed="13.89" length="73.62" shape="382.84,503.20 347.69,479.37 337.97,466.66 337.71,460.20"/>
-    </edge>
-    <edge id="-6137239#1" from="38919841" to="38919854" priority="4" type="highway.residential">
-        <lane id="-6137239#1_0" index="0" speed="13.89" length="128.02" shape="497.06,560.27 391.76,508.30"/>
-    </edge>
-    <edge id="-6137239#2" from="38919808" to="38919841" priority="4" type="highway.residential" shape="604.30,563.25 524.58,565.99 511.70,563.93 502.24,560.98">
-        <lane id="-6137239#2_0" index="0" speed="13.89" length="102.72" shape="599.39,565.07 524.48,567.64 511.44,565.55 506.59,564.05"/>
-=======
         <lane id="-6137233#2_0" index="0" speed="13.89" length="55.63" shape="408.74,473.30 365.57,462.57"/>
     </edge>
     <edge id="-6137233#3" from="283018933" to="283018932" priority="4" type="highway.residential" shape="537.36,508.91 496.24,493.33 413.88,472.88">
@@ -334,7 +210,6 @@
     </edge>
     <edge id="-6137239#2" from="38919808" to="38919841" priority="4" type="highway.residential" shape="604.30,563.25 524.58,565.99 511.70,563.93 502.24,560.98">
         <lane id="-6137239#2_0" index="0" speed="13.89" length="102.72" shape="599.39,565.07 524.48,567.64 511.44,565.55 505.01,563.56"/>
->>>>>>> 51b2672b
     </edge>
     <edge id="-6137239#3" from="38919652" to="38919808" priority="4" type="highway.residential">
         <lane id="-6137239#3_0" index="0" speed="13.89" length="12.52" shape="612.44,563.95 610.44,564.19"/>
@@ -369,12 +244,6 @@
     </edge>
     <edge id="-7727483#3" from="32266935" to="261647702" priority="6" type="highway.tertiary">
         <lane id="-7727483#3_0" index="0" speed="22.22" length="46.54" shape="481.33,129.02 484.63,167.25"/>
-<<<<<<< HEAD
-    </edge>
-    <edge id="-7730463" from="36268408" to="56242425" priority="1" type="highway.footway">
-        <lane id="-7730463_0" index="0" allow="pedestrian" speed="8.33" length="96.77" shape="722.87,366.39 666.19,433.73"/>
-=======
->>>>>>> 51b2672b
     </edge>
     <edge id="-7730464" from="56231598" to="56242441" priority="6" type="highway.tertiary">
         <lane id="-7730464_0" index="0" speed="22.22" length="10.25" shape="616.96,421.85 616.84,424.23"/>
@@ -402,37 +271,6 @@
     <edge id="24214694" from="32266935" to="32266938" priority="6" type="highway.tertiary">
         <lane id="24214694_0" index="0" speed="22.22" length="13.87" shape="476.65,113.13 476.57,112.23"/>
     </edge>
-<<<<<<< HEAD
-    <edge id="25944590#0" from="283018817" to="283018841" priority="1" type="highway.footway" shape="613.50,547.70 551.31,539.77 529.63,536.13 520.23,532.83">
-        <lane id="25944590#0_0" index="0" allow="pedestrian" speed="8.33" length="94.64" shape="608.68,548.75 551.10,541.41 529.36,537.76 526.33,536.70"/>
-    </edge>
-    <edge id="25944590#1" from="283018841" to="283018842" priority="1" type="highway.footway">
-        <lane id="25944590#1_0" index="0" allow="pedestrian" speed="8.33" length="51.68" shape="513.69,532.74 492.88,527.01"/>
-    </edge>
-    <edge id="25944590#2" from="283018842" to="283018844" priority="1" type="highway.footway" shape="480.89,521.99 420.24,495.86 402.53,486.32">
-        <lane id="25944590#2_0" index="0" allow="pedestrian" speed="8.33" length="97.04" shape="487.49,526.63 419.58,497.37 406.59,490.38"/>
-    </edge>
-    <edge id="25944590#3" from="283018844" to="283018845" priority="1" type="highway.footway">
-        <lane id="25944590#3_0" index="0" allow="pedestrian" speed="8.33" length="50.40" shape="397.23,484.93 360.28,461.66"/>
-    </edge>
-    <edge id="25944601#0" from="38919854" to="283018844" priority="1" type="highway.footway">
-        <lane id="25944601#0_0" index="0" allow="pedestrian" speed="8.33" length="23.50" shape="389.79,498.95 397.91,489.26"/>
-    </edge>
-    <edge id="25944601#1" from="283018844" to="283018932" priority="1" type="highway.footway">
-        <lane id="25944601#1_0" index="0" allow="pedestrian" speed="8.33" length="17.59" shape="404.82,481.05 408.28,476.95"/>
-    </edge>
-    <edge id="25944603#0" from="283018933" to="283018841" priority="1" type="highway.footway" shape="537.36,508.91 531.69,522.71 520.23,532.83">
-        <lane id="25944603#0_0" index="0" allow="pedestrian" speed="8.33" length="30.21" shape="537.05,514.02 533.07,523.69 526.60,529.41"/>
-    </edge>
-    <edge id="25944603#1" from="283018841" to="283018937" priority="1" type="highway.footway">
-        <lane id="25944603#1_0" index="0" allow="pedestrian" speed="8.33" length="22.39" shape="517.68,538.86 511.22,547.25"/>
-    </edge>
-    <edge id="25944603#2" from="283018937" to="38919841" priority="1" type="highway.footway">
-        <lane id="25944603#2_0" index="0" allow="pedestrian" speed="8.33" length="11.27" shape="506.75,554.46 505.71,556.94"/>
-    </edge>
-    <edge id="25944605" from="283018937" to="283018842" priority="1" type="highway.footway" shape="506.58,550.58 494.62,536.85 480.89,521.99">
-        <lane id="25944605_0" index="0" allow="pedestrian" speed="8.33" length="49.31" shape="501.74,547.54 493.38,537.93 488.43,532.58"/>
-=======
     <edge id="25944590#0" from="283018817" to="283018841" priority="1" type="highway.footway" spreadType="center" shape="613.50,547.70 551.31,539.77 529.63,536.13 520.23,532.83">
         <lane id="25944590#0_0" index="0" allow="pedestrian" speed="2.78" length="94.64" shape="609.60,547.20 551.31,539.77 529.63,536.13 524.22,534.23"/>
     </edge>
@@ -462,48 +300,10 @@
     </edge>
     <edge id="25944605" from="283018937" to="283018842" priority="1" type="highway.footway" spreadType="center" shape="506.58,550.58 494.62,536.85 480.89,521.99">
         <lane id="25944605_0" index="0" allow="pedestrian" speed="2.78" length="43.69" shape="504.31,547.97 494.62,536.85 485.72,527.21"/>
->>>>>>> 51b2672b
     </edge>
     <edge id="25951490" from="175648134" to="32266938" priority="1" type="highway.cycleway">
         <lane id="25951490_0" index="0" allow="bicycle" speed="5.56" length="466.10" shape="15.46,166.43 472.72,106.21"/>
     </edge>
-<<<<<<< HEAD
-    <edge id="26004787#0" from="283719736" to="283721344" priority="1" type="highway.footway">
-        <lane id="26004787#0_0" index="0" allow="pedestrian" speed="8.33" length="35.21" shape="1040.95,526.39 1024.77,531.51"/>
-    </edge>
-    <edge id="26004787#1" from="283721344" to="283722837" priority="1" type="highway.footway">
-        <lane id="26004787#1_0" index="0" allow="pedestrian" speed="8.33" length="45.28" shape="1014.67,534.49 988.76,541.63"/>
-    </edge>
-    <edge id="26004787#2" from="283722837" to="283719904" priority="1" type="highway.footway">
-        <lane id="26004787#2_0" index="0" allow="pedestrian" speed="8.33" length="46.41" shape="973.03,546.02 934.52,557.32"/>
-    </edge>
-    <edge id="26004861#0" from="287944369" to="283721344" priority="1" type="highway.footway">
-        <lane id="26004861#0_0" index="0" allow="pedestrian" speed="8.33" length="20.20" shape="1023.17,544.56 1019.89,536.77"/>
-    </edge>
-    <edge id="26004861#1" from="283721344" to="287944368" priority="1" type="highway.footway">
-        <lane id="26004861#1_0" index="0" allow="pedestrian" speed="8.33" length="25.41" shape="1015.59,527.32 1009.55,514.95"/>
-    </edge>
-    <edge id="26004861#2" from="287944368" to="283721348" priority="1" type="highway.footway">
-        <lane id="26004861#2_0" index="0" allow="pedestrian" speed="8.33" length="26.27" shape="1004.22,503.37 998.91,491.13"/>
-    </edge>
-    <edge id="26004868#0" from="283719736" to="287944369" priority="1" type="highway.footway">
-        <lane id="26004868#0_0" index="0" allow="pedestrian" speed="8.33" length="38.96" shape="1045.55,531.82 1032.94,546.15"/>
-    </edge>
-    <edge id="26004868#1" from="287944369" to="283721473" priority="1" type="highway.footway">
-        <lane id="26004868#1_0" index="0" allow="pedestrian" speed="8.33" length="30.75" shape="1026.22,553.83 1011.58,570.68"/>
-    </edge>
-    <edge id="26004966#0" from="283722835" to="283721473" priority="1" type="highway.footway">
-        <lane id="26004966#0_0" index="0" allow="pedestrian" speed="8.33" length="18.56" shape="1019.69,587.05 1009.45,577.67"/>
-    </edge>
-    <edge id="26004966#1" from="283721473" to="283722837" priority="1" type="highway.footway">
-        <lane id="26004966#1_0" index="0" allow="pedestrian" speed="8.33" length="43.24" shape="1002.43,571.12 979.91,549.68"/>
-    </edge>
-    <edge id="26004966#2" from="283722837" to="287944368" priority="1" type="highway.footway">
-        <lane id="26004966#2_0" index="0" allow="pedestrian" speed="8.33" length="47.66" shape="983.45,532.86 1002.85,512.06"/>
-    </edge>
-    <edge id="26004966#3" from="287944368" to="283720461" priority="1" type="highway.footway">
-        <lane id="26004966#3_0" index="0" allow="pedestrian" speed="8.33" length="19.34" shape="1011.51,502.80 1016.95,497.00"/>
-=======
     <edge id="26004787#0" from="283719736" to="283721344" priority="1" type="highway.footway" spreadType="center">
         <lane id="26004787#0_0" index="0" allow="pedestrian" speed="2.78" length="35.21" shape="1046.10,523.02 1022.55,530.48"/>
     </edge>
@@ -539,7 +339,6 @@
     </edge>
     <edge id="26004966#3" from="287944368" to="283720461" priority="1" type="highway.footway" spreadType="center">
         <lane id="26004966#3_0" index="0" allow="pedestrian" speed="2.78" length="19.34" shape="1010.99,505.76 1018.22,498.06"/>
->>>>>>> 51b2672b
     </edge>
     <edge id="26816413#0" from="56231597" to="294168710" priority="2" type="highway.service">
         <lane id="26816413#0_0" index="0" allow="delivery" speed="5.56" length="65.21" shape="629.19,381.31 586.66,342.38"/>
@@ -620,17 +419,10 @@
         <lane id="27445015#0_0" index="0" speed="22.22" length="119.59" shape="503.52,386.18 611.22,416.42"/>
     </edge>
     <edge id="27445015#1" from="56231598" to="56242425" priority="6" type="highway.tertiary" spreadType="center" shape="615.54,417.63 642.13,427.10 662.43,435.64">
-<<<<<<< HEAD
-        <lane id="27445015#1_0" index="0" speed="22.22" length="50.25" shape="620.59,419.43 642.13,427.10 658.37,433.93"/>
-    </edge>
-    <edge id="27445015#2" from="56242425" to="36268415" priority="6" type="highway.tertiary" spreadType="center" shape="662.43,435.64 683.08,446.29 703.53,459.75 738.68,482.83 778.40,511.89">
-        <lane id="27445015#2_0" index="0" speed="22.22" length="138.98" shape="667.05,438.02 683.08,446.29 703.53,459.75 738.68,482.83 774.68,509.17"/>
-=======
         <lane id="27445015#1_0" index="0" speed="22.22" length="50.25" shape="620.59,419.43 642.13,427.10 659.96,434.60"/>
     </edge>
     <edge id="27445015#2" from="56242425" to="36268415" priority="6" type="highway.tertiary" spreadType="center" shape="662.43,435.64 683.08,446.29 703.53,459.75 738.68,482.83 778.40,511.89">
         <lane id="27445015#2_0" index="0" speed="22.22" length="138.98" shape="665.55,437.24 683.08,446.29 703.53,459.75 738.68,482.83 774.68,509.17"/>
->>>>>>> 51b2672b
     </edge>
     <edge id="27445015#3" from="36268415" to="38920778" priority="6" type="highway.tertiary" spreadType="center" shape="778.40,511.89 804.51,532.91 825.84,548.20 842.40,558.92 903.89,592.25">
         <lane id="27445015#3_0" index="0" speed="22.22" length="149.44" shape="782.17,514.92 804.51,532.91 825.84,548.20 842.40,558.92 899.39,589.81"/>
@@ -660,15 +452,6 @@
         <lane id="5198585#5_0" index="0" speed="13.89" length="57.71" shape="965.20,441.61 1000.62,474.58"/>
     </edge>
     <edge id="5198585#6" from="36268378" to="283720461" priority="4" type="highway.residential">
-<<<<<<< HEAD
-        <lane id="5198585#6_0" index="0" speed="13.89" length="24.18" shape="1007.55,480.69 1018.80,490.09"/>
-    </edge>
-    <edge id="5198585#7" from="283720461" to="283719736" priority="4" type="highway.residential">
-        <lane id="5198585#7_0" index="0" speed="13.89" length="41.03" shape="1026.10,496.19 1048.37,514.80"/>
-    </edge>
-    <edge id="5198585#8" from="283719736" to="36268381" priority="4" type="highway.residential" shape="1053.02,520.83 1100.96,560.89 1160.43,614.99 1265.24,717.69">
-        <lane id="5198585#8_0" index="0" speed="13.89" length="289.61" shape="1057.66,522.56 1102.01,559.62 1161.54,613.77 1266.40,716.51"/>
-=======
         <lane id="5198585#6_0" index="0" speed="13.89" length="24.18" shape="1007.55,480.69 1020.07,491.15"/>
     </edge>
     <edge id="5198585#7" from="283720461" to="283719736" priority="4" type="highway.residential">
@@ -676,7 +459,6 @@
     </edge>
     <edge id="5198585#8" from="283719736" to="36268381" priority="4" type="highway.residential" shape="1053.02,520.83 1100.96,560.89 1160.43,614.99 1265.24,717.69">
         <lane id="5198585#8_0" index="0" speed="13.89" length="289.61" shape="1056.39,521.50 1102.01,559.62 1161.54,613.77 1266.40,716.51"/>
->>>>>>> 51b2672b
     </edge>
     <edge id="5198586#0" from="36268415" to="36268406" priority="4" type="highway.residential">
         <lane id="5198586#0_0" index="0" speed="13.89" length="75.05" shape="779.35,508.35 823.99,458.30"/>
@@ -712,17 +494,10 @@
         <lane id="5198596#2_0" index="0" speed="13.89" length="40.38" shape="854.17,480.44 830.83,460.20"/>
     </edge>
     <edge id="5198596#3" from="36268406" to="36268408" priority="4" type="highway.residential">
-<<<<<<< HEAD
-        <lane id="5198596#3_0" index="0" speed="13.89" length="140.08" shape="823.61,453.78 727.24,366.10"/>
-    </edge>
-    <edge id="5198596#4" from="36268408" to="36268411" priority="4" type="highway.residential">
-        <lane id="5198596#4_0" index="0" speed="13.89" length="39.71" shape="719.97,359.85 696.71,341.03"/>
-=======
         <lane id="5198596#3_0" index="0" speed="13.89" length="140.08" shape="823.61,453.78 726.02,364.99"/>
     </edge>
     <edge id="5198596#4" from="36268408" to="36268411" priority="4" type="highway.residential">
         <lane id="5198596#4_0" index="0" speed="13.89" length="39.71" shape="721.25,360.89 696.71,341.03"/>
->>>>>>> 51b2672b
     </edge>
     <edge id="5198597#0" from="36268375" to="36268411" priority="4" type="highway.residential">
         <lane id="5198597#0_0" index="0" speed="13.89" length="97.29" shape="758.05,270.06 698.48,334.09"/>
@@ -743,34 +518,15 @@
         <lane id="5784950#0_0" index="0" speed="13.89" length="200.55" shape="518.91,744.71 545.14,688.49 601.75,568.66"/>
     </edge>
     <edge id="5784950#1" from="38919808" to="283018817" priority="4" type="highway.residential" spreadType="center">
-<<<<<<< HEAD
-        <lane id="5784950#1_0" index="0" speed="13.89" length="18.07" shape="607.77,557.39 610.58,552.63"/>
-    </edge>
-    <edge id="5784950#2" from="283018817" to="38919712" priority="4" type="highway.residential" spreadType="center">
-        <lane id="5784950#2_0" index="0" speed="13.89" length="9.42" shape="615.84,543.73 615.95,543.56"/>
-=======
         <lane id="5784950#1_0" index="0" speed="13.89" length="18.07" shape="607.77,557.39 611.50,551.08"/>
     </edge>
     <edge id="5784950#2" from="283018817" to="38919712" priority="4" type="highway.residential" spreadType="center">
         <lane id="5784950#2_0" index="0" speed="13.89" length="9.42" shape="614.80,545.50 615.71,543.96"/>
->>>>>>> 51b2672b
     </edge>
     <edge id="5784950#3" from="38919712" to="38919703" priority="4" type="highway.residential" spreadType="center">
         <lane id="5784950#3_0" index="0" speed="13.89" length="100.14" shape="620.41,535.52 662.94,453.71"/>
     </edge>
     <edge id="5784968#0" from="36268378" to="283721348" priority="4" type="highway.residential">
-<<<<<<< HEAD
-        <lane id="5784968#0_0" index="0" speed="13.89" length="7.53" shape="1001.53,483.00 1001.39,483.15"/>
-    </edge>
-    <edge id="5784968#1" from="283721348" to="36268403" priority="4" type="highway.residential">
-        <lane id="5784968#1_0" index="0" speed="13.89" length="89.42" shape="994.65,490.40 941.34,547.76"/>
-    </edge>
-    <edge id="5784968#2" from="36268403" to="283719904" priority="4" type="highway.residential">
-        <lane id="5784968#2_0" index="0" speed="13.89" length="8.66" shape="935.08,554.71 934.00,555.93"/>
-    </edge>
-    <edge id="5784968#3" from="283719904" to="38920778" priority="4" type="highway.residential">
-        <lane id="5784968#3_0" index="0" speed="13.89" length="44.99" shape="930.39,560.41 907.28,590.55"/>
-=======
         <lane id="5784968#0_0" index="0" speed="13.89" length="7.53" shape="1000.95,483.62 1000.30,484.32"/>
     </edge>
     <edge id="5784968#1" from="283721348" to="36268403" priority="4" type="highway.residential">
@@ -781,7 +537,6 @@
     </edge>
     <edge id="5784968#3" from="283719904" to="38920778" priority="4" type="highway.residential">
         <lane id="5784968#3_0" index="0" speed="13.89" length="52.44" shape="935.38,553.91 907.28,590.55"/>
->>>>>>> 51b2672b
     </edge>
     <edge id="5784968#4" from="38920778" to="306982585" priority="4" type="highway.residential">
         <lane id="5784968#4_0" index="0" speed="13.89" length="9.89" shape="902.78,596.21 898.99,600.82"/>
@@ -796,24 +551,6 @@
         <lane id="6137233#1_0" index="0" speed="13.89" length="21.38" shape="345.19,454.11 360.05,457.80"/>
     </edge>
     <edge id="6137233#2" from="283018845" to="283018932" priority="4" type="highway.residential">
-<<<<<<< HEAD
-        <lane id="6137233#2_0" index="0" speed="13.89" length="55.63" shape="361.20,458.08 407.75,469.66"/>
-    </edge>
-    <edge id="6137233#3" from="283018932" to="283018933" priority="4" type="highway.residential" shape="413.88,472.88 496.24,493.33 537.36,508.91">
-        <lane id="6137233#3_0" index="0" speed="13.89" length="128.84" shape="417.69,472.13 496.64,491.73 533.42,505.66"/>
-    </edge>
-    <edge id="6137233#4" from="283018933" to="38919712" priority="4" type="highway.residential">
-        <lane id="6137233#4_0" index="0" speed="13.89" length="86.55" shape="542.31,509.02 615.43,536.74"/>
-    </edge>
-    <edge id="6137239#0" from="38919880" to="38919854" priority="4" type="highway.residential" shape="339.13,454.31 339.60,466.07 348.84,478.16 387.44,504.33">
-        <lane id="6137239#0_0" index="0" speed="13.89" length="73.62" shape="341.01,460.07 341.23,465.48 349.98,476.94 384.69,500.47"/>
-    </edge>
-    <edge id="6137239#1" from="38919854" to="38919841" priority="4" type="highway.residential">
-        <lane id="6137239#1_0" index="0" speed="13.89" length="128.02" shape="393.22,505.34 498.52,557.31"/>
-    </edge>
-    <edge id="6137239#2" from="38919841" to="38919808" priority="4" type="highway.residential" shape="502.24,560.98 511.70,563.93 524.58,565.99 604.30,563.25">
-        <lane id="6137239#2_0" index="0" speed="13.89" length="102.72" shape="507.57,560.91 512.19,562.35 524.69,564.33 599.27,561.77"/>
-=======
         <lane id="6137233#2_0" index="0" speed="13.89" length="55.63" shape="366.51,459.41 409.54,470.10"/>
     </edge>
     <edge id="6137233#3" from="283018932" to="283018933" priority="4" type="highway.residential" shape="413.88,472.88 496.24,493.33 537.36,508.91">
@@ -830,7 +567,6 @@
     </edge>
     <edge id="6137239#2" from="38919841" to="38919808" priority="4" type="highway.residential" shape="502.24,560.98 511.70,563.93 524.58,565.99 604.30,563.25">
         <lane id="6137239#2_0" index="0" speed="13.89" length="102.72" shape="505.99,560.42 512.19,562.35 524.69,564.33 599.27,561.77"/>
->>>>>>> 51b2672b
     </edge>
     <edge id="6137239#3" from="38919808" to="38919652" priority="4" type="highway.residential">
         <lane id="6137239#3_0" index="0" speed="13.89" length="12.52" shape="610.06,560.91 612.06,560.68"/>
@@ -872,13 +608,8 @@
     <edge id="7727483#3" from="261647702" to="32266935" priority="6" type="highway.tertiary">
         <lane id="7727483#3_0" index="0" speed="22.22" length="46.54" shape="481.34,167.54 478.04,129.31"/>
     </edge>
-<<<<<<< HEAD
-    <edge id="7730463" from="56242425" to="36268408" priority="1" type="highway.footway">
-        <lane id="7730463_0" index="0" allow="pedestrian" speed="8.33" length="96.77" shape="663.67,431.60 720.34,364.27"/>
-=======
     <edge id="7730463" from="56242425" to="36268408" priority="1" type="highway.footway" spreadType="center">
         <lane id="7730463_0" index="0" allow="pedestrian" speed="2.78" length="96.77" shape="664.69,432.95 721.64,365.28"/>
->>>>>>> 51b2672b
     </edge>
     <edge id="7730464" from="56242441" to="56231598" priority="6" type="highway.tertiary">
         <lane id="7730464_0" index="0" speed="22.22" length="10.25" shape="613.54,424.05 613.67,421.67"/>
