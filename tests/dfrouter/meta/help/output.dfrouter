--- conflicted
+++ resolved
@@ -1,8 +1,4 @@
-<<<<<<< HEAD
-SUMO dfrouter Version dev-SVN-r15814
-=======
 SUMO dfrouter Version dev-SVN-rUNKNOWN
->>>>>>> 51b2672b
  Copyright (C) 2001-2014 DLR and contributors; http://sumo-sim.org
 Builds vehicle routes for SUMO using detector values.
 
