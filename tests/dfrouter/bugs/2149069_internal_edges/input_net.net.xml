<?xml version="1.0" encoding="UTF-8"?>

<<<<<<< HEAD
<!-- generated on Mon Mar  3 10:23:22 2014 by SUMO netconvert Version dev-SVN-r15793
=======
<!-- generated on 06/06/14 15:02:21 by SUMO netconvert Version dev-SVN-r16543
>>>>>>> 51b2672b
<?xml version="1.0" encoding="UTF-8"?>

<configuration xmlns:xsi="http://www.w3.org/2001/XMLSchema-instance" xsi:noNamespaceSchemaLocation="http://sumo-sim.org/xsd/netconvertConfiguration.xsd">

    <input>
        <node-files value=".\dfrouter\bugs\2149069_internal_edges\nodes.nod.xml"/>
        <edge-files value=".\dfrouter\bugs\2149069_internal_edges\edges.edg.xml"/>
    </input>

    <output>
        <output-file value=".\dfrouter\bugs\2149069_internal_edges\input_net.net.xml"/>
    </output>

    <report>
        <verbose value="true"/>
    </report>

</configuration>
-->

<net version="0.13" xmlns:xsi="http://www.w3.org/2001/XMLSchema-instance" xsi:noNamespaceSchemaLocation="http://sumo-sim.org/xsd/net_file.xsd">

    <location netOffset="0.00,510.00" convBoundary="0.00,0.00,1010.00,510.00" origBoundary="0.00,-510.00,1010.00,-0.00" projParameter="!"/>

    <edge id=":10_0" function="internal">
        <lane id=":10_0_0" index="0" speed="13.90" length="0.10" shape="100.00,511.65 100.00,511.65"/>
    </edge>
    <edge id=":11_0" function="internal">
        <lane id=":11_0_0" index="0" speed="13.90" length="0.10" shape="100.00,498.35 100.00,498.35"/>
    </edge>
    <edge id=":20_0" function="internal">
        <lane id=":20_0_0" index="0" speed="13.90" length="9.50" shape="304.75,511.65 295.25,511.65"/>
    </edge>
    <edge id=":20_1" function="internal">
        <lane id=":20_1_0" index="0" speed="13.90" length="7.85" shape="304.75,511.65 301.95,511.46 299.95,510.87 298.75,509.91 298.35,508.55"/>
    </edge>
    <edge id=":20_2" function="internal">
        <lane id=":20_2_0" index="0" speed="13.90" length="2.96" shape="301.65,508.55 301.25,509.91 300.05,510.88"/>
    </edge>
    <edge id=":20_3" function="internal">
        <lane id=":20_3_0" index="0" speed="13.90" length="2.41" shape="301.65,508.55 300.83,509.79 300.00,510.20"/>
    </edge>
    <edge id=":20_4" function="internal">
        <lane id=":20_4_0" index="0" speed="13.90" length="4.89" shape="300.05,510.88 298.05,511.46 295.25,511.65"/>
    </edge>
    <edge id=":20_5" function="internal">
        <lane id=":20_5_0" index="0" speed="13.90" length="2.41" shape="300.00,510.20 299.18,509.79 298.35,508.55"/>
    </edge>
    <edge id=":21_0" function="internal">
<<<<<<< HEAD
        <lane id=":21_0_0" index="0" speed="13.90" length="2.96" shape="298.35,501.45 298.75,500.09 299.95,499.12"/>
=======
        <lane id=":21_0_0" index="0" speed="13.90" length="2.96" shape="298.35,501.45 298.75,500.09 299.95,499.13"/>
>>>>>>> 51b2672b
    </edge>
    <edge id=":21_1" function="internal">
        <lane id=":21_1_0" index="0" speed="13.90" length="2.41" shape="298.35,501.45 299.17,500.21 300.00,499.80"/>
    </edge>
    <edge id=":21_4" function="internal">
<<<<<<< HEAD
        <lane id=":21_4_0" index="0" speed="13.90" length="4.89" shape="299.95,499.12 301.95,498.54 304.75,498.35"/>
=======
        <lane id=":21_4_0" index="0" speed="13.90" length="4.89" shape="299.95,499.13 301.95,498.54 304.75,498.35"/>
>>>>>>> 51b2672b
    </edge>
    <edge id=":21_5" function="internal">
        <lane id=":21_5_0" index="0" speed="13.90" length="2.41" shape="300.00,499.80 300.82,500.21 301.65,501.45"/>
    </edge>
    <edge id=":21_2" function="internal">
        <lane id=":21_2_0" index="0" speed="13.90" length="9.50" shape="295.25,498.35 304.75,498.35"/>
    </edge>
    <edge id=":21_3" function="internal">
        <lane id=":21_3_0" index="0" speed="13.90" length="7.85" shape="295.25,498.35 298.05,498.54 300.05,499.13 301.25,500.09 301.65,501.45"/>
    </edge>
    <edge id=":30_0" function="internal">
        <lane id=":30_0_0" index="0" speed="13.90" length="6.20" shape="501.45,511.65 495.25,511.65"/>
    </edge>
    <edge id=":30_1" function="internal">
        <lane id=":30_1_0" index="0" speed="13.90" length="5.00" shape="501.45,511.65 500.09,511.46 499.13,510.87 498.54,509.91 498.35,508.55"/>
    </edge>
    <edge id=":30_2" function="internal">
        <lane id=":30_2_0" index="0" speed="13.90" length="5.00" shape="501.45,511.65 500.09,511.46 499.13,510.87 498.54,509.91 498.35,508.55"/>
    </edge>
    <edge id=":31_0" function="internal">
        <lane id=":31_0_0" index="0" speed="13.90" length="5.00" shape="498.35,501.45 498.54,500.09 499.13,499.13 500.09,498.54 501.45,498.35"/>
    </edge>
    <edge id=":31_1" function="internal">
        <lane id=":31_1_0" index="0" speed="13.90" length="6.20" shape="495.25,498.35 501.45,498.35"/>
    </edge>
    <edge id=":40_0" function="internal">
        <lane id=":40_0_0" index="0" speed="13.90" length="6.20" shape="514.75,511.65 508.55,511.65"/>
    </edge>
    <edge id=":40_1" function="internal">
        <lane id=":40_1_0" index="0" speed="13.90" length="5.00" shape="511.65,508.55 511.46,509.91 510.87,510.88 509.91,511.46 508.55,511.65"/>
    </edge>
    <edge id=":40_2" function="internal">
        <lane id=":40_2_0" index="0" speed="13.90" length="5.00" shape="511.65,508.55 511.46,509.91 510.87,510.88 509.91,511.46 508.55,511.65"/>
    </edge>
    <edge id=":41_0" function="internal">
        <lane id=":41_0_0" index="0" speed="13.90" length="6.20" shape="508.55,498.35 514.75,498.35"/>
    </edge>
    <edge id=":41_1" function="internal">
        <lane id=":41_1_0" index="0" speed="13.90" length="5.00" shape="508.55,498.35 509.91,498.54 510.88,499.13 511.46,500.09 511.65,501.45"/>
    </edge>
    <edge id=":50_0" function="internal">
        <lane id=":50_0_0" index="0" speed="13.90" length="9.50" shape="714.75,511.65 705.25,511.65"/>
    </edge>
    <edge id=":50_1" function="internal">
        <lane id=":50_1_0" index="0" speed="13.90" length="7.85" shape="714.75,511.65 711.95,511.46 709.95,510.87 708.75,509.91 708.35,508.55"/>
    </edge>
    <edge id=":50_2" function="internal">
        <lane id=":50_2_0" index="0" speed="13.90" length="2.96" shape="711.65,508.55 711.25,509.91 710.05,510.88"/>
    </edge>
    <edge id=":50_3" function="internal">
        <lane id=":50_3_0" index="0" speed="13.90" length="2.41" shape="711.65,508.55 710.82,509.79 710.00,510.20"/>
    </edge>
    <edge id=":50_4" function="internal">
        <lane id=":50_4_0" index="0" speed="13.90" length="4.89" shape="710.05,510.88 708.05,511.46 705.25,511.65"/>
    </edge>
    <edge id=":50_5" function="internal">
        <lane id=":50_5_0" index="0" speed="13.90" length="2.41" shape="710.00,510.20 709.17,509.79 708.35,508.55"/>
    </edge>
    <edge id=":51_0" function="internal">
<<<<<<< HEAD
        <lane id=":51_0_0" index="0" speed="13.90" length="2.96" shape="708.35,501.45 708.75,500.09 709.95,499.12"/>
=======
        <lane id=":51_0_0" index="0" speed="13.90" length="2.96" shape="708.35,501.45 708.75,500.09 709.95,499.13"/>
>>>>>>> 51b2672b
    </edge>
    <edge id=":51_1" function="internal">
        <lane id=":51_1_0" index="0" speed="13.90" length="2.41" shape="708.35,501.45 709.18,500.21 710.00,499.80"/>
    </edge>
    <edge id=":51_4" function="internal">
<<<<<<< HEAD
        <lane id=":51_4_0" index="0" speed="13.90" length="4.89" shape="709.95,499.12 711.95,498.54 714.75,498.35"/>
=======
        <lane id=":51_4_0" index="0" speed="13.90" length="4.89" shape="709.95,499.13 711.95,498.54 714.75,498.35"/>
>>>>>>> 51b2672b
    </edge>
    <edge id=":51_5" function="internal">
        <lane id=":51_5_0" index="0" speed="13.90" length="2.41" shape="710.00,499.80 710.83,500.21 711.65,501.45"/>
    </edge>
    <edge id=":51_2" function="internal">
        <lane id=":51_2_0" index="0" speed="13.90" length="9.50" shape="705.25,498.35 714.75,498.35"/>
    </edge>
    <edge id=":51_3" function="internal">
        <lane id=":51_3_0" index="0" speed="13.90" length="7.85" shape="705.25,498.35 708.05,498.54 710.05,499.13 711.25,500.09 711.65,501.45"/>
    </edge>
    <edge id=":60_0" function="internal">
        <lane id=":60_0_0" index="0" speed="13.90" length="0.10" shape="910.00,511.65 910.00,511.65"/>
    </edge>
    <edge id=":61_0" function="internal">
        <lane id=":61_0_0" index="0" speed="13.90" length="0.10" shape="910.00,498.35 910.00,498.35"/>
    </edge>
    <edge id=":a0_0" function="internal">
        <lane id=":a0_0_0" index="0" speed="13.90" length="0.16" shape="498.35,400.00 498.36,399.84"/>
    </edge>
    <edge id=":a1_0" function="internal">
        <lane id=":a1_0_0" index="0" speed="13.90" length="0.10" shape="511.65,400.00 511.65,400.00"/>
    </edge>
    <edge id=":a2_0" function="internal">
        <lane id=":a2_0_0" index="0" speed="13.90" length="0.29" shape="511.65,299.84 511.65,300.12"/>
    </edge>
    <edge id=":a2_1" function="internal">
        <lane id=":a2_1_0" index="0" speed="13.90" length="2.41" shape="511.65,299.84 510.83,301.07 510.00,301.49"/>
    </edge>
    <edge id=":a2_4" function="internal">
        <lane id=":a2_4_0" index="0" speed="13.90" length="2.41" shape="510.00,301.49 509.18,301.08 508.35,299.84"/>
    </edge>
    <edge id=":a2_2" function="internal">
        <lane id=":a2_2_0" index="0" speed="13.90" length="0.29" shape="508.33,300.12 508.35,299.84"/>
    </edge>
    <edge id=":a2_3" function="internal">
        <lane id=":a2_3_0" index="0" speed="13.90" length="2.42" shape="508.33,300.12 509.16,298.88 509.99,298.46"/>
    </edge>
    <edge id=":a2_5" function="internal">
        <lane id=":a2_5_0" index="0" speed="13.90" length="2.42" shape="509.99,298.46 510.82,298.88 511.65,300.12"/>
    </edge>
    <edge id=":a3_0" function="internal">
        <lane id=":a3_0_0" index="0" speed="13.90" length="5.43" shape="508.35,205.96 508.13,204.42 507.47,203.47 506.37,203.14 504.83,203.40"/>
    </edge>
    <edge id=":a3_1" function="internal">
        <lane id=":a3_1_0" index="0" speed="13.90" length="9.83" shape="508.35,205.96 508.35,196.13"/>
    </edge>
    <edge id=":a3_2" function="internal">
        <lane id=":a3_2_0" index="0" speed="13.90" length="2.41" shape="508.35,205.96 509.18,204.73 510.00,204.31"/>
    </edge>
    <edge id=":a3_9" function="internal">
        <lane id=":a3_9_0" index="0" speed="13.90" length="2.41" shape="510.00,204.31 510.82,204.73 511.65,205.96"/>
    </edge>
    <edge id=":a3_3" function="internal">
        <lane id=":a3_3_0" index="0" speed="13.90" length="9.83" shape="511.65,196.13 511.65,205.96"/>
    </edge>
    <edge id=":a3_4" function="internal">
        <lane id=":a3_4_0" index="0" speed="13.90" length="6.78" shape="511.65,196.13 511.22,198.49 509.95,200.48 508.35,201.71"/>
    </edge>
    <edge id=":a3_5" function="internal">
        <lane id=":a3_5_0" index="0" speed="13.90" length="2.41" shape="511.65,196.13 510.82,197.37 510.00,197.78"/>
    </edge>
    <edge id=":a3_10" function="internal">
        <lane id=":a3_10_0" index="0" speed="13.90" length="3.92" shape="508.35,201.71 507.81,202.12 504.83,203.40"/>
    </edge>
    <edge id=":a3_11" function="internal">
        <lane id=":a3_11_0" index="0" speed="13.90" length="2.41" shape="510.00,197.78 509.18,197.37 508.35,196.13"/>
    </edge>
    <edge id=":a3_6" function="internal">
        <lane id=":a3_6_0" index="0" speed="13.90" length="6.53" shape="503.82,200.26 505.80,199.45 507.22,198.50 508.07,197.39 508.35,196.13"/>
    </edge>
    <edge id=":a3_7" function="internal">
        <lane id=":a3_7_0" index="0" speed="13.90" length="12.08" shape="503.82,200.26 507.24,199.67 509.69,200.42 511.16,202.52 511.65,205.96"/>
    </edge>
    <edge id=":a3_8" function="internal">
        <lane id=":a3_8_0" index="0" speed="13.90" length="4.82" shape="503.82,200.26 505.25,200.67 505.89,201.32 505.76,202.24 504.83,203.40"/>
    </edge>
    <edge id=":a4_0" function="internal">
        <lane id=":a4_0_0" index="0" speed="13.90" length="0.10" shape="508.35,100.00 508.35,100.00"/>
    </edge>
    <edge id=":a4_1" function="internal">
        <lane id=":a4_1_0" index="0" speed="13.90" length="2.41" shape="508.35,100.00 509.18,98.76 510.00,98.35"/>
    </edge>
    <edge id=":a4_4" function="internal">
        <lane id=":a4_4_0" index="0" speed="13.90" length="2.41" shape="510.00,98.35 510.82,98.76 511.65,100.00"/>
    </edge>
    <edge id=":a4_2" function="internal">
        <lane id=":a4_2_0" index="0" speed="13.90" length="0.10" shape="511.65,100.00 511.65,100.00"/>
    </edge>
    <edge id=":a4_3" function="internal">
        <lane id=":a4_3_0" index="0" speed="13.90" length="2.41" shape="511.65,100.00 510.82,101.24 510.00,101.65"/>
    </edge>
    <edge id=":a4_5" function="internal">
        <lane id=":a4_5_0" index="0" speed="13.90" length="2.41" shape="510.00,101.65 509.18,101.24 508.35,100.00"/>
    </edge>
    <edge id=":a5_0" function="internal">
        <lane id=":a5_0_0" index="0" speed="13.90" length="4.82" shape="508.35,0.00 509.18,-1.24 510.00,-1.65 510.82,-1.24 511.65,0.00"/>
    </edge>
    <edge id=":b1_0" function="internal">
        <lane id=":b1_0_0" index="0" speed="13.90" length="4.82" shape="200.51,301.57 199.08,301.17 198.43,300.51 198.57,299.59 199.49,298.43"/>
    </edge>

    <edge id="01_11" from="01" to="11" priority="-1">
        <lane id="01_11_0" index="0" speed="13.90" length="100.00" shape="0.00,498.35 100.00,498.35"/>
    </edge>
    <edge id="10_00" from="10" to="00" priority="-1">
        <lane id="10_00_0" index="0" speed="13.90" length="100.00" shape="100.00,511.65 0.00,511.65"/>
    </edge>
    <edge id="11_21" from="11" to="21" priority="-1">
        <lane id="11_21_0" index="0" speed="13.90" length="195.25" shape="100.00,498.35 295.25,498.35"/>
    </edge>
    <edge id="20_10" from="20" to="10" priority="-1">
        <lane id="20_10_0" index="0" speed="13.90" length="195.25" shape="295.25,511.65 100.00,511.65"/>
    </edge>
    <edge id="20_21" from="20" to="21" priority="-1">
        <lane id="20_21_0" index="0" speed="13.90" length="7.10" shape="298.35,508.55 298.35,501.45"/>
    </edge>
    <edge id="21_20" from="21" to="20" priority="-1">
        <lane id="21_20_0" index="0" speed="13.90" length="7.10" shape="301.65,501.45 301.65,508.55"/>
    </edge>
    <edge id="21_31" from="21" to="31" priority="-1">
        <lane id="21_31_0" index="0" speed="13.90" length="190.50" shape="304.75,498.35 495.25,498.35"/>
    </edge>
    <edge id="30_20" from="30" to="20" priority="-1">
        <lane id="30_20_0" index="0" speed="13.90" length="190.50" shape="495.25,511.65 304.75,511.65"/>
    </edge>
    <edge id="30_31" from="30" to="31" priority="-1">
        <lane id="30_31_0" index="0" speed="13.90" length="7.10" shape="498.35,508.55 498.35,501.45"/>
    </edge>
    <edge id="30_a0" from="30" to="a0" priority="-1">
        <lane id="30_a0_0" index="0" speed="13.90" length="108.55" shape="498.35,508.55 498.35,400.00"/>
    </edge>
    <edge id="31_41" from="31" to="41" priority="-1">
        <lane id="31_41_0" index="0" speed="13.90" length="7.10" shape="501.45,498.35 508.55,498.35"/>
    </edge>
    <edge id="40_30" from="40" to="30" priority="-1">
        <lane id="40_30_0" index="0" speed="13.90" length="7.10" shape="508.55,511.65 501.45,511.65"/>
    </edge>
    <edge id="41_40" from="41" to="40" priority="-1">
        <lane id="41_40_0" index="0" speed="13.90" length="7.10" shape="511.65,501.45 511.65,508.55"/>
    </edge>
    <edge id="41_51" from="41" to="51" priority="-1">
        <lane id="41_51_0" index="0" speed="13.90" length="190.50" shape="514.75,498.35 705.25,498.35"/>
    </edge>
    <edge id="50_40" from="50" to="40" priority="-1">
        <lane id="50_40_0" index="0" speed="13.90" length="190.50" shape="705.25,511.65 514.75,511.65"/>
    </edge>
    <edge id="50_51" from="50" to="51" priority="-1">
        <lane id="50_51_0" index="0" speed="13.90" length="7.10" shape="708.35,508.55 708.35,501.45"/>
    </edge>
    <edge id="51_50" from="51" to="50" priority="-1">
        <lane id="51_50_0" index="0" speed="13.90" length="7.10" shape="711.65,501.45 711.65,508.55"/>
    </edge>
    <edge id="51_61" from="51" to="61" priority="-1">
        <lane id="51_61_0" index="0" speed="13.90" length="195.25" shape="714.75,498.35 910.00,498.35"/>
    </edge>
    <edge id="60_50" from="60" to="50" priority="-1">
        <lane id="60_50_0" index="0" speed="13.90" length="195.25" shape="910.00,511.65 714.75,511.65"/>
    </edge>
    <edge id="61_71" from="61" to="71" priority="-1">
        <lane id="61_71_0" index="0" speed="13.90" length="100.00" shape="910.00,498.35 1010.00,498.35"/>
    </edge>
    <edge id="70_60" from="70" to="60" priority="-1">
        <lane id="70_60_0" index="0" speed="13.90" length="100.00" shape="1010.00,511.65 910.00,511.65"/>
    </edge>
    <edge id="a0_a2" from="a0" to="a2" priority="-1">
        <lane id="a0_a2_0" index="0" speed="13.90" length="100.21" shape="498.36,399.84 508.33,300.12"/>
    </edge>
    <edge id="a1_40" from="a1" to="40" priority="-1">
        <lane id="a1_40_0" index="0" speed="13.90" length="108.55" shape="511.65,400.00 511.65,508.55"/>
    </edge>
    <edge id="a2_a1" from="a2" to="a1" priority="-1">
        <lane id="a2_a1_0" index="0" speed="13.90" length="99.88" shape="511.65,300.12 511.65,400.00"/>
    </edge>
    <edge id="a2_a3" from="a2" to="a3" priority="-1">
        <lane id="a2_a3_0" index="0" speed="13.90" length="93.87" shape="508.35,299.84 508.35,205.96"/>
    </edge>
    <edge id="a3_a2" from="a3" to="a2" priority="-1">
        <lane id="a3_a2_0" index="0" speed="13.90" length="93.87" shape="511.65,205.96 511.65,299.84"/>
    </edge>
    <edge id="a3_a4" from="a3" to="a4" priority="-1">
        <lane id="a3_a4_0" index="0" speed="13.90" length="96.13" shape="508.35,196.13 508.35,100.00"/>
    </edge>
    <edge id="a3_b1" from="a3" to="b1" priority="-1">
        <lane id="a3_b1_0" index="0" speed="13.90" length="319.77" shape="504.83,203.40 200.51,301.57"/>
    </edge>
    <edge id="a4_a3" from="a4" to="a3" priority="-1">
        <lane id="a4_a3_0" index="0" speed="13.90" length="96.13" shape="511.65,100.00 511.65,196.13"/>
    </edge>
    <edge id="a4_a5" from="a4" to="a5" priority="-1">
        <lane id="a4_a5_0" index="0" speed="13.90" length="100.00" shape="508.35,100.00 508.35,0.00"/>
    </edge>
    <edge id="a5_a4" from="a5" to="a4" priority="-1">
        <lane id="a5_a4_0" index="0" speed="13.90" length="100.00" shape="511.65,0.00 511.65,100.00"/>
    </edge>
    <edge id="b1_a3" from="b1" to="a3" priority="-1">
        <lane id="b1_a3_0" index="0" speed="13.90" length="319.77" shape="199.49,298.43 503.82,200.26"/>
    </edge>

    <junction id="00" type="unregulated" x="0.00" y="510.00" incLanes="10_00_0" intLanes="" shape="0.00,513.25 0.00,510.05"/>
    <junction id="01" type="unregulated" x="0.00" y="500.00" incLanes="" intLanes="" shape="-0.00,499.95 -0.00,496.75"/>
    <junction id="10" type="priority" x="100.00" y="510.00" incLanes="20_10_0" intLanes=":10_0_0" shape="100.00,513.25 100.00,510.05 100.00,513.25">
        <request index="0" response="0" foes="0" cont="0"/>
    </junction>
    <junction id="11" type="priority" x="100.00" y="500.00" incLanes="01_11_0" intLanes=":11_0_0" shape="100.00,499.95 100.00,496.75 100.00,499.95">
        <request index="0" response="0" foes="0" cont="0"/>
    </junction>
    <junction id="20" type="priority" x="300.00" y="510.00" incLanes="30_20_0 21_20_0" intLanes=":20_0_0 :20_1_0 :20_4_0 :20_5_0" shape="304.75,513.25 304.75,510.05 303.25,508.55 296.75,508.55 295.25,510.05 295.25,513.25">
        <request index="0" response="0000" foes="0100" cont="0"/>
        <request index="1" response="0000" foes="1100" cont="0"/>
        <request index="2" response="0011" foes="0011" cont="1"/>
        <request index="3" response="0010" foes="0010" cont="1"/>
    </junction>
    <junction id="21" type="priority" x="300.00" y="500.00" incLanes="20_21_0 11_21_0" intLanes=":21_4_0 :21_5_0 :21_2_0 :21_3_0" shape="296.75,501.45 303.25,501.45 304.75,499.95 304.75,496.75 295.25,496.75 295.25,499.95">
        <request index="0" response="1100" foes="1100" cont="1"/>
        <request index="1" response="1000" foes="1000" cont="1"/>
        <request index="2" response="0000" foes="0001" cont="0"/>
        <request index="3" response="0000" foes="0011" cont="0"/>
    </junction>
    <junction id="30" type="priority" x="500.00" y="510.00" incLanes="40_30_0" intLanes=":30_0_0 :30_1_0 :30_2_0" shape="501.45,513.25 501.45,510.05 499.95,508.55 496.75,508.55 495.25,510.05 495.25,513.25">
        <request index="0" response="000" foes="000" cont="0"/>
        <request index="1" response="000" foes="000" cont="0"/>
        <request index="2" response="000" foes="000" cont="0"/>
    </junction>
    <junction id="31" type="priority" x="500.00" y="500.00" incLanes="30_31_0 21_31_0" intLanes=":31_0_0 :31_1_0" shape="496.75,501.45 499.95,501.45 501.45,499.95 501.45,496.75 495.25,496.75 495.25,499.95">
        <request index="0" response="10" foes="10" cont="0"/>
        <request index="1" response="00" foes="01" cont="0"/>
    </junction>
    <junction id="40" type="priority" x="510.00" y="510.00" incLanes="50_40_0 41_40_0 a1_40_0" intLanes=":40_0_0 :40_1_0 :40_2_0" shape="514.75,513.25 514.75,510.05 513.25,508.55 510.05,508.55 508.55,510.05 508.55,513.25">
        <request index="0" response="000" foes="110" cont="0"/>
        <request index="1" response="001" foes="101" cont="0"/>
        <request index="2" response="011" foes="011" cont="0"/>
    </junction>
    <junction id="41" type="priority" x="510.00" y="500.00" incLanes="31_41_0" intLanes=":41_0_0 :41_1_0" shape="510.05,501.45 513.25,501.45 514.75,499.95 514.75,496.75 508.55,496.75 508.55,499.95">
        <request index="0" response="00" foes="00" cont="0"/>
        <request index="1" response="00" foes="00" cont="0"/>
    </junction>
    <junction id="50" type="priority" x="710.00" y="510.00" incLanes="60_50_0 51_50_0" intLanes=":50_0_0 :50_1_0 :50_4_0 :50_5_0" shape="714.75,513.25 714.75,510.05 713.25,508.55 706.75,508.55 705.25,510.05 705.25,513.25">
        <request index="0" response="0000" foes="0100" cont="0"/>
        <request index="1" response="0000" foes="1100" cont="0"/>
        <request index="2" response="0011" foes="0011" cont="1"/>
        <request index="3" response="0010" foes="0010" cont="1"/>
    </junction>
    <junction id="51" type="priority" x="710.00" y="500.00" incLanes="50_51_0 41_51_0" intLanes=":51_4_0 :51_5_0 :51_2_0 :51_3_0" shape="706.75,501.45 713.25,501.45 714.75,499.95 714.75,496.75 705.25,496.75 705.25,499.95">
        <request index="0" response="1100" foes="1100" cont="1"/>
        <request index="1" response="1000" foes="1000" cont="1"/>
        <request index="2" response="0000" foes="0001" cont="0"/>
        <request index="3" response="0000" foes="0011" cont="0"/>
    </junction>
    <junction id="60" type="priority" x="910.00" y="510.00" incLanes="70_60_0" intLanes=":60_0_0" shape="910.00,513.25 910.00,510.05 910.00,513.25">
        <request index="0" response="0" foes="0" cont="0"/>
    </junction>
    <junction id="61" type="priority" x="910.00" y="500.00" incLanes="51_61_0" intLanes=":61_0_0" shape="910.00,499.95 910.00,496.75 910.00,499.95">
        <request index="0" response="0" foes="0" cont="0"/>
    </junction>
    <junction id="70" type="unregulated" x="1010.00" y="510.00" incLanes="" intLanes="" shape="1010.00,510.05 1010.00,513.25"/>
    <junction id="71" type="unregulated" x="1010.00" y="500.00" incLanes="61_71_0" intLanes="" shape="1010.00,496.75 1010.00,499.95"/>
    <junction id="a0" type="priority" x="500.00" y="400.00" incLanes="30_a0_0" intLanes=":a0_0_0" shape="496.75,400.00 499.95,400.00 496.77,399.68">
        <request index="0" response="0" foes="0" cont="0"/>
    </junction>
    <junction id="a1" type="priority" x="510.00" y="400.00" incLanes="a2_a1_0" intLanes=":a1_0_0" shape="510.05,400.00 513.25,400.00 510.05,400.00">
        <request index="0" response="0" foes="0" cont="0"/>
    </junction>
    <junction id="a2" type="priority" x="510.00" y="300.00" incLanes="a3_a2_0 a0_a2_0" intLanes=":a2_0_0 :a2_4_0 :a2_2_0 :a2_5_0" shape="506.75,299.84 513.25,299.84 513.25,300.12 506.75,300.12">
        <request index="0" response="0000" foes="1000" cont="0"/>
        <request index="1" response="0100" foes="0100" cont="1"/>
        <request index="2" response="0000" foes="0010" cont="0"/>
        <request index="3" response="0001" foes="0001" cont="1"/>
    </junction>
    <junction id="a3" type="priority" x="510.00" y="200.00" incLanes="a2_a3_0 a4_a3_0 b1_a3_0" intLanes=":a3_0_0 :a3_1_0 :a3_9_0 :a3_3_0 :a3_10_0 :a3_11_0 :a3_6_0 :a3_7_0 :a3_8_0" shape="506.75,205.96 513.25,205.96 513.25,196.13 506.75,196.13 503.33,198.74 505.32,204.92">
        <request index="0" response="000000000" foes="100010000" cont="0"/>
        <request index="1" response="000000000" foes="011110000" cont="0"/>
        <request index="2" response="010001000" foes="010001000" cont="1"/>
        <request index="3" response="000000000" foes="010000100" cont="0"/>
        <request index="4" response="000000011" foes="110000011" cont="1"/>
        <request index="5" response="001000010" foes="001000010" cont="1"/>
        <request index="6" response="000000010" foes="000100010" cont="0"/>
        <request index="7" response="000011010" foes="000011110" cont="0"/>
        <request index="8" response="000010001" foes="000010001" cont="0"/>
    </junction>
    <junction id="a4" type="priority" x="510.00" y="100.00" incLanes="a3_a4_0 a5_a4_0" intLanes=":a4_0_0 :a4_4_0 :a4_2_0 :a4_5_0" shape="506.75,100.00 513.25,100.00 506.75,100.00">
        <request index="0" response="0000" foes="1000" cont="0"/>
        <request index="1" response="0100" foes="0100" cont="1"/>
        <request index="2" response="0000" foes="0010" cont="0"/>
        <request index="3" response="0001" foes="0001" cont="1"/>
    </junction>
    <junction id="a5" type="priority" x="510.00" y="0.00" incLanes="a4_a5_0" intLanes=":a5_0_0" shape="510.05,-0.00 513.25,-0.00 506.75,0.00 509.95,0.00">
        <request index="0" response="0" foes="0" cont="0"/>
    </junction>
    <junction id="b1" type="priority" x="200.00" y="300.00" incLanes="a3_b1_0" intLanes=":b1_0_0" shape="199.98,299.95 199.00,296.91 201.00,303.09 200.02,300.05">
        <request index="0" response="0" foes="0" cont="0"/>
    </junction>

    <junction id=":20_4_0" type="internal" x="300.05" y="510.88" incLanes=":20_2_0 30_20_0" intLanes=":20_0_0 :20_1_0"/>
    <junction id=":20_5_0" type="internal" x="300.00" y="510.20" incLanes=":20_3_0 30_20_0" intLanes=":20_1_0"/>
    <junction id=":21_4_0" type="internal" x="299.95" y="499.13" incLanes=":21_0_0 11_21_0" intLanes=":21_2_0 :21_3_0"/>
    <junction id=":21_5_0" type="internal" x="300.00" y="499.80" incLanes=":21_1_0 11_21_0" intLanes=":21_3_0"/>
    <junction id=":50_4_0" type="internal" x="710.05" y="510.88" incLanes=":50_2_0 60_50_0" intLanes=":50_0_0 :50_1_0"/>
    <junction id=":50_5_0" type="internal" x="710.00" y="510.20" incLanes=":50_3_0 60_50_0" intLanes=":50_1_0"/>
    <junction id=":51_4_0" type="internal" x="709.95" y="499.13" incLanes=":51_0_0 41_51_0" intLanes=":51_2_0 :51_3_0"/>
    <junction id=":51_5_0" type="internal" x="710.00" y="499.80" incLanes=":51_1_0 41_51_0" intLanes=":51_3_0"/>
    <junction id=":a2_4_0" type="internal" x="510.00" y="301.49" incLanes=":a2_1_0 a0_a2_0" intLanes=":a2_2_0"/>
    <junction id=":a2_5_0" type="internal" x="509.99" y="298.46" incLanes=":a2_3_0 a3_a2_0" intLanes=":a2_0_0"/>
    <junction id=":a3_9_0" type="internal" x="510.00" y="204.31" incLanes=":a3_2_0 a4_a3_0 b1_a3_0" intLanes=":a3_3_0 :a3_7_0"/>
    <junction id=":a3_10_0" type="internal" x="508.35" y="201.71" incLanes=":a3_4_0 a2_a3_0" intLanes=":a3_0_0 :a3_1_0 :a3_7_0 :a3_8_0"/>
    <junction id=":a3_11_0" type="internal" x="510.00" y="197.78" incLanes=":a3_5_0 a2_a3_0 b1_a3_0" intLanes=":a3_1_0 :a3_6_0"/>
    <junction id=":a4_4_0" type="internal" x="510.00" y="98.35" incLanes=":a4_1_0 a5_a4_0" intLanes=":a4_2_0"/>
    <junction id=":a4_5_0" type="internal" x="510.00" y="101.65" incLanes=":a4_3_0 a3_a4_0" intLanes=":a4_0_0"/>

    <connection from="01_11" to="11_21" fromLane="0" toLane="0" via=":11_0_0" dir="s" state="M"/>
    <connection from="11_21" to="21_31" fromLane="0" toLane="0" via=":21_2_0" dir="s" state="M"/>
    <connection from="11_21" to="21_20" fromLane="0" toLane="0" via=":21_3_0" dir="l" state="M"/>
    <connection from="20_10" to="10_00" fromLane="0" toLane="0" via=":10_0_0" dir="s" state="M"/>
    <connection from="20_21" to="21_31" fromLane="0" toLane="0" via=":21_0_0" dir="l" state="m"/>
    <connection from="20_21" to="21_20" fromLane="0" toLane="0" via=":21_1_0" dir="t" state="m"/>
    <connection from="21_20" to="20_10" fromLane="0" toLane="0" via=":20_2_0" dir="l" state="m"/>
    <connection from="21_20" to="20_21" fromLane="0" toLane="0" via=":20_3_0" dir="t" state="m"/>
    <connection from="21_31" to="31_41" fromLane="0" toLane="0" via=":31_1_0" dir="s" state="M"/>
    <connection from="30_20" to="20_10" fromLane="0" toLane="0" via=":20_0_0" dir="s" state="M"/>
    <connection from="30_20" to="20_21" fromLane="0" toLane="0" via=":20_1_0" dir="l" state="M"/>
    <connection from="30_31" to="31_41" fromLane="0" toLane="0" via=":31_0_0" dir="l" state="m"/>
    <connection from="30_a0" to="a0_a2" fromLane="0" toLane="0" via=":a0_0_0" dir="s" state="M"/>
    <connection from="31_41" to="41_51" fromLane="0" toLane="0" via=":41_0_0" dir="s" state="M"/>
    <connection from="31_41" to="41_40" fromLane="0" toLane="0" via=":41_1_0" dir="l" state="M"/>
    <connection from="40_30" to="30_20" fromLane="0" toLane="0" via=":30_0_0" dir="s" state="M"/>
    <connection from="40_30" to="30_a0" fromLane="0" toLane="0" via=":30_1_0" dir="L" state="M"/>
    <connection from="40_30" to="30_31" fromLane="0" toLane="0" via=":30_2_0" dir="l" state="M"/>
    <connection from="41_40" to="40_30" fromLane="0" toLane="0" via=":40_1_0" dir="l" state="m"/>
    <connection from="41_51" to="51_61" fromLane="0" toLane="0" via=":51_2_0" dir="s" state="M"/>
    <connection from="41_51" to="51_50" fromLane="0" toLane="0" via=":51_3_0" dir="l" state="M"/>
    <connection from="50_40" to="40_30" fromLane="0" toLane="0" via=":40_0_0" dir="s" state="M"/>
    <connection from="50_51" to="51_61" fromLane="0" toLane="0" via=":51_0_0" dir="l" state="m"/>
    <connection from="50_51" to="51_50" fromLane="0" toLane="0" via=":51_1_0" dir="t" state="m"/>
    <connection from="51_50" to="50_40" fromLane="0" toLane="0" via=":50_2_0" dir="l" state="m"/>
    <connection from="51_50" to="50_51" fromLane="0" toLane="0" via=":50_3_0" dir="t" state="m"/>
    <connection from="51_61" to="61_71" fromLane="0" toLane="0" via=":61_0_0" dir="s" state="M"/>
    <connection from="60_50" to="50_40" fromLane="0" toLane="0" via=":50_0_0" dir="s" state="M"/>
    <connection from="60_50" to="50_51" fromLane="0" toLane="0" via=":50_1_0" dir="l" state="M"/>
    <connection from="70_60" to="60_50" fromLane="0" toLane="0" via=":60_0_0" dir="s" state="M"/>
    <connection from="a0_a2" to="a2_a3" fromLane="0" toLane="0" via=":a2_2_0" dir="s" state="M"/>
    <connection from="a0_a2" to="a2_a1" fromLane="0" toLane="0" via=":a2_3_0" dir="t" state="m"/>
    <connection from="a1_40" to="40_30" fromLane="0" toLane="0" via=":40_2_0" dir="l" state="m"/>
    <connection from="a2_a1" to="a1_40" fromLane="0" toLane="0" via=":a1_0_0" dir="s" state="M"/>
    <connection from="a2_a3" to="a3_b1" fromLane="0" toLane="0" via=":a3_0_0" dir="r" state="M"/>
    <connection from="a2_a3" to="a3_a4" fromLane="0" toLane="0" via=":a3_1_0" dir="s" state="M"/>
    <connection from="a2_a3" to="a3_a2" fromLane="0" toLane="0" via=":a3_2_0" dir="t" state="m"/>
    <connection from="a3_a2" to="a2_a1" fromLane="0" toLane="0" via=":a2_0_0" dir="s" state="M"/>
    <connection from="a3_a2" to="a2_a3" fromLane="0" toLane="0" via=":a2_1_0" dir="t" state="m"/>
    <connection from="a3_a4" to="a4_a5" fromLane="0" toLane="0" via=":a4_0_0" dir="s" state="M"/>
    <connection from="a3_a4" to="a4_a3" fromLane="0" toLane="0" via=":a4_1_0" dir="t" state="m"/>
    <connection from="a3_b1" to="b1_a3" fromLane="0" toLane="0" via=":b1_0_0" dir="t" state="M"/>
    <connection from="a4_a3" to="a3_a2" fromLane="0" toLane="0" via=":a3_3_0" dir="s" state="M"/>
    <connection from="a4_a3" to="a3_b1" fromLane="0" toLane="0" via=":a3_4_0" dir="l" state="m"/>
    <connection from="a4_a3" to="a3_a4" fromLane="0" toLane="0" via=":a3_5_0" dir="t" state="m"/>
    <connection from="a4_a5" to="a5_a4" fromLane="0" toLane="0" via=":a5_0_0" dir="t" state="M"/>
    <connection from="a5_a4" to="a4_a3" fromLane="0" toLane="0" via=":a4_2_0" dir="s" state="M"/>
    <connection from="a5_a4" to="a4_a5" fromLane="0" toLane="0" via=":a4_3_0" dir="t" state="m"/>
    <connection from="b1_a3" to="a3_a4" fromLane="0" toLane="0" via=":a3_6_0" dir="r" state="m"/>
    <connection from="b1_a3" to="a3_a2" fromLane="0" toLane="0" via=":a3_7_0" dir="l" state="m"/>
    <connection from="b1_a3" to="a3_b1" fromLane="0" toLane="0" via=":a3_8_0" dir="t" state="m"/>

    <connection from=":10_0" to="10_00" fromLane="0" toLane="0" dir="s" state="M"/>
    <connection from=":11_0" to="11_21" fromLane="0" toLane="0" dir="s" state="M"/>
    <connection from=":20_0" to="20_10" fromLane="0" toLane="0" dir="s" state="M"/>
    <connection from=":20_1" to="20_21" fromLane="0" toLane="0" dir="s" state="M"/>
    <connection from=":20_2" to="20_10" fromLane="0" toLane="0" via=":20_4_0" dir="s" state="m"/>
    <connection from=":20_4" to="20_10" fromLane="0" toLane="0" dir="s" state="M"/>
    <connection from=":20_3" to="20_21" fromLane="0" toLane="0" via=":20_5_0" dir="s" state="m"/>
    <connection from=":20_5" to="20_21" fromLane="0" toLane="0" dir="s" state="M"/>
    <connection from=":21_0" to="21_31" fromLane="0" toLane="0" via=":21_4_0" dir="s" state="m"/>
    <connection from=":21_4" to="21_31" fromLane="0" toLane="0" dir="s" state="M"/>
    <connection from=":21_1" to="21_20" fromLane="0" toLane="0" via=":21_5_0" dir="s" state="m"/>
    <connection from=":21_5" to="21_20" fromLane="0" toLane="0" dir="s" state="M"/>
    <connection from=":21_2" to="21_31" fromLane="0" toLane="0" dir="s" state="M"/>
    <connection from=":21_3" to="21_20" fromLane="0" toLane="0" dir="s" state="M"/>
    <connection from=":30_0" to="30_20" fromLane="0" toLane="0" dir="s" state="M"/>
    <connection from=":30_1" to="30_a0" fromLane="0" toLane="0" dir="s" state="M"/>
    <connection from=":30_2" to="30_31" fromLane="0" toLane="0" dir="s" state="M"/>
    <connection from=":31_0" to="31_41" fromLane="0" toLane="0" dir="s" state="M"/>
    <connection from=":31_1" to="31_41" fromLane="0" toLane="0" dir="s" state="M"/>
    <connection from=":40_0" to="40_30" fromLane="0" toLane="0" dir="s" state="M"/>
    <connection from=":40_1" to="40_30" fromLane="0" toLane="0" dir="s" state="M"/>
    <connection from=":40_2" to="40_30" fromLane="0" toLane="0" dir="s" state="M"/>
    <connection from=":41_0" to="41_51" fromLane="0" toLane="0" dir="s" state="M"/>
    <connection from=":41_1" to="41_40" fromLane="0" toLane="0" dir="s" state="M"/>
    <connection from=":50_0" to="50_40" fromLane="0" toLane="0" dir="s" state="M"/>
    <connection from=":50_1" to="50_51" fromLane="0" toLane="0" dir="s" state="M"/>
    <connection from=":50_2" to="50_40" fromLane="0" toLane="0" via=":50_4_0" dir="s" state="m"/>
    <connection from=":50_4" to="50_40" fromLane="0" toLane="0" dir="s" state="M"/>
    <connection from=":50_3" to="50_51" fromLane="0" toLane="0" via=":50_5_0" dir="s" state="m"/>
    <connection from=":50_5" to="50_51" fromLane="0" toLane="0" dir="s" state="M"/>
    <connection from=":51_0" to="51_61" fromLane="0" toLane="0" via=":51_4_0" dir="s" state="m"/>
    <connection from=":51_4" to="51_61" fromLane="0" toLane="0" dir="s" state="M"/>
    <connection from=":51_1" to="51_50" fromLane="0" toLane="0" via=":51_5_0" dir="s" state="m"/>
    <connection from=":51_5" to="51_50" fromLane="0" toLane="0" dir="s" state="M"/>
    <connection from=":51_2" to="51_61" fromLane="0" toLane="0" dir="s" state="M"/>
    <connection from=":51_3" to="51_50" fromLane="0" toLane="0" dir="s" state="M"/>
    <connection from=":60_0" to="60_50" fromLane="0" toLane="0" dir="s" state="M"/>
    <connection from=":61_0" to="61_71" fromLane="0" toLane="0" dir="s" state="M"/>
    <connection from=":a0_0" to="a0_a2" fromLane="0" toLane="0" dir="s" state="M"/>
    <connection from=":a1_0" to="a1_40" fromLane="0" toLane="0" dir="s" state="M"/>
    <connection from=":a2_0" to="a2_a1" fromLane="0" toLane="0" dir="s" state="M"/>
    <connection from=":a2_1" to="a2_a3" fromLane="0" toLane="0" via=":a2_4_0" dir="s" state="m"/>
    <connection from=":a2_4" to="a2_a3" fromLane="0" toLane="0" dir="s" state="M"/>
    <connection from=":a2_2" to="a2_a3" fromLane="0" toLane="0" dir="s" state="M"/>
    <connection from=":a2_3" to="a2_a1" fromLane="0" toLane="0" via=":a2_5_0" dir="s" state="m"/>
    <connection from=":a2_5" to="a2_a1" fromLane="0" toLane="0" dir="s" state="M"/>
    <connection from=":a3_0" to="a3_b1" fromLane="0" toLane="0" dir="s" state="M"/>
    <connection from=":a3_1" to="a3_a4" fromLane="0" toLane="0" dir="s" state="M"/>
    <connection from=":a3_2" to="a3_a2" fromLane="0" toLane="0" via=":a3_9_0" dir="s" state="m"/>
    <connection from=":a3_9" to="a3_a2" fromLane="0" toLane="0" dir="s" state="M"/>
    <connection from=":a3_3" to="a3_a2" fromLane="0" toLane="0" dir="s" state="M"/>
    <connection from=":a3_4" to="a3_b1" fromLane="0" toLane="0" via=":a3_10_0" dir="s" state="m"/>
    <connection from=":a3_10" to="a3_b1" fromLane="0" toLane="0" dir="s" state="M"/>
    <connection from=":a3_5" to="a3_a4" fromLane="0" toLane="0" via=":a3_11_0" dir="s" state="m"/>
    <connection from=":a3_11" to="a3_a4" fromLane="0" toLane="0" dir="s" state="M"/>
    <connection from=":a3_6" to="a3_a4" fromLane="0" toLane="0" dir="s" state="M"/>
    <connection from=":a3_7" to="a3_a2" fromLane="0" toLane="0" dir="s" state="M"/>
    <connection from=":a3_8" to="a3_b1" fromLane="0" toLane="0" dir="s" state="M"/>
    <connection from=":a4_0" to="a4_a5" fromLane="0" toLane="0" dir="s" state="M"/>
    <connection from=":a4_1" to="a4_a3" fromLane="0" toLane="0" via=":a4_4_0" dir="s" state="m"/>
    <connection from=":a4_4" to="a4_a3" fromLane="0" toLane="0" dir="s" state="M"/>
    <connection from=":a4_2" to="a4_a3" fromLane="0" toLane="0" dir="s" state="M"/>
    <connection from=":a4_3" to="a4_a5" fromLane="0" toLane="0" via=":a4_5_0" dir="s" state="m"/>
    <connection from=":a4_5" to="a4_a5" fromLane="0" toLane="0" dir="s" state="M"/>
    <connection from=":a5_0" to="a5_a4" fromLane="0" toLane="0" dir="s" state="M"/>
    <connection from=":b1_0" to="b1_a3" fromLane="0" toLane="0" dir="s" state="M"/>

</net><|MERGE_RESOLUTION|>--- conflicted
+++ resolved
@@ -1,10 +1,6 @@
 <?xml version="1.0" encoding="UTF-8"?>
 
-<<<<<<< HEAD
-<!-- generated on Mon Mar  3 10:23:22 2014 by SUMO netconvert Version dev-SVN-r15793
-=======
 <!-- generated on 06/06/14 15:02:21 by SUMO netconvert Version dev-SVN-r16543
->>>>>>> 51b2672b
 <?xml version="1.0" encoding="UTF-8"?>
 
 <configuration xmlns:xsi="http://www.w3.org/2001/XMLSchema-instance" xsi:noNamespaceSchemaLocation="http://sumo-sim.org/xsd/netconvertConfiguration.xsd">
@@ -54,21 +50,13 @@
         <lane id=":20_5_0" index="0" speed="13.90" length="2.41" shape="300.00,510.20 299.18,509.79 298.35,508.55"/>
     </edge>
     <edge id=":21_0" function="internal">
-<<<<<<< HEAD
-        <lane id=":21_0_0" index="0" speed="13.90" length="2.96" shape="298.35,501.45 298.75,500.09 299.95,499.12"/>
-=======
         <lane id=":21_0_0" index="0" speed="13.90" length="2.96" shape="298.35,501.45 298.75,500.09 299.95,499.13"/>
->>>>>>> 51b2672b
     </edge>
     <edge id=":21_1" function="internal">
         <lane id=":21_1_0" index="0" speed="13.90" length="2.41" shape="298.35,501.45 299.17,500.21 300.00,499.80"/>
     </edge>
     <edge id=":21_4" function="internal">
-<<<<<<< HEAD
-        <lane id=":21_4_0" index="0" speed="13.90" length="4.89" shape="299.95,499.12 301.95,498.54 304.75,498.35"/>
-=======
         <lane id=":21_4_0" index="0" speed="13.90" length="4.89" shape="299.95,499.13 301.95,498.54 304.75,498.35"/>
->>>>>>> 51b2672b
     </edge>
     <edge id=":21_5" function="internal">
         <lane id=":21_5_0" index="0" speed="13.90" length="2.41" shape="300.00,499.80 300.82,500.21 301.65,501.45"/>
@@ -128,21 +116,13 @@
         <lane id=":50_5_0" index="0" speed="13.90" length="2.41" shape="710.00,510.20 709.17,509.79 708.35,508.55"/>
     </edge>
     <edge id=":51_0" function="internal">
-<<<<<<< HEAD
-        <lane id=":51_0_0" index="0" speed="13.90" length="2.96" shape="708.35,501.45 708.75,500.09 709.95,499.12"/>
-=======
         <lane id=":51_0_0" index="0" speed="13.90" length="2.96" shape="708.35,501.45 708.75,500.09 709.95,499.13"/>
->>>>>>> 51b2672b
     </edge>
     <edge id=":51_1" function="internal">
         <lane id=":51_1_0" index="0" speed="13.90" length="2.41" shape="708.35,501.45 709.18,500.21 710.00,499.80"/>
     </edge>
     <edge id=":51_4" function="internal">
-<<<<<<< HEAD
-        <lane id=":51_4_0" index="0" speed="13.90" length="4.89" shape="709.95,499.12 711.95,498.54 714.75,498.35"/>
-=======
         <lane id=":51_4_0" index="0" speed="13.90" length="4.89" shape="709.95,499.13 711.95,498.54 714.75,498.35"/>
->>>>>>> 51b2672b
     </edge>
     <edge id=":51_5" function="internal">
         <lane id=":51_5_0" index="0" speed="13.90" length="2.41" shape="710.00,499.80 710.83,500.21 711.65,501.45"/>
