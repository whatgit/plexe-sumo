--- conflicted
+++ resolved
@@ -51,10 +51,7 @@
         <plain-output-prefix value="" synonymes="plain plain-output" type="FILE" help="Prefix of files to write plain xml nodes, edges and connections to"/>
         <junctions.join-output value="" type="FILE" help="Writes information about joined junctions to FILE (can be loaded as additional node-file to reproduce joins"/>
         <map-output value="" synonymes="M" type="FILE" help="Writes joined edges information to FILE"/>
-<<<<<<< HEAD
-=======
         <amitran-output value="" type="FILE" help="The generated net will be written to FILE using Amitran format"/>
->>>>>>> 51b2672b
         <matsim-output value="" type="FILE" help="The generated net will be written to FILE using MATsim format"/>
         <opendrive-output value="" type="FILE" help="The generated net will be written to FILE using OpenDRIVE format"/>
         <dlr-navteq-output value="" type="FILE" help="The generated net will be written to dlr-navteq files with the given PREFIX"/>
@@ -108,13 +105,10 @@
         <junctions.join-dist value="10" type="FLOAT" help="Determines the maximal distance for joining junctions (defaults to 10)"/>
         <check-lane-foes.roundabout value="true" type="BOOL" help="Allow driving onto a multi-lane road if there are foes on other lanes (at roundabouts)"/>
         <check-lane-foes.all value="false" type="BOOL" help="Allow driving onto a multi-lane road if there are foes on other lanes (everywhere)"/>
-<<<<<<< HEAD
-=======
         <sidewalks.guess value="false" type="BOOL" help="Guess pedestrian sidewalks based on edge speed"/>
         <sidewalks.guess.max-speed value="13.89" type="FLOAT" help="Add sidewalks for edges with a speed equal or below the given limit"/>
         <sidewalks.guess.min-speed value="5.8" type="FLOAT" help="Add sidewalks for edges with a speed above the given limit"/>
         <crossings.guess value="false" type="BOOL" help="Guess pedestrian crossings based on the presence of sidewalks"/>
->>>>>>> 51b2672b
         <tls.join-dist value="20" type="FLOAT" help="Determines the maximal distance for joining traffic lights (defaults to 20)"/>
     </processing>
 
