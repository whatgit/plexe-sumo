--- conflicted
+++ resolved
@@ -123,12 +123,9 @@
         <!-- Writes joined edges information to FILE -->
         <map-output value="" synonymes="M" type="FILE"/>
 
-<<<<<<< HEAD
-=======
         <!-- The generated net will be written to FILE using Amitran format -->
         <amitran-output value="" type="FILE"/>
 
->>>>>>> 51b2672b
         <!-- The generated net will be written to FILE using MATsim format -->
         <matsim-output value="" type="FILE"/>
 
@@ -264,8 +261,6 @@
         <!-- Allow driving onto a multi-lane road if there are foes on other lanes (everywhere) -->
         <check-lane-foes.all value="false" type="BOOL"/>
 
-<<<<<<< HEAD
-=======
         <!-- Guess pedestrian sidewalks based on edge speed -->
         <sidewalks.guess value="false" type="BOOL"/>
 
@@ -278,7 +273,6 @@
         <!-- Guess pedestrian crossings based on the presence of sidewalks -->
         <crossings.guess value="false" type="BOOL"/>
 
->>>>>>> 51b2672b
         <!-- Determines the maximal distance for joining traffic lights (defaults to 20) -->
         <tls.join-dist value="20" type="FLOAT"/>
 
