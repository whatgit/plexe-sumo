--- conflicted
+++ resolved
@@ -1,10 +1,6 @@
 <?xml version="1.0" encoding="UTF-8"?>
 
-<<<<<<< HEAD
-<!-- generated on Mon Mar  3 10:29:24 2014 by SUMO sumo Version dev-SVN-r15793
-=======
 <!-- generated on Tue Jun  3 14:20:25 2014 by SUMO sumo Version dev-SVN-r16487
->>>>>>> 51b2672b
 <?xml version="1.0" encoding="UTF-8"?>
 
 <configuration xmlns:xsi="http://www.w3.org/2001/XMLSchema-instance" xsi:noNamespaceSchemaLocation="http://sumo-sim.org/xsd/sumoConfiguration.xsd">
@@ -31,325 +27,180 @@
     <timestep id="0.00"/>
     <timestep id="1.00">
         <link from="beg_0" via="" to="middle_0">
-<<<<<<< HEAD
-            <approaching id="0" impatience="0.00" arrivalTime="23.20" arrivalTimeBraking="53.20" leaveTime="23.81" arrivalSpeed="27.80" arrivalSpeedBraking="0.00" leaveSpeed="27.80" willPass="1"/>
-=======
             <approaching id="0" impatience="0.00" arrivalTime="23.20" arrivalTimeBraking="53.20" leaveTime="23.72" arrivalSpeed="27.80" arrivalSpeedBraking="0.00" leaveSpeed="27.80" willPass="1"/>
->>>>>>> 51b2672b
         </link>
     </timestep>
     <timestep id="2.00">
         <link from="beg_0" via="" to="middle_0">
-<<<<<<< HEAD
-            <approaching id="0" impatience="0.00" arrivalTime="23.24" arrivalTimeBraking="53.24" leaveTime="23.85" arrivalSpeed="27.80" arrivalSpeedBraking="0.00" leaveSpeed="27.80" willPass="1"/>
-=======
             <approaching id="0" impatience="0.00" arrivalTime="23.24" arrivalTimeBraking="53.24" leaveTime="23.76" arrivalSpeed="27.80" arrivalSpeedBraking="0.00" leaveSpeed="27.80" willPass="1"/>
->>>>>>> 51b2672b
         </link>
     </timestep>
     <timestep id="3.00">
         <link from="beg_0" via="" to="middle_0">
-<<<<<<< HEAD
-            <approaching id="0" impatience="0.00" arrivalTime="23.29" arrivalTimeBraking="53.29" leaveTime="23.90" arrivalSpeed="27.80" arrivalSpeedBraking="0.00" leaveSpeed="27.80" willPass="1"/>
-=======
             <approaching id="0" impatience="0.00" arrivalTime="23.29" arrivalTimeBraking="53.29" leaveTime="23.81" arrivalSpeed="27.80" arrivalSpeedBraking="0.00" leaveSpeed="27.80" willPass="1"/>
->>>>>>> 51b2672b
         </link>
     </timestep>
     <timestep id="4.00">
         <link from="beg_0" via="" to="middle_0">
-<<<<<<< HEAD
-            <approaching id="0" impatience="0.00" arrivalTime="23.34" arrivalTimeBraking="53.34" leaveTime="23.95" arrivalSpeed="27.80" arrivalSpeedBraking="0.00" leaveSpeed="27.80" willPass="1"/>
-=======
             <approaching id="0" impatience="0.00" arrivalTime="23.34" arrivalTimeBraking="53.34" leaveTime="23.86" arrivalSpeed="27.80" arrivalSpeedBraking="0.00" leaveSpeed="27.80" willPass="1"/>
->>>>>>> 51b2672b
         </link>
     </timestep>
     <timestep id="5.00">
         <link from="beg_0" via="" to="middle_0">
-<<<<<<< HEAD
-            <approaching id="0" impatience="0.00" arrivalTime="23.38" arrivalTimeBraking="53.38" leaveTime="23.99" arrivalSpeed="27.80" arrivalSpeedBraking="0.00" leaveSpeed="27.80" willPass="1"/>
-=======
             <approaching id="0" impatience="0.00" arrivalTime="23.38" arrivalTimeBraking="53.38" leaveTime="23.90" arrivalSpeed="27.80" arrivalSpeedBraking="0.00" leaveSpeed="27.80" willPass="1"/>
->>>>>>> 51b2672b
         </link>
     </timestep>
     <timestep id="6.00">
         <link from="beg_0" via="" to="middle_0">
-<<<<<<< HEAD
-            <approaching id="0" impatience="0.00" arrivalTime="23.43" arrivalTimeBraking="53.43" leaveTime="24.04" arrivalSpeed="27.80" arrivalSpeedBraking="0.00" leaveSpeed="27.80" willPass="1"/>
-=======
             <approaching id="0" impatience="0.00" arrivalTime="23.43" arrivalTimeBraking="53.43" leaveTime="23.95" arrivalSpeed="27.80" arrivalSpeedBraking="0.00" leaveSpeed="27.80" willPass="1"/>
->>>>>>> 51b2672b
         </link>
     </timestep>
     <timestep id="7.00">
         <link from="beg_0" via="" to="middle_0">
-<<<<<<< HEAD
-            <approaching id="0" impatience="0.00" arrivalTime="23.48" arrivalTimeBraking="53.48" leaveTime="24.09" arrivalSpeed="27.80" arrivalSpeedBraking="0.00" leaveSpeed="27.80" willPass="1"/>
-=======
             <approaching id="0" impatience="0.00" arrivalTime="23.48" arrivalTimeBraking="53.48" leaveTime="24.00" arrivalSpeed="27.80" arrivalSpeedBraking="0.00" leaveSpeed="27.80" willPass="1"/>
->>>>>>> 51b2672b
         </link>
     </timestep>
     <timestep id="8.00">
         <link from="beg_0" via="" to="middle_0">
-<<<<<<< HEAD
-            <approaching id="0" impatience="0.00" arrivalTime="23.52" arrivalTimeBraking="53.52" leaveTime="24.13" arrivalSpeed="27.80" arrivalSpeedBraking="0.00" leaveSpeed="27.80" willPass="1"/>
-=======
             <approaching id="0" impatience="0.00" arrivalTime="23.52" arrivalTimeBraking="53.52" leaveTime="24.04" arrivalSpeed="27.80" arrivalSpeedBraking="0.00" leaveSpeed="27.80" willPass="1"/>
->>>>>>> 51b2672b
         </link>
     </timestep>
     <timestep id="9.00">
         <link from="beg_0" via="" to="middle_0">
-<<<<<<< HEAD
-            <approaching id="0" impatience="0.00" arrivalTime="23.57" arrivalTimeBraking="53.57" leaveTime="24.18" arrivalSpeed="27.80" arrivalSpeedBraking="0.00" leaveSpeed="27.80" willPass="1"/>
-=======
             <approaching id="0" impatience="0.00" arrivalTime="23.57" arrivalTimeBraking="53.57" leaveTime="24.09" arrivalSpeed="27.80" arrivalSpeedBraking="0.00" leaveSpeed="27.80" willPass="1"/>
->>>>>>> 51b2672b
         </link>
     </timestep>
     <timestep id="10.00">
         <link from="beg_0" via="" to="middle_0">
-<<<<<<< HEAD
-            <approaching id="0" impatience="0.00" arrivalTime="23.61" arrivalTimeBraking="53.62" leaveTime="24.23" arrivalSpeed="27.80" arrivalSpeedBraking="0.00" leaveSpeed="27.80" willPass="1"/>
-=======
             <approaching id="0" impatience="0.00" arrivalTime="23.61" arrivalTimeBraking="53.62" leaveTime="24.14" arrivalSpeed="27.80" arrivalSpeedBraking="0.00" leaveSpeed="27.80" willPass="1"/>
->>>>>>> 51b2672b
         </link>
     </timestep>
     <timestep id="11.00">
         <link from="beg_0" via="" to="middle_0">
-<<<<<<< HEAD
-            <approaching id="0" impatience="0.00" arrivalTime="23.66" arrivalTimeBraking="53.66" leaveTime="24.27" arrivalSpeed="27.80" arrivalSpeedBraking="0.00" leaveSpeed="27.80" willPass="1"/>
-            <approaching id="1" impatience="0.00" arrivalTime="201.35" arrivalTimeBraking="231.35" leaveTime="204.71" arrivalSpeed="2.60" arrivalSpeedBraking="0.00" leaveSpeed="7.49" willPass="1"/>
-=======
             <approaching id="0" impatience="0.00" arrivalTime="23.66" arrivalTimeBraking="53.66" leaveTime="24.18" arrivalSpeed="27.80" arrivalSpeedBraking="0.00" leaveSpeed="27.80" willPass="1"/>
             <approaching id="1" impatience="0.00" arrivalTime="201.35" arrivalTimeBraking="231.35" leaveTime="204.22" arrivalSpeed="2.60" arrivalSpeedBraking="0.00" leaveSpeed="7.49" willPass="1"/>
->>>>>>> 51b2672b
         </link>
     </timestep>
     <timestep id="12.00">
         <link from="beg_0" via="" to="middle_0">
-<<<<<<< HEAD
-            <approaching id="0" impatience="0.00" arrivalTime="23.66" arrivalTimeBraking="53.66" leaveTime="24.27" arrivalSpeed="27.80" arrivalSpeedBraking="0.00" leaveSpeed="27.80" willPass="1"/>
-            <approaching id="1" impatience="0.00" arrivalTime="106.67" arrivalTimeBraking="136.67" leaveTime="109.11" arrivalSpeed="5.20" arrivalSpeedBraking="0.00" leaveSpeed="8.74" willPass="1"/>
-=======
             <approaching id="0" impatience="0.00" arrivalTime="23.66" arrivalTimeBraking="53.66" leaveTime="24.18" arrivalSpeed="27.80" arrivalSpeedBraking="0.00" leaveSpeed="27.80" willPass="1"/>
             <approaching id="1" impatience="0.00" arrivalTime="106.67" arrivalTimeBraking="136.67" leaveTime="108.75" arrivalSpeed="5.20" arrivalSpeedBraking="0.00" leaveSpeed="8.74" willPass="1"/>
->>>>>>> 51b2672b
         </link>
     </timestep>
     <timestep id="13.00">
         <link from="beg_0" via="" to="middle_0">
-<<<<<<< HEAD
-            <approaching id="0" impatience="0.00" arrivalTime="23.66" arrivalTimeBraking="53.66" leaveTime="24.27" arrivalSpeed="27.80" arrivalSpeedBraking="0.00" leaveSpeed="27.80" willPass="1"/>
-            <approaching id="1" impatience="0.00" arrivalTime="75.45" arrivalTimeBraking="105.45" leaveTime="77.31" arrivalSpeed="7.80" arrivalSpeedBraking="0.00" leaveSpeed="10.50" willPass="1"/>
-=======
             <approaching id="0" impatience="0.00" arrivalTime="23.66" arrivalTimeBraking="53.66" leaveTime="24.18" arrivalSpeed="27.80" arrivalSpeedBraking="0.00" leaveSpeed="27.80" willPass="1"/>
             <approaching id="1" impatience="0.00" arrivalTime="75.45" arrivalTimeBraking="105.45" leaveTime="77.03" arrivalSpeed="7.80" arrivalSpeedBraking="0.00" leaveSpeed="10.50" willPass="1"/>
->>>>>>> 51b2672b
         </link>
     </timestep>
     <timestep id="14.00">
         <link from="beg_0" via="" to="middle_0">
-<<<<<<< HEAD
-            <approaching id="0" impatience="0.00" arrivalTime="23.66" arrivalTimeBraking="53.66" leaveTime="24.27" arrivalSpeed="27.80" arrivalSpeedBraking="0.00" leaveSpeed="27.80" willPass="1"/>
-            <approaching id="1" impatience="0.00" arrivalTime="60.09" arrivalTimeBraking="90.09" leaveTime="61.57" arrivalSpeed="10.40" arrivalSpeedBraking="0.00" leaveSpeed="12.55" willPass="1"/>
-=======
             <approaching id="0" impatience="0.00" arrivalTime="23.66" arrivalTimeBraking="53.66" leaveTime="24.18" arrivalSpeed="27.80" arrivalSpeedBraking="0.00" leaveSpeed="27.80" willPass="1"/>
             <approaching id="1" impatience="0.00" arrivalTime="60.09" arrivalTimeBraking="90.09" leaveTime="61.35" arrivalSpeed="10.40" arrivalSpeedBraking="0.00" leaveSpeed="12.55" willPass="1"/>
->>>>>>> 51b2672b
         </link>
     </timestep>
     <timestep id="15.00">
         <link from="beg_0" via="" to="middle_0">
-<<<<<<< HEAD
-            <approaching id="0" impatience="0.00" arrivalTime="23.66" arrivalTimeBraking="53.66" leaveTime="24.27" arrivalSpeed="27.80" arrivalSpeedBraking="0.00" leaveSpeed="27.80" willPass="1"/>
-            <approaching id="1" impatience="0.00" arrivalTime="51.07" arrivalTimeBraking="81.07" leaveTime="52.29" arrivalSpeed="13.00" arrivalSpeedBraking="0.00" leaveSpeed="14.78" willPass="1"/>
-=======
             <approaching id="0" impatience="0.00" arrivalTime="23.66" arrivalTimeBraking="53.66" leaveTime="24.18" arrivalSpeed="27.80" arrivalSpeedBraking="0.00" leaveSpeed="27.80" willPass="1"/>
             <approaching id="1" impatience="0.00" arrivalTime="51.07" arrivalTimeBraking="81.07" leaveTime="52.11" arrivalSpeed="13.00" arrivalSpeedBraking="0.00" leaveSpeed="14.78" willPass="1"/>
->>>>>>> 51b2672b
         </link>
     </timestep>
     <timestep id="16.00">
         <link from="beg_0" via="" to="middle_0">
-<<<<<<< HEAD
-            <approaching id="0" impatience="0.00" arrivalTime="23.66" arrivalTimeBraking="53.66" leaveTime="24.27" arrivalSpeed="27.80" arrivalSpeedBraking="0.00" leaveSpeed="27.80" willPass="1"/>
-            <approaching id="1" impatience="0.00" arrivalTime="45.22" arrivalTimeBraking="75.22" leaveTime="46.26" arrivalSpeed="15.60" arrivalSpeedBraking="0.00" leaveSpeed="17.11" willPass="1"/>
-=======
             <approaching id="0" impatience="0.00" arrivalTime="23.66" arrivalTimeBraking="53.66" leaveTime="24.18" arrivalSpeed="27.80" arrivalSpeedBraking="0.00" leaveSpeed="27.80" willPass="1"/>
             <approaching id="1" impatience="0.00" arrivalTime="45.22" arrivalTimeBraking="75.22" leaveTime="46.11" arrivalSpeed="15.60" arrivalSpeedBraking="0.00" leaveSpeed="17.11" willPass="1"/>
->>>>>>> 51b2672b
         </link>
     </timestep>
     <timestep id="17.00">
         <link from="beg_0" via="" to="middle_0">
-<<<<<<< HEAD
-            <approaching id="0" impatience="0.00" arrivalTime="23.66" arrivalTimeBraking="53.66" leaveTime="24.27" arrivalSpeed="27.80" arrivalSpeedBraking="0.00" leaveSpeed="27.80" willPass="1"/>
-            <approaching id="1" impatience="0.00" arrivalTime="41.19" arrivalTimeBraking="71.19" leaveTime="42.09" arrivalSpeed="18.20" arrivalSpeedBraking="0.00" leaveSpeed="19.51" willPass="1"/>
-=======
             <approaching id="0" impatience="0.00" arrivalTime="23.66" arrivalTimeBraking="53.66" leaveTime="24.18" arrivalSpeed="27.80" arrivalSpeedBraking="0.00" leaveSpeed="27.80" willPass="1"/>
             <approaching id="1" impatience="0.00" arrivalTime="41.19" arrivalTimeBraking="71.19" leaveTime="41.96" arrivalSpeed="18.20" arrivalSpeedBraking="0.00" leaveSpeed="19.51" willPass="1"/>
->>>>>>> 51b2672b
         </link>
     </timestep>
     <timestep id="18.00">
         <link from="beg_0" via="" to="middle_0">
-<<<<<<< HEAD
-            <approaching id="0" impatience="0.00" arrivalTime="23.66" arrivalTimeBraking="53.66" leaveTime="24.27" arrivalSpeed="27.80" arrivalSpeedBraking="0.00" leaveSpeed="27.80" willPass="1"/>
-            <approaching id="1" impatience="0.00" arrivalTime="38.29" arrivalTimeBraking="68.29" leaveTime="39.09" arrivalSpeed="20.80" arrivalSpeedBraking="0.00" leaveSpeed="21.96" willPass="1"/>
-=======
             <approaching id="0" impatience="0.00" arrivalTime="23.66" arrivalTimeBraking="53.66" leaveTime="24.18" arrivalSpeed="27.80" arrivalSpeedBraking="0.00" leaveSpeed="27.80" willPass="1"/>
             <approaching id="1" impatience="0.00" arrivalTime="38.29" arrivalTimeBraking="68.29" leaveTime="38.97" arrivalSpeed="20.80" arrivalSpeedBraking="0.00" leaveSpeed="21.96" willPass="1"/>
->>>>>>> 51b2672b
         </link>
     </timestep>
     <timestep id="19.00">
         <link from="beg_0" via="" to="middle_0">
-<<<<<<< HEAD
-            <approaching id="0" impatience="0.00" arrivalTime="23.66" arrivalTimeBraking="53.66" leaveTime="24.27" arrivalSpeed="27.80" arrivalSpeedBraking="0.00" leaveSpeed="27.80" willPass="1"/>
-            <approaching id="1" impatience="0.00" arrivalTime="36.15" arrivalTimeBraking="66.15" leaveTime="36.86" arrivalSpeed="23.40" arrivalSpeedBraking="0.00" leaveSpeed="24.43" willPass="1"/>
-=======
             <approaching id="0" impatience="0.00" arrivalTime="23.66" arrivalTimeBraking="53.66" leaveTime="24.18" arrivalSpeed="27.80" arrivalSpeedBraking="0.00" leaveSpeed="27.80" willPass="1"/>
             <approaching id="1" impatience="0.00" arrivalTime="36.15" arrivalTimeBraking="66.15" leaveTime="36.76" arrivalSpeed="23.40" arrivalSpeedBraking="0.00" leaveSpeed="24.43" willPass="1"/>
->>>>>>> 51b2672b
         </link>
     </timestep>
     <timestep id="20.00">
         <link from="beg_0" via="" to="middle_0">
-<<<<<<< HEAD
-            <approaching id="0" impatience="0.00" arrivalTime="23.66" arrivalTimeBraking="53.66" leaveTime="24.27" arrivalSpeed="27.80" arrivalSpeedBraking="0.00" leaveSpeed="27.80" willPass="1"/>
-            <approaching id="1" impatience="0.00" arrivalTime="34.53" arrivalTimeBraking="64.53" leaveTime="35.18" arrivalSpeed="26.00" arrivalSpeedBraking="0.00" leaveSpeed="26.93" willPass="1"/>
-=======
             <approaching id="0" impatience="0.00" arrivalTime="23.66" arrivalTimeBraking="53.66" leaveTime="24.18" arrivalSpeed="27.80" arrivalSpeedBraking="0.00" leaveSpeed="27.80" willPass="1"/>
             <approaching id="1" impatience="0.00" arrivalTime="34.53" arrivalTimeBraking="64.53" leaveTime="35.08" arrivalSpeed="26.00" arrivalSpeedBraking="0.00" leaveSpeed="26.93" willPass="1"/>
->>>>>>> 51b2672b
         </link>
     </timestep>
     <timestep id="21.00">
         <link from="beg_0" via="" to="middle_0">
-<<<<<<< HEAD
-            <approaching id="0" impatience="0.00" arrivalTime="23.66" arrivalTimeBraking="24.16" leaveTime="24.27" arrivalSpeed="27.80" arrivalSpeedBraking="18.92" leaveSpeed="27.80" willPass="1"/>
-            <approaching id="1" impatience="0.00" arrivalTime="33.66" arrivalTimeBraking="63.66" leaveTime="34.27" arrivalSpeed="27.80" arrivalSpeedBraking="0.00" leaveSpeed="27.80" willPass="1"/>
-=======
             <approaching id="0" impatience="0.00" arrivalTime="23.66" arrivalTimeBraking="24.16" leaveTime="24.18" arrivalSpeed="27.80" arrivalSpeedBraking="18.92" leaveSpeed="27.80" willPass="1"/>
             <approaching id="1" impatience="0.00" arrivalTime="33.66" arrivalTimeBraking="63.66" leaveTime="34.18" arrivalSpeed="27.80" arrivalSpeedBraking="0.00" leaveSpeed="27.80" willPass="1"/>
->>>>>>> 51b2672b
         </link>
     </timestep>
     <timestep id="22.00">
         <link from="beg_0" via="" to="middle_0">
-<<<<<<< HEAD
-            <approaching id="0" impatience="0.00" arrivalTime="23.66" arrivalTimeBraking="23.76" leaveTime="24.27" arrivalSpeed="27.80" arrivalSpeedBraking="24.66" leaveSpeed="27.80" willPass="1"/>
-            <approaching id="1" impatience="0.00" arrivalTime="33.66" arrivalTimeBraking="63.66" leaveTime="34.27" arrivalSpeed="27.80" arrivalSpeedBraking="0.00" leaveSpeed="27.80" willPass="1"/>
-=======
             <approaching id="0" impatience="0.00" arrivalTime="23.66" arrivalTimeBraking="23.76" leaveTime="24.18" arrivalSpeed="27.80" arrivalSpeedBraking="24.66" leaveSpeed="27.80" willPass="1"/>
             <approaching id="1" impatience="0.00" arrivalTime="33.66" arrivalTimeBraking="63.66" leaveTime="34.18" arrivalSpeed="27.80" arrivalSpeedBraking="0.00" leaveSpeed="27.80" willPass="1"/>
->>>>>>> 51b2672b
         </link>
     </timestep>
     <timestep id="23.00">
         <link from="beg_0" via="" to="middle_0">
-<<<<<<< HEAD
-            <approaching id="0" impatience="0.00" arrivalTime="23.66" arrivalTimeBraking="23.66" leaveTime="24.27" arrivalSpeed="27.80" arrivalSpeedBraking="27.80" leaveSpeed="27.80" willPass="1"/>
-            <approaching id="1" impatience="0.00" arrivalTime="33.66" arrivalTimeBraking="63.66" leaveTime="34.27" arrivalSpeed="27.80" arrivalSpeedBraking="0.00" leaveSpeed="27.80" willPass="1"/>
-=======
             <approaching id="0" impatience="0.00" arrivalTime="23.66" arrivalTimeBraking="23.66" leaveTime="24.18" arrivalSpeed="27.80" arrivalSpeedBraking="27.80" leaveSpeed="27.80" willPass="1"/>
             <approaching id="1" impatience="0.00" arrivalTime="33.66" arrivalTimeBraking="63.66" leaveTime="34.18" arrivalSpeed="27.80" arrivalSpeedBraking="0.00" leaveSpeed="27.80" willPass="1"/>
->>>>>>> 51b2672b
         </link>
     </timestep>
     <timestep id="24.00">
         <link from="beg_0" via="" to="middle_0">
-<<<<<<< HEAD
-            <approaching id="1" impatience="0.00" arrivalTime="33.66" arrivalTimeBraking="63.66" leaveTime="34.27" arrivalSpeed="27.80" arrivalSpeedBraking="0.00" leaveSpeed="27.80" willPass="1"/>
-=======
-            <approaching id="1" impatience="0.00" arrivalTime="33.66" arrivalTimeBraking="63.66" leaveTime="34.18" arrivalSpeed="27.80" arrivalSpeedBraking="0.00" leaveSpeed="27.80" willPass="1"/>
->>>>>>> 51b2672b
+            <approaching id="1" impatience="0.00" arrivalTime="33.66" arrivalTimeBraking="63.66" leaveTime="34.18" arrivalSpeed="27.80" arrivalSpeedBraking="0.00" leaveSpeed="27.80" willPass="1"/>
         </link>
     </timestep>
     <timestep id="25.00">
         <link from="beg_0" via="" to="middle_0">
-<<<<<<< HEAD
-            <approaching id="1" impatience="0.00" arrivalTime="33.66" arrivalTimeBraking="63.66" leaveTime="34.27" arrivalSpeed="27.80" arrivalSpeedBraking="0.00" leaveSpeed="27.80" willPass="1"/>
-=======
-            <approaching id="1" impatience="0.00" arrivalTime="33.66" arrivalTimeBraking="63.66" leaveTime="34.18" arrivalSpeed="27.80" arrivalSpeedBraking="0.00" leaveSpeed="27.80" willPass="1"/>
->>>>>>> 51b2672b
+            <approaching id="1" impatience="0.00" arrivalTime="33.66" arrivalTimeBraking="63.66" leaveTime="34.18" arrivalSpeed="27.80" arrivalSpeedBraking="0.00" leaveSpeed="27.80" willPass="1"/>
         </link>
     </timestep>
     <timestep id="26.00">
         <link from="beg_0" via="" to="middle_0">
-<<<<<<< HEAD
-            <approaching id="1" impatience="0.00" arrivalTime="33.66" arrivalTimeBraking="63.66" leaveTime="34.27" arrivalSpeed="27.80" arrivalSpeedBraking="0.00" leaveSpeed="27.80" willPass="1"/>
-=======
-            <approaching id="1" impatience="0.00" arrivalTime="33.66" arrivalTimeBraking="63.66" leaveTime="34.18" arrivalSpeed="27.80" arrivalSpeedBraking="0.00" leaveSpeed="27.80" willPass="1"/>
->>>>>>> 51b2672b
+            <approaching id="1" impatience="0.00" arrivalTime="33.66" arrivalTimeBraking="63.66" leaveTime="34.18" arrivalSpeed="27.80" arrivalSpeedBraking="0.00" leaveSpeed="27.80" willPass="1"/>
         </link>
     </timestep>
     <timestep id="27.00">
         <link from="beg_0" via="" to="middle_0">
-<<<<<<< HEAD
-            <approaching id="1" impatience="0.00" arrivalTime="33.66" arrivalTimeBraking="63.66" leaveTime="34.27" arrivalSpeed="27.80" arrivalSpeedBraking="0.00" leaveSpeed="27.80" willPass="1"/>
-=======
-            <approaching id="1" impatience="0.00" arrivalTime="33.66" arrivalTimeBraking="63.66" leaveTime="34.18" arrivalSpeed="27.80" arrivalSpeedBraking="0.00" leaveSpeed="27.80" willPass="1"/>
->>>>>>> 51b2672b
+            <approaching id="1" impatience="0.00" arrivalTime="33.66" arrivalTimeBraking="63.66" leaveTime="34.18" arrivalSpeed="27.80" arrivalSpeedBraking="0.00" leaveSpeed="27.80" willPass="1"/>
         </link>
     </timestep>
     <timestep id="28.00">
         <link from="beg_0" via="" to="middle_0">
-<<<<<<< HEAD
-            <approaching id="1" impatience="0.00" arrivalTime="33.66" arrivalTimeBraking="63.66" leaveTime="34.27" arrivalSpeed="27.80" arrivalSpeedBraking="0.00" leaveSpeed="27.80" willPass="1"/>
-=======
-            <approaching id="1" impatience="0.00" arrivalTime="33.66" arrivalTimeBraking="63.66" leaveTime="34.18" arrivalSpeed="27.80" arrivalSpeedBraking="0.00" leaveSpeed="27.80" willPass="1"/>
->>>>>>> 51b2672b
+            <approaching id="1" impatience="0.00" arrivalTime="33.66" arrivalTimeBraking="63.66" leaveTime="34.18" arrivalSpeed="27.80" arrivalSpeedBraking="0.00" leaveSpeed="27.80" willPass="1"/>
         </link>
     </timestep>
     <timestep id="29.00">
         <link from="beg_0" via="" to="middle_0">
-<<<<<<< HEAD
-            <approaching id="1" impatience="0.00" arrivalTime="33.66" arrivalTimeBraking="63.66" leaveTime="34.27" arrivalSpeed="27.80" arrivalSpeedBraking="0.00" leaveSpeed="27.80" willPass="1"/>
-=======
-            <approaching id="1" impatience="0.00" arrivalTime="33.66" arrivalTimeBraking="63.66" leaveTime="34.18" arrivalSpeed="27.80" arrivalSpeedBraking="0.00" leaveSpeed="27.80" willPass="1"/>
->>>>>>> 51b2672b
+            <approaching id="1" impatience="0.00" arrivalTime="33.66" arrivalTimeBraking="63.66" leaveTime="34.18" arrivalSpeed="27.80" arrivalSpeedBraking="0.00" leaveSpeed="27.80" willPass="1"/>
         </link>
     </timestep>
     <timestep id="30.00">
         <link from="beg_0" via="" to="middle_0">
-<<<<<<< HEAD
-            <approaching id="1" impatience="0.00" arrivalTime="33.66" arrivalTimeBraking="63.66" leaveTime="34.27" arrivalSpeed="27.80" arrivalSpeedBraking="0.00" leaveSpeed="27.80" willPass="1"/>
-=======
-            <approaching id="1" impatience="0.00" arrivalTime="33.66" arrivalTimeBraking="63.66" leaveTime="34.18" arrivalSpeed="27.80" arrivalSpeedBraking="0.00" leaveSpeed="27.80" willPass="1"/>
->>>>>>> 51b2672b
+            <approaching id="1" impatience="0.00" arrivalTime="33.66" arrivalTimeBraking="63.66" leaveTime="34.18" arrivalSpeed="27.80" arrivalSpeedBraking="0.00" leaveSpeed="27.80" willPass="1"/>
         </link>
     </timestep>
     <timestep id="31.00">
         <link from="beg_0" via="" to="middle_0">
-<<<<<<< HEAD
-            <approaching id="1" impatience="0.00" arrivalTime="33.66" arrivalTimeBraking="34.16" leaveTime="34.27" arrivalSpeed="27.80" arrivalSpeedBraking="18.92" leaveSpeed="27.80" willPass="1"/>
-=======
             <approaching id="1" impatience="0.00" arrivalTime="33.66" arrivalTimeBraking="34.16" leaveTime="34.18" arrivalSpeed="27.80" arrivalSpeedBraking="18.92" leaveSpeed="27.80" willPass="1"/>
->>>>>>> 51b2672b
         </link>
     </timestep>
     <timestep id="32.00">
         <link from="beg_0" via="" to="middle_0">
-<<<<<<< HEAD
-            <approaching id="1" impatience="0.00" arrivalTime="33.66" arrivalTimeBraking="33.76" leaveTime="34.27" arrivalSpeed="27.80" arrivalSpeedBraking="24.66" leaveSpeed="27.80" willPass="1"/>
-=======
             <approaching id="1" impatience="0.00" arrivalTime="33.66" arrivalTimeBraking="33.76" leaveTime="34.18" arrivalSpeed="27.80" arrivalSpeedBraking="24.66" leaveSpeed="27.80" willPass="1"/>
->>>>>>> 51b2672b
         </link>
     </timestep>
     <timestep id="33.00">
         <link from="beg_0" via="" to="middle_0">
-<<<<<<< HEAD
-            <approaching id="1" impatience="0.00" arrivalTime="33.66" arrivalTimeBraking="33.66" leaveTime="34.27" arrivalSpeed="27.80" arrivalSpeedBraking="27.80" leaveSpeed="27.80" willPass="1"/>
-=======
             <approaching id="1" impatience="0.00" arrivalTime="33.66" arrivalTimeBraking="33.66" leaveTime="34.18" arrivalSpeed="27.80" arrivalSpeedBraking="27.80" leaveSpeed="27.80" willPass="1"/>
->>>>>>> 51b2672b
         </link>
     </timestep>
     <timestep id="34.00"/>
