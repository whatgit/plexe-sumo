<?xml version="1.0" encoding="UTF-8"?>

<<<<<<< HEAD
<!-- generated on Mon Mar  3 10:29:06 2014 by SUMO sumo Version dev-SVN-r15793
=======
<!-- generated on Tue Jun  3 14:20:22 2014 by SUMO sumo Version dev-SVN-r16487
>>>>>>> 51b2672b
<?xml version="1.0" encoding="UTF-8"?>

<configuration xmlns:xsi="http://www.w3.org/2001/XMLSchema-instance" xsi:noNamespaceSchemaLocation="http://sumo-sim.org/xsd/sumoConfiguration.xsd">

    <input>
        <net-file value="net.net.xml"/>
        <route-files value="input_routes.rou.xml"/>
        <additional-files value="input_additional.add.xml"/>
    </input>

    <time>
        <begin value="0"/>
        <end value="1000"/>
    </time>

    <report>
        <xml-validation value="never"/>
        <no-duration-log value="true"/>
        <no-step-log value="true"/>
    </report>

</configuration>
-->

<meandata xmlns:xsi="http://www.w3.org/2001/XMLSchema-instance" xsi:noNamespaceSchemaLocation="http://sumo-sim.org/xsd/meandata_file.xsd">
    <interval begin="0.00" end="300.00" id="dump_300">
<<<<<<< HEAD
        <edge id="1fi" sampledSeconds="675.12" traveltime="25.47" density="9.06" occupancy="4.53" waitingTime="0.00" speed="9.76" departed="20" arrived="0" entered="11" left="21" laneChangedFrom="0" laneChangedTo="0"/>
        <edge id="1o" sampledSeconds="567.92" traveltime="47.19" density="3.87" occupancy="1.94" waitingTime="0.00" speed="10.35" departed="0" arrived="0" entered="12" left="11" laneChangedFrom="0" laneChangedTo="0"/>
        <edge id="1si" sampledSeconds="704.36" traveltime="35.09" density="9.90" occupancy="1.65" waitingTime="237.00" speed="6.76" departed="0" arrived="0" entered="21" left="15" laneChangedFrom="0" laneChangedTo="0"/>
        <edge id="2fi" sampledSeconds="682.36" traveltime="25.41" density="9.15" occupancy="4.58" waitingTime="0.00" speed="9.78" departed="20" arrived="0" entered="9" left="25" laneChangedFrom="0" laneChangedTo="0"/>
        <edge id="2o" sampledSeconds="598.04" traveltime="47.09" density="4.08" occupancy="2.04" waitingTime="0.00" speed="10.38" departed="0" arrived="0" entered="19" left="9" laneChangedFrom="0" laneChangedTo="0"/>
        <edge id="2si" sampledSeconds="826.29" traveltime="35.56" density="11.61" occupancy="1.94" waitingTime="329.00" speed="6.67" departed="0" arrived="0" entered="25" left="12" laneChangedFrom="0" laneChangedTo="0"/>
        <edge id="3fi" sampledSeconds="985.17" traveltime="26.12" density="13.21" occupancy="6.61" waitingTime="0.00" speed="9.52" departed="40" arrived="0" entered="0" left="36" laneChangedFrom="0" laneChangedTo="0"/>
        <edge id="3o" sampledSeconds="106.98" traveltime="47.14" density="0.73" occupancy="0.36" waitingTime="0.00" speed="10.37" departed="0" arrived="0" entered="6" left="0" laneChangedFrom="0" laneChangedTo="0"/>
        <edge id="3si" sampledSeconds="1258.07" traveltime="36.86" density="17.68" occupancy="2.95" waitingTime="511.00" speed="6.43" departed="0" arrived="0" entered="35" left="32" laneChangedFrom="0" laneChangedTo="0"/>
        <edge id="4fi" sampledSeconds="279.60" traveltime="23.76" density="3.75" occupancy="1.88" waitingTime="0.00" speed="10.46" departed="0" arrived="0" entered="14" left="11" laneChangedFrom="0" laneChangedTo="0"/>
        <edge id="4o" sampledSeconds="1036.85" traveltime="46.93" density="7.07" occupancy="3.54" waitingTime="0.00" speed="10.41" departed="0" arrived="0" entered="28" left="14" laneChangedFrom="0" laneChangedTo="0"/>
        <edge id="4si" sampledSeconds="355.05" traveltime="31.81" density="4.99" occupancy="0.83" waitingTime="113.00" speed="7.45" departed="0" arrived="0" entered="11" left="10" laneChangedFrom="0" laneChangedTo="0"/>
    </interval>
    <interval begin="300.00" end="600.00" id="dump_300">
        <edge id="1fi" sampledSeconds="1710.85" traveltime="24.79" density="22.95" occupancy="11.47" waitingTime="0.00" speed="10.02" departed="29" arrived="0" entered="39" left="71" laneChangedFrom="0" laneChangedTo="0"/>
        <edge id="1o" sampledSeconds="2149.44" traveltime="47.06" density="14.66" occupancy="7.33" waitingTime="0.00" speed="10.38" departed="0" arrived="0" entered="52" left="39" laneChangedFrom="0" laneChangedTo="0"/>
        <edge id="1si" sampledSeconds="3268.88" traveltime="47.50" density="45.95" occupancy="7.66" waitingTime="1494.00" speed="4.99" departed="0" arrived="0" entered="71" left="62" laneChangedFrom="0" laneChangedTo="0"/>
        <edge id="2fi" sampledSeconds="2528.01" traveltime="24.49" density="33.91" occupancy="16.96" waitingTime="0.00" speed="10.15" departed="29" arrived="29" entered="75" left="72" laneChangedFrom="0" laneChangedTo="0"/>
        <edge id="2o" sampledSeconds="3773.59" traveltime="47.10" density="25.74" occupancy="12.87" waitingTime="0.00" speed="10.37" departed="0" arrived="0" entered="80" left="75" laneChangedFrom="0" laneChangedTo="0"/>
        <edge id="2si" sampledSeconds="3770.08" traveltime="50.69" density="52.99" occupancy="8.83" waitingTime="1864.00" speed="4.68" departed="0" arrived="0" entered="72" left="77" laneChangedFrom="0" laneChangedTo="0"/>
        <edge id="3fi" sampledSeconds="2319.97" traveltime="25.15" density="31.12" occupancy="15.56" waitingTime="0.00" speed="9.88" departed="57" arrived="23" entered="37" left="66" laneChangedFrom="0" laneChangedTo="0"/>
        <edge id="3o" sampledSeconds="1933.88" traveltime="46.86" density="13.19" occupancy="6.60" waitingTime="0.00" speed="10.43" departed="0" arrived="0" entered="43" left="38" laneChangedFrom="0" laneChangedTo="0"/>
        <edge id="3si" sampledSeconds="3160.07" traveltime="47.67" density="44.42" occupancy="7.40" waitingTime="1626.00" speed="4.98" departed="0" arrived="0" entered="67" left="56" laneChangedFrom="0" laneChangedTo="0"/>
        <edge id="4fi" sampledSeconds="1909.15" traveltime="23.87" density="25.61" occupancy="12.80" waitingTime="0.00" speed="10.41" departed="0" arrived="0" entered="80" left="75" laneChangedFrom="0" laneChangedTo="0"/>
        <edge id="4o" sampledSeconds="3714.85" traveltime="47.11" density="25.34" occupancy="12.67" waitingTime="0.00" speed="10.37" departed="0" arrived="0" entered="78" left="80" laneChangedFrom="0" laneChangedTo="0"/>
        <edge id="4si" sampledSeconds="3677.31" traveltime="49.58" density="51.69" occupancy="8.61" waitingTime="1661.00" speed="4.78" departed="0" arrived="0" entered="75" left="62" laneChangedFrom="0" laneChangedTo="0"/>
    </interval>
    <interval begin="600.00" end="900.00" id="dump_300">
        <edge id="1fi" sampledSeconds="2607.95" traveltime="24.43" density="34.98" occupancy="17.49" waitingTime="0.00" speed="10.17" departed="29" arrived="18" entered="77" left="85" laneChangedFrom="0" laneChangedTo="0"/>
        <edge id="1o" sampledSeconds="3620.37" traveltime="47.04" density="24.70" occupancy="12.35" waitingTime="0.00" speed="10.39" departed="0" arrived="0" entered="73" left="77" laneChangedFrom="0" laneChangedTo="0"/>
        <edge id="1si" sampledSeconds="5837.53" traveltime="69.83" density="82.05" occupancy="13.68" waitingTime="3027.00" speed="3.40" departed="0" arrived="0" entered="85" left="79" laneChangedFrom="0" laneChangedTo="0"/>
        <edge id="2fi" sampledSeconds="2772.72" traveltime="24.41" density="37.19" occupancy="18.60" waitingTime="0.00" speed="10.18" departed="30" arrived="28" entered="83" left="82" laneChangedFrom="0" laneChangedTo="0"/>
        <edge id="2o" sampledSeconds="3709.14" traveltime="47.01" density="25.30" occupancy="12.65" waitingTime="0.00" speed="10.39" departed="0" arrived="0" entered="72" left="83" laneChangedFrom="0" laneChangedTo="0"/>
        <edge id="2si" sampledSeconds="4553.56" traveltime="55.88" density="64.00" occupancy="10.67" waitingTime="2265.00" speed="4.24" departed="0" arrived="0" entered="82" left="76" laneChangedFrom="0" laneChangedTo="0"/>
        <edge id="3fi" sampledSeconds="2942.15" traveltime="24.73" density="39.47" occupancy="19.73" waitingTime="0.00" speed="10.05" departed="46" arrived="55" entered="72" left="63" laneChangedFrom="0" laneChangedTo="0"/>
        <edge id="3o" sampledSeconds="3506.98" traveltime="47.09" density="23.92" occupancy="11.96" waitingTime="0.00" speed="10.38" departed="0" arrived="0" entered="76" left="71" laneChangedFrom="0" laneChangedTo="0"/>
        <edge id="3si" sampledSeconds="3398.66" traveltime="51.87" density="47.77" occupancy="7.96" waitingTime="1745.00" speed="4.57" departed="0" arrived="0" entered="63" left="60" laneChangedFrom="0" laneChangedTo="0"/>
        <edge id="4fi" sampledSeconds="1900.37" traveltime="23.83" density="25.49" occupancy="12.75" waitingTime="0.00" speed="10.43" departed="0" arrived="0" entered="75" left="81" laneChangedFrom="0" laneChangedTo="0"/>
        <edge id="4o" sampledSeconds="3568.91" traveltime="47.03" density="24.35" occupancy="12.17" waitingTime="0.00" speed="10.39" departed="0" arrived="0" entered="76" left="75" laneChangedFrom="0" laneChangedTo="0"/>
        <edge id="4si" sampledSeconds="4021.38" traveltime="49.94" density="56.52" occupancy="9.42" waitingTime="1924.00" speed="4.75" departed="0" arrived="0" entered="81" left="74" laneChangedFrom="0" laneChangedTo="0"/>
    </interval>
    <interval begin="900.00" end="1000.00" id="dump_300">
        <edge id="1fi" sampledSeconds="923.60" traveltime="24.52" density="37.17" occupancy="18.58" waitingTime="0.00" speed="10.13" departed="11" arrived="7" entered="26" left="31" laneChangedFrom="0" laneChangedTo="0"/>
        <edge id="1o" sampledSeconds="1346.21" traveltime="47.00" density="27.55" occupancy="13.77" waitingTime="0.00" speed="10.40" departed="0" arrived="0" entered="31" left="26" laneChangedFrom="0" laneChangedTo="0"/>
        <edge id="1si" sampledSeconds="2443.18" traveltime="73.89" density="103.02" occupancy="17.17" waitingTime="1319.00" speed="3.21" departed="0" arrived="0" entered="31" left="28" laneChangedFrom="0" laneChangedTo="0"/>
        <edge id="2fi" sampledSeconds="744.92" traveltime="24.55" density="29.98" occupancy="14.99" waitingTime="0.00" speed="10.12" departed="10" arrived="3" entered="20" left="27" laneChangedFrom="0" laneChangedTo="0"/>
        <edge id="2o" sampledSeconds="1155.78" traveltime="47.12" density="23.65" occupancy="11.83" waitingTime="0.00" speed="10.37" departed="0" arrived="0" entered="29" left="20" laneChangedFrom="0" laneChangedTo="0"/>
        <edge id="2si" sampledSeconds="1864.47" traveltime="69.10" density="78.62" occupancy="13.10" waitingTime="1051.00" speed="3.43" departed="0" arrived="0" entered="27" left="24" laneChangedFrom="0" laneChangedTo="0"/>
        <edge id="3fi" sampledSeconds="933.57" traveltime="24.65" density="37.57" occupancy="18.78" waitingTime="0.00" speed="10.08" departed="13" arrived="15" entered="24" left="23" laneChangedFrom="0" laneChangedTo="0"/>
        <edge id="3o" sampledSeconds="1198.80" traveltime="47.28" density="24.53" occupancy="12.27" waitingTime="0.00" speed="10.33" departed="0" arrived="0" entered="24" left="24" laneChangedFrom="0" laneChangedTo="0"/>
        <edge id="3si" sampledSeconds="1111.59" traveltime="47.84" density="46.87" occupancy="7.81" waitingTime="486.00" speed="4.96" departed="0" arrived="0" entered="23" left="31" laneChangedFrom="0" laneChangedTo="0"/>
        <edge id="4fi" sampledSeconds="513.42" traveltime="23.79" density="20.66" occupancy="10.33" waitingTime="0.00" speed="10.45" departed="0" arrived="0" entered="23" left="22" laneChangedFrom="0" laneChangedTo="0"/>
        <edge id="4o" sampledSeconds="1071.86" traveltime="46.95" density="21.94" occupancy="10.97" waitingTime="0.00" speed="10.41" departed="0" arrived="0" entered="23" left="23" laneChangedFrom="0" laneChangedTo="0"/>
        <edge id="4si" sampledSeconds="1310.46" traveltime="54.63" density="55.26" occupancy="9.21" waitingTime="638.00" speed="4.34" departed="0" arrived="0" entered="22" left="30" laneChangedFrom="0" laneChangedTo="0"/>
=======
        <edge id="1fi" sampledSeconds="675.22" traveltime="25.47" density="9.06" occupancy="4.53" waitingTime="0.00" speed="9.76" departed="20" arrived="0" entered="11" left="21" laneChangedFrom="0" laneChangedTo="0"/>
        <edge id="1o" sampledSeconds="567.86" traveltime="47.19" density="3.87" occupancy="1.94" waitingTime="0.00" speed="10.35" departed="0" arrived="0" entered="12" left="11" laneChangedFrom="0" laneChangedTo="0"/>
        <edge id="1si" sampledSeconds="704.33" traveltime="35.10" density="9.90" occupancy="1.65" waitingTime="237.00" speed="6.76" departed="0" arrived="0" entered="21" left="15" laneChangedFrom="0" laneChangedTo="0"/>
        <edge id="2fi" sampledSeconds="682.39" traveltime="25.40" density="9.15" occupancy="4.58" waitingTime="0.00" speed="9.78" departed="20" arrived="0" entered="9" left="25" laneChangedFrom="0" laneChangedTo="0"/>
        <edge id="2o" sampledSeconds="598.87" traveltime="47.10" density="4.09" occupancy="2.04" waitingTime="0.00" speed="10.38" departed="0" arrived="0" entered="19" left="9" laneChangedFrom="0" laneChangedTo="0"/>
        <edge id="2si" sampledSeconds="826.26" traveltime="35.56" density="11.61" occupancy="1.94" waitingTime="329.00" speed="6.67" departed="0" arrived="0" entered="25" left="12" laneChangedFrom="0" laneChangedTo="0"/>
        <edge id="3fi" sampledSeconds="985.17" traveltime="26.12" density="13.21" occupancy="6.61" waitingTime="0.00" speed="9.51" departed="40" arrived="0" entered="0" left="36" laneChangedFrom="0" laneChangedTo="0"/>
        <edge id="3o" sampledSeconds="107.02" traveltime="47.13" density="0.73" occupancy="0.37" waitingTime="0.00" speed="10.37" departed="0" arrived="0" entered="6" left="0" laneChangedFrom="0" laneChangedTo="0"/>
        <edge id="3si" sampledSeconds="1258.08" traveltime="36.87" density="17.68" occupancy="2.95" waitingTime="511.00" speed="6.43" departed="0" arrived="0" entered="35" left="32" laneChangedFrom="0" laneChangedTo="0"/>
        <edge id="4fi" sampledSeconds="279.61" traveltime="23.76" density="3.75" occupancy="1.88" waitingTime="0.00" speed="10.46" departed="0" arrived="0" entered="14" left="11" laneChangedFrom="0" laneChangedTo="0"/>
        <edge id="4o" sampledSeconds="1036.79" traveltime="46.93" density="7.07" occupancy="3.54" waitingTime="0.00" speed="10.41" departed="0" arrived="0" entered="28" left="14" laneChangedFrom="0" laneChangedTo="0"/>
        <edge id="4si" sampledSeconds="354.03" traveltime="31.72" density="4.98" occupancy="0.83" waitingTime="112.00" speed="7.48" departed="0" arrived="0" entered="11" left="10" laneChangedFrom="0" laneChangedTo="0"/>
    </interval>
    <interval begin="300.00" end="600.00" id="dump_300">
        <edge id="1fi" sampledSeconds="1686.59" traveltime="24.75" density="22.62" occupancy="11.31" waitingTime="0.00" speed="10.04" departed="29" arrived="0" entered="38" left="70" laneChangedFrom="0" laneChangedTo="0"/>
        <edge id="1o" sampledSeconds="2101.28" traveltime="47.05" density="14.33" occupancy="7.17" waitingTime="0.00" speed="10.39" departed="0" arrived="0" entered="51" left="38" laneChangedFrom="0" laneChangedTo="0"/>
        <edge id="1si" sampledSeconds="3237.33" traveltime="47.15" density="45.50" occupancy="7.58" waitingTime="1459.00" speed="5.03" departed="0" arrived="0" entered="70" left="63" laneChangedFrom="0" laneChangedTo="0"/>
        <edge id="2fi" sampledSeconds="2523.19" traveltime="24.43" density="33.85" occupancy="16.92" waitingTime="0.00" speed="10.17" departed="29" arrived="29" entered="75" left="72" laneChangedFrom="0" laneChangedTo="0"/>
        <edge id="2o" sampledSeconds="3775.27" traveltime="47.07" density="25.75" occupancy="12.88" waitingTime="0.00" speed="10.38" departed="0" arrived="0" entered="81" left="75" laneChangedFrom="0" laneChangedTo="0"/>
        <edge id="2si" sampledSeconds="3715.61" traveltime="50.44" density="52.23" occupancy="8.70" waitingTime="1857.00" speed="4.70" departed="0" arrived="0" entered="72" left="76" laneChangedFrom="0" laneChangedTo="0"/>
        <edge id="3fi" sampledSeconds="2334.74" traveltime="25.20" density="31.32" occupancy="15.66" waitingTime="0.00" speed="9.86" departed="57" arrived="23" entered="37" left="66" laneChangedFrom="0" laneChangedTo="0"/>
        <edge id="3o" sampledSeconds="1935.49" traveltime="47.02" density="13.20" occupancy="6.60" waitingTime="0.00" speed="10.39" departed="0" arrived="0" entered="43" left="38" laneChangedFrom="0" laneChangedTo="0"/>
        <edge id="3si" sampledSeconds="3150.71" traveltime="47.70" density="44.29" occupancy="7.38" waitingTime="1603.00" speed="4.97" departed="0" arrived="0" entered="67" left="56" laneChangedFrom="0" laneChangedTo="0"/>
        <edge id="4fi" sampledSeconds="1919.92" traveltime="23.79" density="25.75" occupancy="12.88" waitingTime="0.00" speed="10.44" departed="0" arrived="0" entered="81" left="76" laneChangedFrom="0" laneChangedTo="0"/>
        <edge id="4o" sampledSeconds="3755.15" traveltime="47.08" density="25.62" occupancy="12.81" waitingTime="0.00" speed="10.38" departed="0" arrived="0" entered="79" left="81" laneChangedFrom="0" laneChangedTo="0"/>
        <edge id="4si" sampledSeconds="3773.35" traveltime="50.76" density="53.04" occupancy="8.84" waitingTime="1755.00" speed="4.67" departed="0" arrived="0" entered="75" left="62" laneChangedFrom="0" laneChangedTo="0"/>
    </interval>
    <interval begin="600.00" end="900.00" id="dump_300">
        <edge id="1fi" sampledSeconds="2652.74" traveltime="24.41" density="35.58" occupancy="17.79" waitingTime="0.00" speed="10.18" departed="29" arrived="18" entered="79" left="87" laneChangedFrom="0" laneChangedTo="0"/>
        <edge id="1o" sampledSeconds="3697.28" traveltime="47.08" density="25.22" occupancy="12.61" waitingTime="0.00" speed="10.38" departed="0" arrived="0" entered="74" left="79" laneChangedFrom="0" laneChangedTo="0"/>
        <edge id="1si" sampledSeconds="5225.64" traveltime="59.88" density="73.45" occupancy="12.24" waitingTime="2606.00" speed="3.96" departed="0" arrived="0" entered="87" left="86" laneChangedFrom="0" laneChangedTo="0"/>
        <edge id="2fi" sampledSeconds="2783.65" traveltime="24.41" density="37.34" occupancy="18.67" waitingTime="0.00" speed="10.18" departed="30" arrived="27" entered="83" left="84" laneChangedFrom="0" laneChangedTo="0"/>
        <edge id="2o" sampledSeconds="3742.36" traveltime="46.94" density="25.53" occupancy="12.76" waitingTime="0.00" speed="10.41" departed="0" arrived="0" entered="73" left="83" laneChangedFrom="0" laneChangedTo="0"/>
        <edge id="2si" sampledSeconds="4602.27" traveltime="55.12" density="64.69" occupancy="10.78" waitingTime="2330.00" speed="4.30" departed="0" arrived="0" entered="84" left="79" laneChangedFrom="0" laneChangedTo="0"/>
        <edge id="3fi" sampledSeconds="2857.20" traveltime="24.62" density="38.33" occupancy="19.16" waitingTime="0.00" speed="10.09" departed="44" arrived="55" entered="72" left="61" laneChangedFrom="0" laneChangedTo="0"/>
        <edge id="3o" sampledSeconds="3549.24" traveltime="47.02" density="24.21" occupancy="12.11" waitingTime="0.00" speed="10.39" departed="0" arrived="0" entered="78" left="71" laneChangedFrom="0" laneChangedTo="0"/>
        <edge id="3si" sampledSeconds="3321.77" traveltime="52.18" density="46.69" occupancy="7.78" waitingTime="1718.00" speed="4.54" departed="0" arrived="0" entered="60" left="58" laneChangedFrom="0" laneChangedTo="0"/>
        <edge id="4fi" sampledSeconds="1933.59" traveltime="23.80" density="25.94" occupancy="12.97" waitingTime="0.00" speed="10.44" departed="0" arrived="0" entered="76" left="82" laneChangedFrom="0" laneChangedTo="0"/>
        <edge id="4o" sampledSeconds="3678.54" traveltime="47.09" density="25.09" occupancy="12.55" waitingTime="0.00" speed="10.38" departed="0" arrived="0" entered="80" left="76" laneChangedFrom="0" laneChangedTo="0"/>
        <edge id="4si" sampledSeconds="4151.91" traveltime="50.27" density="58.36" occupancy="9.73" waitingTime="1942.00" speed="4.72" departed="0" arrived="0" entered="83" left="75" laneChangedFrom="0" laneChangedTo="0"/>
    </interval>
    <interval begin="900.00" end="1000.00" id="dump_300">
        <edge id="1fi" sampledSeconds="927.02" traveltime="24.55" density="37.30" occupancy="18.65" waitingTime="0.00" speed="10.12" departed="12" arrived="9" entered="25" left="29" laneChangedFrom="0" laneChangedTo="0"/>
        <edge id="1o" sampledSeconds="1328.57" traveltime="47.26" density="27.19" occupancy="13.59" waitingTime="0.00" speed="10.34" departed="0" arrived="0" entered="31" left="25" laneChangedFrom="0" laneChangedTo="0"/>
        <edge id="1si" sampledSeconds="1808.19" traveltime="56.87" density="76.25" occupancy="12.71" waitingTime="890.00" speed="4.17" departed="0" arrived="0" entered="29" left="25" laneChangedFrom="0" laneChangedTo="0"/>
        <edge id="2fi" sampledSeconds="794.45" traveltime="24.59" density="31.97" occupancy="15.98" waitingTime="0.00" speed="10.11" departed="11" arrived="6" entered="20" left="26" laneChangedFrom="0" laneChangedTo="0"/>
        <edge id="2o" sampledSeconds="1079.58" traveltime="46.98" density="22.09" occupancy="11.05" waitingTime="0.00" speed="10.40" departed="0" arrived="0" entered="25" left="20" laneChangedFrom="0" laneChangedTo="0"/>
        <edge id="2si" sampledSeconds="1677.26" traveltime="63.48" density="70.73" occupancy="11.79" waitingTime="934.00" speed="3.74" departed="0" arrived="0" entered="26" left="26" laneChangedFrom="0" laneChangedTo="0"/>
        <edge id="3fi" sampledSeconds="970.13" traveltime="24.57" density="39.04" occupancy="19.52" waitingTime="0.00" speed="10.11" departed="12" arrived="14" entered="26" left="25" laneChangedFrom="0" laneChangedTo="0"/>
        <edge id="3o" sampledSeconds="1318.63" traveltime="47.20" density="26.99" occupancy="13.49" waitingTime="0.00" speed="10.35" departed="0" arrived="0" entered="27" left="27" laneChangedFrom="0" laneChangedTo="0"/>
        <edge id="3si" sampledSeconds="1113.46" traveltime="45.97" density="46.95" occupancy="7.83" waitingTime="482.00" speed="5.16" departed="0" arrived="0" entered="26" left="30" laneChangedFrom="0" laneChangedTo="0"/>
        <edge id="4fi" sampledSeconds="581.49" traveltime="23.73" density="23.40" occupancy="11.70" waitingTime="0.00" speed="10.47" departed="0" arrived="0" entered="26" left="24" laneChangedFrom="0" laneChangedTo="0"/>
        <edge id="4o" sampledSeconds="1106.44" traveltime="47.00" density="22.64" occupancy="11.32" waitingTime="0.00" speed="10.40" departed="0" arrived="0" entered="21" left="26" laneChangedFrom="0" laneChangedTo="0"/>
        <edge id="4si" sampledSeconds="1631.82" traveltime="66.80" density="68.81" occupancy="11.47" waitingTime="889.00" speed="3.55" departed="0" arrived="0" entered="24" left="28" laneChangedFrom="0" laneChangedTo="0"/>
>>>>>>> 51b2672b
    </interval>
</meandata><|MERGE_RESOLUTION|>--- conflicted
+++ resolved
@@ -1,10 +1,6 @@
 <?xml version="1.0" encoding="UTF-8"?>
 
-<<<<<<< HEAD
-<!-- generated on Mon Mar  3 10:29:06 2014 by SUMO sumo Version dev-SVN-r15793
-=======
 <!-- generated on Tue Jun  3 14:20:22 2014 by SUMO sumo Version dev-SVN-r16487
->>>>>>> 51b2672b
 <?xml version="1.0" encoding="UTF-8"?>
 
 <configuration xmlns:xsi="http://www.w3.org/2001/XMLSchema-instance" xsi:noNamespaceSchemaLocation="http://sumo-sim.org/xsd/sumoConfiguration.xsd">
@@ -31,62 +27,6 @@
 
 <meandata xmlns:xsi="http://www.w3.org/2001/XMLSchema-instance" xsi:noNamespaceSchemaLocation="http://sumo-sim.org/xsd/meandata_file.xsd">
     <interval begin="0.00" end="300.00" id="dump_300">
-<<<<<<< HEAD
-        <edge id="1fi" sampledSeconds="675.12" traveltime="25.47" density="9.06" occupancy="4.53" waitingTime="0.00" speed="9.76" departed="20" arrived="0" entered="11" left="21" laneChangedFrom="0" laneChangedTo="0"/>
-        <edge id="1o" sampledSeconds="567.92" traveltime="47.19" density="3.87" occupancy="1.94" waitingTime="0.00" speed="10.35" departed="0" arrived="0" entered="12" left="11" laneChangedFrom="0" laneChangedTo="0"/>
-        <edge id="1si" sampledSeconds="704.36" traveltime="35.09" density="9.90" occupancy="1.65" waitingTime="237.00" speed="6.76" departed="0" arrived="0" entered="21" left="15" laneChangedFrom="0" laneChangedTo="0"/>
-        <edge id="2fi" sampledSeconds="682.36" traveltime="25.41" density="9.15" occupancy="4.58" waitingTime="0.00" speed="9.78" departed="20" arrived="0" entered="9" left="25" laneChangedFrom="0" laneChangedTo="0"/>
-        <edge id="2o" sampledSeconds="598.04" traveltime="47.09" density="4.08" occupancy="2.04" waitingTime="0.00" speed="10.38" departed="0" arrived="0" entered="19" left="9" laneChangedFrom="0" laneChangedTo="0"/>
-        <edge id="2si" sampledSeconds="826.29" traveltime="35.56" density="11.61" occupancy="1.94" waitingTime="329.00" speed="6.67" departed="0" arrived="0" entered="25" left="12" laneChangedFrom="0" laneChangedTo="0"/>
-        <edge id="3fi" sampledSeconds="985.17" traveltime="26.12" density="13.21" occupancy="6.61" waitingTime="0.00" speed="9.52" departed="40" arrived="0" entered="0" left="36" laneChangedFrom="0" laneChangedTo="0"/>
-        <edge id="3o" sampledSeconds="106.98" traveltime="47.14" density="0.73" occupancy="0.36" waitingTime="0.00" speed="10.37" departed="0" arrived="0" entered="6" left="0" laneChangedFrom="0" laneChangedTo="0"/>
-        <edge id="3si" sampledSeconds="1258.07" traveltime="36.86" density="17.68" occupancy="2.95" waitingTime="511.00" speed="6.43" departed="0" arrived="0" entered="35" left="32" laneChangedFrom="0" laneChangedTo="0"/>
-        <edge id="4fi" sampledSeconds="279.60" traveltime="23.76" density="3.75" occupancy="1.88" waitingTime="0.00" speed="10.46" departed="0" arrived="0" entered="14" left="11" laneChangedFrom="0" laneChangedTo="0"/>
-        <edge id="4o" sampledSeconds="1036.85" traveltime="46.93" density="7.07" occupancy="3.54" waitingTime="0.00" speed="10.41" departed="0" arrived="0" entered="28" left="14" laneChangedFrom="0" laneChangedTo="0"/>
-        <edge id="4si" sampledSeconds="355.05" traveltime="31.81" density="4.99" occupancy="0.83" waitingTime="113.00" speed="7.45" departed="0" arrived="0" entered="11" left="10" laneChangedFrom="0" laneChangedTo="0"/>
-    </interval>
-    <interval begin="300.00" end="600.00" id="dump_300">
-        <edge id="1fi" sampledSeconds="1710.85" traveltime="24.79" density="22.95" occupancy="11.47" waitingTime="0.00" speed="10.02" departed="29" arrived="0" entered="39" left="71" laneChangedFrom="0" laneChangedTo="0"/>
-        <edge id="1o" sampledSeconds="2149.44" traveltime="47.06" density="14.66" occupancy="7.33" waitingTime="0.00" speed="10.38" departed="0" arrived="0" entered="52" left="39" laneChangedFrom="0" laneChangedTo="0"/>
-        <edge id="1si" sampledSeconds="3268.88" traveltime="47.50" density="45.95" occupancy="7.66" waitingTime="1494.00" speed="4.99" departed="0" arrived="0" entered="71" left="62" laneChangedFrom="0" laneChangedTo="0"/>
-        <edge id="2fi" sampledSeconds="2528.01" traveltime="24.49" density="33.91" occupancy="16.96" waitingTime="0.00" speed="10.15" departed="29" arrived="29" entered="75" left="72" laneChangedFrom="0" laneChangedTo="0"/>
-        <edge id="2o" sampledSeconds="3773.59" traveltime="47.10" density="25.74" occupancy="12.87" waitingTime="0.00" speed="10.37" departed="0" arrived="0" entered="80" left="75" laneChangedFrom="0" laneChangedTo="0"/>
-        <edge id="2si" sampledSeconds="3770.08" traveltime="50.69" density="52.99" occupancy="8.83" waitingTime="1864.00" speed="4.68" departed="0" arrived="0" entered="72" left="77" laneChangedFrom="0" laneChangedTo="0"/>
-        <edge id="3fi" sampledSeconds="2319.97" traveltime="25.15" density="31.12" occupancy="15.56" waitingTime="0.00" speed="9.88" departed="57" arrived="23" entered="37" left="66" laneChangedFrom="0" laneChangedTo="0"/>
-        <edge id="3o" sampledSeconds="1933.88" traveltime="46.86" density="13.19" occupancy="6.60" waitingTime="0.00" speed="10.43" departed="0" arrived="0" entered="43" left="38" laneChangedFrom="0" laneChangedTo="0"/>
-        <edge id="3si" sampledSeconds="3160.07" traveltime="47.67" density="44.42" occupancy="7.40" waitingTime="1626.00" speed="4.98" departed="0" arrived="0" entered="67" left="56" laneChangedFrom="0" laneChangedTo="0"/>
-        <edge id="4fi" sampledSeconds="1909.15" traveltime="23.87" density="25.61" occupancy="12.80" waitingTime="0.00" speed="10.41" departed="0" arrived="0" entered="80" left="75" laneChangedFrom="0" laneChangedTo="0"/>
-        <edge id="4o" sampledSeconds="3714.85" traveltime="47.11" density="25.34" occupancy="12.67" waitingTime="0.00" speed="10.37" departed="0" arrived="0" entered="78" left="80" laneChangedFrom="0" laneChangedTo="0"/>
-        <edge id="4si" sampledSeconds="3677.31" traveltime="49.58" density="51.69" occupancy="8.61" waitingTime="1661.00" speed="4.78" departed="0" arrived="0" entered="75" left="62" laneChangedFrom="0" laneChangedTo="0"/>
-    </interval>
-    <interval begin="600.00" end="900.00" id="dump_300">
-        <edge id="1fi" sampledSeconds="2607.95" traveltime="24.43" density="34.98" occupancy="17.49" waitingTime="0.00" speed="10.17" departed="29" arrived="18" entered="77" left="85" laneChangedFrom="0" laneChangedTo="0"/>
-        <edge id="1o" sampledSeconds="3620.37" traveltime="47.04" density="24.70" occupancy="12.35" waitingTime="0.00" speed="10.39" departed="0" arrived="0" entered="73" left="77" laneChangedFrom="0" laneChangedTo="0"/>
-        <edge id="1si" sampledSeconds="5837.53" traveltime="69.83" density="82.05" occupancy="13.68" waitingTime="3027.00" speed="3.40" departed="0" arrived="0" entered="85" left="79" laneChangedFrom="0" laneChangedTo="0"/>
-        <edge id="2fi" sampledSeconds="2772.72" traveltime="24.41" density="37.19" occupancy="18.60" waitingTime="0.00" speed="10.18" departed="30" arrived="28" entered="83" left="82" laneChangedFrom="0" laneChangedTo="0"/>
-        <edge id="2o" sampledSeconds="3709.14" traveltime="47.01" density="25.30" occupancy="12.65" waitingTime="0.00" speed="10.39" departed="0" arrived="0" entered="72" left="83" laneChangedFrom="0" laneChangedTo="0"/>
-        <edge id="2si" sampledSeconds="4553.56" traveltime="55.88" density="64.00" occupancy="10.67" waitingTime="2265.00" speed="4.24" departed="0" arrived="0" entered="82" left="76" laneChangedFrom="0" laneChangedTo="0"/>
-        <edge id="3fi" sampledSeconds="2942.15" traveltime="24.73" density="39.47" occupancy="19.73" waitingTime="0.00" speed="10.05" departed="46" arrived="55" entered="72" left="63" laneChangedFrom="0" laneChangedTo="0"/>
-        <edge id="3o" sampledSeconds="3506.98" traveltime="47.09" density="23.92" occupancy="11.96" waitingTime="0.00" speed="10.38" departed="0" arrived="0" entered="76" left="71" laneChangedFrom="0" laneChangedTo="0"/>
-        <edge id="3si" sampledSeconds="3398.66" traveltime="51.87" density="47.77" occupancy="7.96" waitingTime="1745.00" speed="4.57" departed="0" arrived="0" entered="63" left="60" laneChangedFrom="0" laneChangedTo="0"/>
-        <edge id="4fi" sampledSeconds="1900.37" traveltime="23.83" density="25.49" occupancy="12.75" waitingTime="0.00" speed="10.43" departed="0" arrived="0" entered="75" left="81" laneChangedFrom="0" laneChangedTo="0"/>
-        <edge id="4o" sampledSeconds="3568.91" traveltime="47.03" density="24.35" occupancy="12.17" waitingTime="0.00" speed="10.39" departed="0" arrived="0" entered="76" left="75" laneChangedFrom="0" laneChangedTo="0"/>
-        <edge id="4si" sampledSeconds="4021.38" traveltime="49.94" density="56.52" occupancy="9.42" waitingTime="1924.00" speed="4.75" departed="0" arrived="0" entered="81" left="74" laneChangedFrom="0" laneChangedTo="0"/>
-    </interval>
-    <interval begin="900.00" end="1000.00" id="dump_300">
-        <edge id="1fi" sampledSeconds="923.60" traveltime="24.52" density="37.17" occupancy="18.58" waitingTime="0.00" speed="10.13" departed="11" arrived="7" entered="26" left="31" laneChangedFrom="0" laneChangedTo="0"/>
-        <edge id="1o" sampledSeconds="1346.21" traveltime="47.00" density="27.55" occupancy="13.77" waitingTime="0.00" speed="10.40" departed="0" arrived="0" entered="31" left="26" laneChangedFrom="0" laneChangedTo="0"/>
-        <edge id="1si" sampledSeconds="2443.18" traveltime="73.89" density="103.02" occupancy="17.17" waitingTime="1319.00" speed="3.21" departed="0" arrived="0" entered="31" left="28" laneChangedFrom="0" laneChangedTo="0"/>
-        <edge id="2fi" sampledSeconds="744.92" traveltime="24.55" density="29.98" occupancy="14.99" waitingTime="0.00" speed="10.12" departed="10" arrived="3" entered="20" left="27" laneChangedFrom="0" laneChangedTo="0"/>
-        <edge id="2o" sampledSeconds="1155.78" traveltime="47.12" density="23.65" occupancy="11.83" waitingTime="0.00" speed="10.37" departed="0" arrived="0" entered="29" left="20" laneChangedFrom="0" laneChangedTo="0"/>
-        <edge id="2si" sampledSeconds="1864.47" traveltime="69.10" density="78.62" occupancy="13.10" waitingTime="1051.00" speed="3.43" departed="0" arrived="0" entered="27" left="24" laneChangedFrom="0" laneChangedTo="0"/>
-        <edge id="3fi" sampledSeconds="933.57" traveltime="24.65" density="37.57" occupancy="18.78" waitingTime="0.00" speed="10.08" departed="13" arrived="15" entered="24" left="23" laneChangedFrom="0" laneChangedTo="0"/>
-        <edge id="3o" sampledSeconds="1198.80" traveltime="47.28" density="24.53" occupancy="12.27" waitingTime="0.00" speed="10.33" departed="0" arrived="0" entered="24" left="24" laneChangedFrom="0" laneChangedTo="0"/>
-        <edge id="3si" sampledSeconds="1111.59" traveltime="47.84" density="46.87" occupancy="7.81" waitingTime="486.00" speed="4.96" departed="0" arrived="0" entered="23" left="31" laneChangedFrom="0" laneChangedTo="0"/>
-        <edge id="4fi" sampledSeconds="513.42" traveltime="23.79" density="20.66" occupancy="10.33" waitingTime="0.00" speed="10.45" departed="0" arrived="0" entered="23" left="22" laneChangedFrom="0" laneChangedTo="0"/>
-        <edge id="4o" sampledSeconds="1071.86" traveltime="46.95" density="21.94" occupancy="10.97" waitingTime="0.00" speed="10.41" departed="0" arrived="0" entered="23" left="23" laneChangedFrom="0" laneChangedTo="0"/>
-        <edge id="4si" sampledSeconds="1310.46" traveltime="54.63" density="55.26" occupancy="9.21" waitingTime="638.00" speed="4.34" departed="0" arrived="0" entered="22" left="30" laneChangedFrom="0" laneChangedTo="0"/>
-=======
         <edge id="1fi" sampledSeconds="675.22" traveltime="25.47" density="9.06" occupancy="4.53" waitingTime="0.00" speed="9.76" departed="20" arrived="0" entered="11" left="21" laneChangedFrom="0" laneChangedTo="0"/>
         <edge id="1o" sampledSeconds="567.86" traveltime="47.19" density="3.87" occupancy="1.94" waitingTime="0.00" speed="10.35" departed="0" arrived="0" entered="12" left="11" laneChangedFrom="0" laneChangedTo="0"/>
         <edge id="1si" sampledSeconds="704.33" traveltime="35.10" density="9.90" occupancy="1.65" waitingTime="237.00" speed="6.76" departed="0" arrived="0" entered="21" left="15" laneChangedFrom="0" laneChangedTo="0"/>
@@ -141,6 +81,5 @@
         <edge id="4fi" sampledSeconds="581.49" traveltime="23.73" density="23.40" occupancy="11.70" waitingTime="0.00" speed="10.47" departed="0" arrived="0" entered="26" left="24" laneChangedFrom="0" laneChangedTo="0"/>
         <edge id="4o" sampledSeconds="1106.44" traveltime="47.00" density="22.64" occupancy="11.32" waitingTime="0.00" speed="10.40" departed="0" arrived="0" entered="21" left="26" laneChangedFrom="0" laneChangedTo="0"/>
         <edge id="4si" sampledSeconds="1631.82" traveltime="66.80" density="68.81" occupancy="11.47" waitingTime="889.00" speed="3.55" departed="0" arrived="0" entered="24" left="28" laneChangedFrom="0" laneChangedTo="0"/>
->>>>>>> 51b2672b
     </interval>
 </meandata>