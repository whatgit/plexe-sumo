<?xml version="1.0" encoding="UTF-8"?>

<<<<<<< HEAD
<!-- generated on Mon Mar  3 10:29:05 2014 by SUMO sumo Version dev-SVN-r15793
=======
<!-- generated on Tue Jun  3 14:20:22 2014 by SUMO sumo Version dev-SVN-r16487
>>>>>>> 51b2672b
<?xml version="1.0" encoding="UTF-8"?>

<configuration xmlns:xsi="http://www.w3.org/2001/XMLSchema-instance" xsi:noNamespaceSchemaLocation="http://sumo-sim.org/xsd/sumoConfiguration.xsd">

    <input>
        <net-file value="net.net.xml"/>
        <route-files value="input_routes.rou.xml"/>
        <additional-files value="input_additional.add.xml"/>
    </input>

    <time>
        <begin value="0"/>
        <end value="1000"/>
    </time>

    <report>
        <xml-validation value="never"/>
        <no-duration-log value="true"/>
        <no-step-log value="true"/>
    </report>

</configuration>
-->

<meandata xmlns:xsi="http://www.w3.org/2001/XMLSchema-instance" xsi:noNamespaceSchemaLocation="http://sumo-sim.org/xsd/meandata_file.xsd">
    <interval begin="0.00" end="60.00" id="dump_60">
        <edge id="1fi" sampledSeconds="0.00" departed="0" arrived="0" entered="0" left="0" laneChangedFrom="0" laneChangedTo="0"/>
        <edge id="1o" sampledSeconds="0.00" departed="0" arrived="0" entered="0" left="0" laneChangedFrom="0" laneChangedTo="0"/>
        <edge id="1si" sampledSeconds="0.00" departed="0" arrived="0" entered="0" left="0" laneChangedFrom="0" laneChangedTo="0"/>
        <edge id="2fi" sampledSeconds="0.00" departed="0" arrived="0" entered="0" left="0" laneChangedFrom="0" laneChangedTo="0"/>
        <edge id="2o" sampledSeconds="0.00" departed="0" arrived="0" entered="0" left="0" laneChangedFrom="0" laneChangedTo="0"/>
        <edge id="2si" sampledSeconds="0.00" departed="0" arrived="0" entered="0" left="0" laneChangedFrom="0" laneChangedTo="0"/>
        <edge id="3fi" sampledSeconds="0.00" departed="0" arrived="0" entered="0" left="0" laneChangedFrom="0" laneChangedTo="0"/>
        <edge id="3o" sampledSeconds="0.00" departed="0" arrived="0" entered="0" left="0" laneChangedFrom="0" laneChangedTo="0"/>
        <edge id="3si" sampledSeconds="0.00" departed="0" arrived="0" entered="0" left="0" laneChangedFrom="0" laneChangedTo="0"/>
        <edge id="4fi" sampledSeconds="0.00" departed="0" arrived="0" entered="0" left="0" laneChangedFrom="0" laneChangedTo="0"/>
        <edge id="4o" sampledSeconds="0.00" departed="0" arrived="0" entered="0" left="0" laneChangedFrom="0" laneChangedTo="0"/>
        <edge id="4si" sampledSeconds="0.00" departed="0" arrived="0" entered="0" left="0" laneChangedFrom="0" laneChangedTo="0"/>
    </interval>
    <interval begin="0.00" end="60.00" id="dump_60">
        <edge id="1fi">
            <lane id="1fi_0" sampledSeconds="0.00" departed="0" arrived="0" entered="0" left="0" laneChangedFrom="0" laneChangedTo="0"/>
        </edge>
        <edge id="1o">
            <lane id="1o_0" sampledSeconds="0.00" departed="0" arrived="0" entered="0" left="0" laneChangedFrom="0" laneChangedTo="0"/>
        </edge>
        <edge id="1si">
            <lane id="1si_0" sampledSeconds="0.00" departed="0" arrived="0" entered="0" left="0" laneChangedFrom="0" laneChangedTo="0"/>
            <lane id="1si_1" sampledSeconds="0.00" departed="0" arrived="0" entered="0" left="0" laneChangedFrom="0" laneChangedTo="0"/>
            <lane id="1si_2" sampledSeconds="0.00" departed="0" arrived="0" entered="0" left="0" laneChangedFrom="0" laneChangedTo="0"/>
        </edge>
        <edge id="2fi">
            <lane id="2fi_0" sampledSeconds="0.00" departed="0" arrived="0" entered="0" left="0" laneChangedFrom="0" laneChangedTo="0"/>
        </edge>
        <edge id="2o">
            <lane id="2o_0" sampledSeconds="0.00" departed="0" arrived="0" entered="0" left="0" laneChangedFrom="0" laneChangedTo="0"/>
        </edge>
        <edge id="2si">
            <lane id="2si_0" sampledSeconds="0.00" departed="0" arrived="0" entered="0" left="0" laneChangedFrom="0" laneChangedTo="0"/>
            <lane id="2si_1" sampledSeconds="0.00" departed="0" arrived="0" entered="0" left="0" laneChangedFrom="0" laneChangedTo="0"/>
            <lane id="2si_2" sampledSeconds="0.00" departed="0" arrived="0" entered="0" left="0" laneChangedFrom="0" laneChangedTo="0"/>
        </edge>
        <edge id="3fi">
            <lane id="3fi_0" sampledSeconds="0.00" departed="0" arrived="0" entered="0" left="0" laneChangedFrom="0" laneChangedTo="0"/>
        </edge>
        <edge id="3o">
            <lane id="3o_0" sampledSeconds="0.00" departed="0" arrived="0" entered="0" left="0" laneChangedFrom="0" laneChangedTo="0"/>
        </edge>
        <edge id="3si">
            <lane id="3si_0" sampledSeconds="0.00" departed="0" arrived="0" entered="0" left="0" laneChangedFrom="0" laneChangedTo="0"/>
            <lane id="3si_1" sampledSeconds="0.00" departed="0" arrived="0" entered="0" left="0" laneChangedFrom="0" laneChangedTo="0"/>
            <lane id="3si_2" sampledSeconds="0.00" departed="0" arrived="0" entered="0" left="0" laneChangedFrom="0" laneChangedTo="0"/>
        </edge>
        <edge id="4fi">
            <lane id="4fi_0" sampledSeconds="0.00" departed="0" arrived="0" entered="0" left="0" laneChangedFrom="0" laneChangedTo="0"/>
        </edge>
        <edge id="4o">
            <lane id="4o_0" sampledSeconds="0.00" departed="0" arrived="0" entered="0" left="0" laneChangedFrom="0" laneChangedTo="0"/>
        </edge>
        <edge id="4si">
            <lane id="4si_0" sampledSeconds="0.00" departed="0" arrived="0" entered="0" left="0" laneChangedFrom="0" laneChangedTo="0"/>
            <lane id="4si_1" sampledSeconds="0.00" departed="0" arrived="0" entered="0" left="0" laneChangedFrom="0" laneChangedTo="0"/>
            <lane id="4si_2" sampledSeconds="0.00" departed="0" arrived="0" entered="0" left="0" laneChangedFrom="0" laneChangedTo="0"/>
        </edge>
    </interval>
    <interval begin="60.00" end="120.00" id="dump_60">
        <edge id="1fi" sampledSeconds="28.00" traveltime="27.97" density="1.88" occupancy="0.94" waitingTime="0.00" speed="8.88" departed="2" arrived="0" entered="0" left="0" laneChangedFrom="0" laneChangedTo="0"/>
        <edge id="1o" sampledSeconds="0.00" departed="0" arrived="0" entered="0" left="0" laneChangedFrom="0" laneChangedTo="0"/>
        <edge id="1si" sampledSeconds="0.00" departed="0" arrived="0" entered="0" left="0" laneChangedFrom="0" laneChangedTo="0"/>
        <edge id="2fi" sampledSeconds="28.00" traveltime="28.24" density="1.88" occupancy="0.94" waitingTime="0.00" speed="8.80" departed="2" arrived="0" entered="0" left="0" laneChangedFrom="0" laneChangedTo="0"/>
        <edge id="2o" sampledSeconds="0.00" departed="0" arrived="0" entered="0" left="0" laneChangedFrom="0" laneChangedTo="0"/>
        <edge id="2si" sampledSeconds="0.00" departed="0" arrived="0" entered="0" left="0" laneChangedFrom="0" laneChangedTo="0"/>
        <edge id="3fi" sampledSeconds="51.00" traveltime="28.91" density="3.42" occupancy="1.71" waitingTime="0.00" speed="8.60" departed="4" arrived="0" entered="0" left="0" laneChangedFrom="0" laneChangedTo="0"/>
        <edge id="3o" sampledSeconds="0.00" departed="0" arrived="0" entered="0" left="0" laneChangedFrom="0" laneChangedTo="0"/>
        <edge id="3si" sampledSeconds="0.00" departed="0" arrived="0" entered="0" left="0" laneChangedFrom="0" laneChangedTo="0"/>
        <edge id="4fi" sampledSeconds="0.00" departed="0" arrived="0" entered="0" left="0" laneChangedFrom="0" laneChangedTo="0"/>
        <edge id="4o" sampledSeconds="0.00" departed="0" arrived="0" entered="0" left="0" laneChangedFrom="0" laneChangedTo="0"/>
        <edge id="4si" sampledSeconds="0.00" departed="0" arrived="0" entered="0" left="0" laneChangedFrom="0" laneChangedTo="0"/>
    </interval>
    <interval begin="60.00" end="120.00" id="dump_60">
        <edge id="1fi">
            <lane id="1fi_0" sampledSeconds="28.00" traveltime="27.97" density="1.88" occupancy="0.94" waitingTime="0.00" speed="8.88" departed="2" arrived="0" entered="0" left="0" laneChangedFrom="0" laneChangedTo="0"/>
        </edge>
        <edge id="1o">
            <lane id="1o_0" sampledSeconds="0.00" departed="0" arrived="0" entered="0" left="0" laneChangedFrom="0" laneChangedTo="0"/>
        </edge>
        <edge id="1si">
            <lane id="1si_0" sampledSeconds="0.00" departed="0" arrived="0" entered="0" left="0" laneChangedFrom="0" laneChangedTo="0"/>
            <lane id="1si_1" sampledSeconds="0.00" departed="0" arrived="0" entered="0" left="0" laneChangedFrom="0" laneChangedTo="0"/>
            <lane id="1si_2" sampledSeconds="0.00" departed="0" arrived="0" entered="0" left="0" laneChangedFrom="0" laneChangedTo="0"/>
        </edge>
        <edge id="2fi">
            <lane id="2fi_0" sampledSeconds="28.00" traveltime="28.24" density="1.88" occupancy="0.94" waitingTime="0.00" speed="8.80" departed="2" arrived="0" entered="0" left="0" laneChangedFrom="0" laneChangedTo="0"/>
        </edge>
        <edge id="2o">
            <lane id="2o_0" sampledSeconds="0.00" departed="0" arrived="0" entered="0" left="0" laneChangedFrom="0" laneChangedTo="0"/>
        </edge>
        <edge id="2si">
            <lane id="2si_0" sampledSeconds="0.00" departed="0" arrived="0" entered="0" left="0" laneChangedFrom="0" laneChangedTo="0"/>
            <lane id="2si_1" sampledSeconds="0.00" departed="0" arrived="0" entered="0" left="0" laneChangedFrom="0" laneChangedTo="0"/>
            <lane id="2si_2" sampledSeconds="0.00" departed="0" arrived="0" entered="0" left="0" laneChangedFrom="0" laneChangedTo="0"/>
        </edge>
        <edge id="3fi">
            <lane id="3fi_0" sampledSeconds="51.00" traveltime="28.91" density="3.42" occupancy="1.71" waitingTime="0.00" speed="8.60" departed="4" arrived="0" entered="0" left="0" laneChangedFrom="0" laneChangedTo="0"/>
        </edge>
        <edge id="3o">
            <lane id="3o_0" sampledSeconds="0.00" departed="0" arrived="0" entered="0" left="0" laneChangedFrom="0" laneChangedTo="0"/>
        </edge>
        <edge id="3si">
            <lane id="3si_0" sampledSeconds="0.00" departed="0" arrived="0" entered="0" left="0" laneChangedFrom="0" laneChangedTo="0"/>
            <lane id="3si_1" sampledSeconds="0.00" departed="0" arrived="0" entered="0" left="0" laneChangedFrom="0" laneChangedTo="0"/>
            <lane id="3si_2" sampledSeconds="0.00" departed="0" arrived="0" entered="0" left="0" laneChangedFrom="0" laneChangedTo="0"/>
        </edge>
        <edge id="4fi">
            <lane id="4fi_0" sampledSeconds="0.00" departed="0" arrived="0" entered="0" left="0" laneChangedFrom="0" laneChangedTo="0"/>
        </edge>
        <edge id="4o">
            <lane id="4o_0" sampledSeconds="0.00" departed="0" arrived="0" entered="0" left="0" laneChangedFrom="0" laneChangedTo="0"/>
        </edge>
        <edge id="4si">
            <lane id="4si_0" sampledSeconds="0.00" departed="0" arrived="0" entered="0" left="0" laneChangedFrom="0" laneChangedTo="0"/>
            <lane id="4si_1" sampledSeconds="0.00" departed="0" arrived="0" entered="0" left="0" laneChangedFrom="0" laneChangedTo="0"/>
            <lane id="4si_2" sampledSeconds="0.00" departed="0" arrived="0" entered="0" left="0" laneChangedFrom="0" laneChangedTo="0"/>
        </edge>
    </interval>
    <interval begin="900.00" end="960.00" id="dump_60">
<<<<<<< HEAD
        <edge id="1fi" sampledSeconds="548.93" traveltime="24.53" density="36.82" occupancy="18.41" waitingTime="0.00" speed="10.13" departed="7" arrived="6" entered="15" left="17" laneChangedFrom="0" laneChangedTo="0"/>
        <edge id="1o" sampledSeconds="736.32" traveltime="46.88" density="25.11" occupancy="12.56" waitingTime="0.00" speed="10.42" departed="0" arrived="0" entered="20" left="15" laneChangedFrom="0" laneChangedTo="0"/>
        <edge id="1si" sampledSeconds="1592.41" traveltime="85.10" density="111.91" occupancy="18.65" waitingTime="999.00" speed="2.79" departed="0" arrived="0" entered="17" left="15" laneChangedFrom="0" laneChangedTo="0"/>
        <edge id="2fi" sampledSeconds="401.32" traveltime="24.71" density="26.92" occupancy="13.46" waitingTime="0.00" speed="10.06" departed="6" arrived="3" entered="9" left="16" laneChangedFrom="0" laneChangedTo="0"/>
        <edge id="2o" sampledSeconds="584.80" traveltime="47.20" density="19.95" occupancy="9.97" waitingTime="0.00" speed="10.35" departed="0" arrived="0" entered="19" left="9" laneChangedFrom="0" laneChangedTo="0"/>
        <edge id="2si" sampledSeconds="1328.90" traveltime="80.84" density="93.39" occupancy="15.57" waitingTime="840.00" speed="2.93" departed="0" arrived="0" entered="16" left="15" laneChangedFrom="0" laneChangedTo="0"/>
        <edge id="3fi" sampledSeconds="573.25" traveltime="24.31" density="38.45" occupancy="19.22" waitingTime="0.00" speed="10.22" departed="4" arrived="9" entered="19" left="13" laneChangedFrom="0" laneChangedTo="0"/>
        <edge id="3o" sampledSeconds="695.97" traveltime="47.14" density="23.74" occupancy="11.87" waitingTime="0.00" speed="10.37" departed="0" arrived="0" entered="12" left="19" laneChangedFrom="0" laneChangedTo="0"/>
        <edge id="3si" sampledSeconds="544.62" traveltime="40.73" density="38.28" occupancy="6.38" waitingTime="189.00" speed="5.82" departed="0" arrived="0" entered="13" left="21" laneChangedFrom="0" laneChangedTo="0"/>
        <edge id="4fi" sampledSeconds="327.92" traveltime="23.79" density="21.99" occupancy="11.00" waitingTime="0.00" speed="10.44" departed="0" arrived="0" entered="17" left="10" laneChangedFrom="0" laneChangedTo="0"/>
        <edge id="4o" sampledSeconds="677.00" traveltime="46.96" density="23.09" occupancy="11.55" waitingTime="0.00" speed="10.40" departed="0" arrived="0" entered="13" left="18" laneChangedFrom="0" laneChangedTo="0"/>
        <edge id="4si" sampledSeconds="635.54" traveltime="48.73" density="44.66" occupancy="7.44" waitingTime="238.00" speed="4.87" departed="0" arrived="0" entered="10" left="20" laneChangedFrom="0" laneChangedTo="0"/>
    </interval>
    <interval begin="960.00" end="1000.00" id="dump_60">
        <edge id="1fi" sampledSeconds="374.67" traveltime="24.50" density="37.69" occupancy="18.85" waitingTime="0.00" speed="10.14" departed="4" arrived="1" entered="11" left="14" laneChangedFrom="0" laneChangedTo="0"/>
        <edge id="1o" sampledSeconds="609.88" traveltime="47.13" density="31.20" occupancy="15.60" waitingTime="0.00" speed="10.37" departed="0" arrived="0" entered="11" left="11" laneChangedFrom="0" laneChangedTo="0"/>
        <edge id="1si" sampledSeconds="850.77" traveltime="59.28" density="89.69" occupancy="14.95" waitingTime="320.00" speed="4.00" departed="0" arrived="0" entered="14" left="13" laneChangedFrom="0" laneChangedTo="0"/>
        <edge id="2fi" sampledSeconds="343.60" traveltime="24.36" density="34.57" occupancy="17.28" waitingTime="0.00" speed="10.20" departed="4" arrived="0" entered="11" left="11" laneChangedFrom="0" laneChangedTo="0"/>
        <edge id="2o" sampledSeconds="570.98" traveltime="47.03" density="29.21" occupancy="14.61" waitingTime="0.00" speed="10.39" departed="0" arrived="0" entered="10" left="11" laneChangedFrom="0" laneChangedTo="0"/>
        <edge id="2si" sampledSeconds="535.57" traveltime="50.79" density="56.46" occupancy="9.41" waitingTime="211.00" speed="4.67" departed="0" arrived="0" entered="11" left="9" laneChangedFrom="0" laneChangedTo="0"/>
        <edge id="3fi" sampledSeconds="360.32" traveltime="25.21" density="36.25" occupancy="18.12" waitingTime="0.00" speed="9.86" departed="9" arrived="6" entered="5" left="10" laneChangedFrom="0" laneChangedTo="0"/>
        <edge id="3o" sampledSeconds="502.84" traveltime="47.48" density="25.73" occupancy="12.86" waitingTime="0.00" speed="10.29" departed="0" arrived="0" entered="12" left="5" laneChangedFrom="0" laneChangedTo="0"/>
        <edge id="3si" sampledSeconds="566.96" traveltime="57.47" density="59.77" occupancy="9.96" waitingTime="297.00" speed="4.13" departed="0" arrived="0" entered="10" left="10" laneChangedFrom="0" laneChangedTo="0"/>
        <edge id="4fi" sampledSeconds="185.50" traveltime="23.78" density="18.66" occupancy="9.33" waitingTime="0.00" speed="10.45" departed="0" arrived="0" entered="6" left="12" laneChangedFrom="0" laneChangedTo="0"/>
        <edge id="4o" sampledSeconds="394.85" traveltime="46.92" density="20.20" occupancy="10.10" waitingTime="0.00" speed="10.41" departed="0" arrived="0" entered="10" left="5" laneChangedFrom="0" laneChangedTo="0"/>
        <edge id="4si" sampledSeconds="674.92" traveltime="61.66" density="71.15" occupancy="11.86" waitingTime="400.00" speed="3.85" departed="0" arrived="0" entered="12" left="10" laneChangedFrom="0" laneChangedTo="0"/>
=======
        <edge id="1fi" sampledSeconds="537.26" traveltime="24.54" density="36.03" occupancy="18.02" waitingTime="0.00" speed="10.13" departed="7" arrived="6" entered="14" left="17" laneChangedFrom="0" laneChangedTo="0"/>
        <edge id="1o" sampledSeconds="739.62" traveltime="47.15" density="25.23" occupancy="12.61" waitingTime="0.00" speed="10.36" departed="0" arrived="0" entered="20" left="14" laneChangedFrom="0" laneChangedTo="0"/>
        <edge id="1si" sampledSeconds="1175.72" traveltime="64.03" density="82.63" occupancy="13.77" waitingTime="686.00" speed="3.70" departed="0" arrived="0" entered="17" left="14" laneChangedFrom="0" laneChangedTo="0"/>
        <edge id="2fi" sampledSeconds="438.01" traveltime="24.53" density="29.38" occupancy="14.69" waitingTime="0.00" speed="10.13" departed="6" arrived="6" entered="11" left="14" laneChangedFrom="0" laneChangedTo="0"/>
        <edge id="2o" sampledSeconds="596.39" traveltime="47.01" density="20.34" occupancy="10.17" waitingTime="0.00" speed="10.39" departed="0" arrived="0" entered="17" left="11" laneChangedFrom="0" laneChangedTo="0"/>
        <edge id="2si" sampledSeconds="1252.29" traveltime="81.25" density="88.01" occupancy="14.67" waitingTime="807.00" speed="2.92" departed="0" arrived="0" entered="14" left="14" laneChangedFrom="0" laneChangedTo="0"/>
        <edge id="3fi" sampledSeconds="608.42" traveltime="24.28" density="40.81" occupancy="20.40" waitingTime="0.00" speed="10.24" departed="3" arrived="9" entered="21" left="14" laneChangedFrom="0" laneChangedTo="0"/>
        <edge id="3o" sampledSeconds="733.18" traveltime="47.07" density="25.01" occupancy="12.50" waitingTime="0.00" speed="10.38" departed="0" arrived="0" entered="12" left="22" laneChangedFrom="0" laneChangedTo="0"/>
        <edge id="3si" sampledSeconds="498.88" traveltime="38.53" density="35.06" occupancy="5.84" waitingTime="169.00" speed="6.16" departed="0" arrived="0" entered="15" left="21" laneChangedFrom="0" laneChangedTo="0"/>
        <edge id="4fi" sampledSeconds="395.87" traveltime="23.73" density="26.55" occupancy="13.28" waitingTime="0.00" speed="10.47" departed="0" arrived="0" entered="20" left="13" laneChangedFrom="0" laneChangedTo="0"/>
        <edge id="4o" sampledSeconds="765.33" traveltime="47.00" density="26.10" occupancy="13.05" waitingTime="0.00" speed="10.40" departed="0" arrived="0" entered="12" left="21" laneChangedFrom="0" laneChangedTo="0"/>
        <edge id="4si" sampledSeconds="753.83" traveltime="56.04" density="52.98" occupancy="8.83" waitingTime="299.00" speed="4.23" departed="0" arrived="0" entered="13" left="19" laneChangedFrom="0" laneChangedTo="0"/>
    </interval>
    <interval begin="960.00" end="1000.00" id="dump_60">
        <edge id="1fi" sampledSeconds="389.76" traveltime="24.56" density="39.21" occupancy="19.61" waitingTime="0.00" speed="10.12" departed="5" arrived="3" entered="11" left="12" laneChangedFrom="0" laneChangedTo="0"/>
        <edge id="1o" sampledSeconds="588.95" traveltime="47.39" density="30.13" occupancy="15.07" waitingTime="0.00" speed="10.31" departed="0" arrived="0" entered="11" left="11" laneChangedFrom="0" laneChangedTo="0"/>
        <edge id="1si" sampledSeconds="632.46" traveltime="47.10" density="66.67" occupancy="11.11" waitingTime="204.00" speed="5.04" departed="0" arrived="0" entered="12" left="11" laneChangedFrom="0" laneChangedTo="0"/>
        <edge id="2fi" sampledSeconds="356.44" traveltime="24.66" density="35.86" occupancy="17.93" waitingTime="0.00" speed="10.08" departed="5" arrived="0" entered="9" left="12" laneChangedFrom="0" laneChangedTo="0"/>
        <edge id="2o" sampledSeconds="483.18" traveltime="46.95" density="24.72" occupancy="12.36" waitingTime="0.00" speed="10.41" departed="0" arrived="0" entered="8" left="9" laneChangedFrom="0" laneChangedTo="0"/>
        <edge id="2si" sampledSeconds="424.97" traveltime="38.60" density="44.80" occupancy="7.47" waitingTime="127.00" speed="6.14" departed="0" arrived="0" entered="12" left="12" laneChangedFrom="0" laneChangedTo="0"/>
        <edge id="3fi" sampledSeconds="361.59" traveltime="25.09" density="36.38" occupancy="18.19" waitingTime="0.00" speed="9.90" departed="9" arrived="5" entered="5" left="11" laneChangedFrom="0" laneChangedTo="0"/>
        <edge id="3o" sampledSeconds="585.45" traveltime="47.36" density="29.95" occupancy="14.98" waitingTime="0.00" speed="10.32" departed="0" arrived="0" entered="15" left="5" laneChangedFrom="0" laneChangedTo="0"/>
        <edge id="3si" sampledSeconds="614.59" traveltime="54.51" density="64.79" occupancy="10.80" waitingTime="313.00" speed="4.35" departed="0" arrived="0" entered="11" left="9" laneChangedFrom="0" laneChangedTo="0"/>
        <edge id="4fi" sampledSeconds="185.62" traveltime="23.72" density="18.67" occupancy="9.34" waitingTime="0.00" speed="10.48" departed="0" arrived="0" entered="6" left="11" laneChangedFrom="0" laneChangedTo="0"/>
        <edge id="4o" sampledSeconds="341.10" traveltime="47.02" density="17.45" occupancy="8.73" waitingTime="0.00" speed="10.39" departed="0" arrived="0" entered="9" left="5" laneChangedFrom="0" laneChangedTo="0"/>
        <edge id="4si" sampledSeconds="877.99" traveltime="79.99" density="92.56" occupancy="15.43" waitingTime="590.00" speed="2.96" departed="0" arrived="0" entered="11" left="9" laneChangedFrom="0" laneChangedTo="0"/>
>>>>>>> 51b2672b
    </interval>
</meandata><|MERGE_RESOLUTION|>--- conflicted
+++ resolved
@@ -1,10 +1,6 @@
 <?xml version="1.0" encoding="UTF-8"?>
 
-<<<<<<< HEAD
-<!-- generated on Mon Mar  3 10:29:05 2014 by SUMO sumo Version dev-SVN-r15793
-=======
 <!-- generated on Tue Jun  3 14:20:22 2014 by SUMO sumo Version dev-SVN-r16487
->>>>>>> 51b2672b
 <?xml version="1.0" encoding="UTF-8"?>
 
 <configuration xmlns:xsi="http://www.w3.org/2001/XMLSchema-instance" xsi:noNamespaceSchemaLocation="http://sumo-sim.org/xsd/sumoConfiguration.xsd">
@@ -151,34 +147,6 @@
         </edge>
     </interval>
     <interval begin="900.00" end="960.00" id="dump_60">
-<<<<<<< HEAD
-        <edge id="1fi" sampledSeconds="548.93" traveltime="24.53" density="36.82" occupancy="18.41" waitingTime="0.00" speed="10.13" departed="7" arrived="6" entered="15" left="17" laneChangedFrom="0" laneChangedTo="0"/>
-        <edge id="1o" sampledSeconds="736.32" traveltime="46.88" density="25.11" occupancy="12.56" waitingTime="0.00" speed="10.42" departed="0" arrived="0" entered="20" left="15" laneChangedFrom="0" laneChangedTo="0"/>
-        <edge id="1si" sampledSeconds="1592.41" traveltime="85.10" density="111.91" occupancy="18.65" waitingTime="999.00" speed="2.79" departed="0" arrived="0" entered="17" left="15" laneChangedFrom="0" laneChangedTo="0"/>
-        <edge id="2fi" sampledSeconds="401.32" traveltime="24.71" density="26.92" occupancy="13.46" waitingTime="0.00" speed="10.06" departed="6" arrived="3" entered="9" left="16" laneChangedFrom="0" laneChangedTo="0"/>
-        <edge id="2o" sampledSeconds="584.80" traveltime="47.20" density="19.95" occupancy="9.97" waitingTime="0.00" speed="10.35" departed="0" arrived="0" entered="19" left="9" laneChangedFrom="0" laneChangedTo="0"/>
-        <edge id="2si" sampledSeconds="1328.90" traveltime="80.84" density="93.39" occupancy="15.57" waitingTime="840.00" speed="2.93" departed="0" arrived="0" entered="16" left="15" laneChangedFrom="0" laneChangedTo="0"/>
-        <edge id="3fi" sampledSeconds="573.25" traveltime="24.31" density="38.45" occupancy="19.22" waitingTime="0.00" speed="10.22" departed="4" arrived="9" entered="19" left="13" laneChangedFrom="0" laneChangedTo="0"/>
-        <edge id="3o" sampledSeconds="695.97" traveltime="47.14" density="23.74" occupancy="11.87" waitingTime="0.00" speed="10.37" departed="0" arrived="0" entered="12" left="19" laneChangedFrom="0" laneChangedTo="0"/>
-        <edge id="3si" sampledSeconds="544.62" traveltime="40.73" density="38.28" occupancy="6.38" waitingTime="189.00" speed="5.82" departed="0" arrived="0" entered="13" left="21" laneChangedFrom="0" laneChangedTo="0"/>
-        <edge id="4fi" sampledSeconds="327.92" traveltime="23.79" density="21.99" occupancy="11.00" waitingTime="0.00" speed="10.44" departed="0" arrived="0" entered="17" left="10" laneChangedFrom="0" laneChangedTo="0"/>
-        <edge id="4o" sampledSeconds="677.00" traveltime="46.96" density="23.09" occupancy="11.55" waitingTime="0.00" speed="10.40" departed="0" arrived="0" entered="13" left="18" laneChangedFrom="0" laneChangedTo="0"/>
-        <edge id="4si" sampledSeconds="635.54" traveltime="48.73" density="44.66" occupancy="7.44" waitingTime="238.00" speed="4.87" departed="0" arrived="0" entered="10" left="20" laneChangedFrom="0" laneChangedTo="0"/>
-    </interval>
-    <interval begin="960.00" end="1000.00" id="dump_60">
-        <edge id="1fi" sampledSeconds="374.67" traveltime="24.50" density="37.69" occupancy="18.85" waitingTime="0.00" speed="10.14" departed="4" arrived="1" entered="11" left="14" laneChangedFrom="0" laneChangedTo="0"/>
-        <edge id="1o" sampledSeconds="609.88" traveltime="47.13" density="31.20" occupancy="15.60" waitingTime="0.00" speed="10.37" departed="0" arrived="0" entered="11" left="11" laneChangedFrom="0" laneChangedTo="0"/>
-        <edge id="1si" sampledSeconds="850.77" traveltime="59.28" density="89.69" occupancy="14.95" waitingTime="320.00" speed="4.00" departed="0" arrived="0" entered="14" left="13" laneChangedFrom="0" laneChangedTo="0"/>
-        <edge id="2fi" sampledSeconds="343.60" traveltime="24.36" density="34.57" occupancy="17.28" waitingTime="0.00" speed="10.20" departed="4" arrived="0" entered="11" left="11" laneChangedFrom="0" laneChangedTo="0"/>
-        <edge id="2o" sampledSeconds="570.98" traveltime="47.03" density="29.21" occupancy="14.61" waitingTime="0.00" speed="10.39" departed="0" arrived="0" entered="10" left="11" laneChangedFrom="0" laneChangedTo="0"/>
-        <edge id="2si" sampledSeconds="535.57" traveltime="50.79" density="56.46" occupancy="9.41" waitingTime="211.00" speed="4.67" departed="0" arrived="0" entered="11" left="9" laneChangedFrom="0" laneChangedTo="0"/>
-        <edge id="3fi" sampledSeconds="360.32" traveltime="25.21" density="36.25" occupancy="18.12" waitingTime="0.00" speed="9.86" departed="9" arrived="6" entered="5" left="10" laneChangedFrom="0" laneChangedTo="0"/>
-        <edge id="3o" sampledSeconds="502.84" traveltime="47.48" density="25.73" occupancy="12.86" waitingTime="0.00" speed="10.29" departed="0" arrived="0" entered="12" left="5" laneChangedFrom="0" laneChangedTo="0"/>
-        <edge id="3si" sampledSeconds="566.96" traveltime="57.47" density="59.77" occupancy="9.96" waitingTime="297.00" speed="4.13" departed="0" arrived="0" entered="10" left="10" laneChangedFrom="0" laneChangedTo="0"/>
-        <edge id="4fi" sampledSeconds="185.50" traveltime="23.78" density="18.66" occupancy="9.33" waitingTime="0.00" speed="10.45" departed="0" arrived="0" entered="6" left="12" laneChangedFrom="0" laneChangedTo="0"/>
-        <edge id="4o" sampledSeconds="394.85" traveltime="46.92" density="20.20" occupancy="10.10" waitingTime="0.00" speed="10.41" departed="0" arrived="0" entered="10" left="5" laneChangedFrom="0" laneChangedTo="0"/>
-        <edge id="4si" sampledSeconds="674.92" traveltime="61.66" density="71.15" occupancy="11.86" waitingTime="400.00" speed="3.85" departed="0" arrived="0" entered="12" left="10" laneChangedFrom="0" laneChangedTo="0"/>
-=======
         <edge id="1fi" sampledSeconds="537.26" traveltime="24.54" density="36.03" occupancy="18.02" waitingTime="0.00" speed="10.13" departed="7" arrived="6" entered="14" left="17" laneChangedFrom="0" laneChangedTo="0"/>
         <edge id="1o" sampledSeconds="739.62" traveltime="47.15" density="25.23" occupancy="12.61" waitingTime="0.00" speed="10.36" departed="0" arrived="0" entered="20" left="14" laneChangedFrom="0" laneChangedTo="0"/>
         <edge id="1si" sampledSeconds="1175.72" traveltime="64.03" density="82.63" occupancy="13.77" waitingTime="686.00" speed="3.70" departed="0" arrived="0" entered="17" left="14" laneChangedFrom="0" laneChangedTo="0"/>
@@ -205,6 +173,5 @@
         <edge id="4fi" sampledSeconds="185.62" traveltime="23.72" density="18.67" occupancy="9.34" waitingTime="0.00" speed="10.48" departed="0" arrived="0" entered="6" left="11" laneChangedFrom="0" laneChangedTo="0"/>
         <edge id="4o" sampledSeconds="341.10" traveltime="47.02" density="17.45" occupancy="8.73" waitingTime="0.00" speed="10.39" departed="0" arrived="0" entered="9" left="5" laneChangedFrom="0" laneChangedTo="0"/>
         <edge id="4si" sampledSeconds="877.99" traveltime="79.99" density="92.56" occupancy="15.43" waitingTime="590.00" speed="2.96" departed="0" arrived="0" entered="11" left="9" laneChangedFrom="0" laneChangedTo="0"/>
->>>>>>> 51b2672b
     </interval>
 </meandata>