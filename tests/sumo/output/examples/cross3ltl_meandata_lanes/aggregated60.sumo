--- conflicted
+++ resolved
@@ -1,10 +1,6 @@
 <?xml version="1.0" encoding="UTF-8"?>
 
-<<<<<<< HEAD
-<!-- generated on Mon Mar  3 10:29:06 2014 by SUMO sumo Version dev-SVN-r15793
-=======
 <!-- generated on Tue Jun  3 14:20:22 2014 by SUMO sumo Version dev-SVN-r16487
->>>>>>> 51b2672b
 <?xml version="1.0" encoding="UTF-8"?>
 
 <configuration xmlns:xsi="http://www.w3.org/2001/XMLSchema-instance" xsi:noNamespaceSchemaLocation="http://sumo-sim.org/xsd/sumoConfiguration.xsd">
@@ -216,52 +212,14 @@
     </interval>
     <interval begin="240.00" end="300.00" id="dump_60">
         <edge id="1fi">
-<<<<<<< HEAD
-            <lane id="1fi_0" sampledSeconds="261.51" traveltime="25.02" density="17.54" occupancy="8.77" waitingTime="0.00" speed="9.93" departed="6" arrived="0" entered="8" left="6" laneChangedFrom="0" laneChangedTo="0"/>
-        </edge>
-        <edge id="1o">
-            <lane id="1o_0" sampledSeconds="393.37" traveltime="47.20" density="13.42" occupancy="6.71" waitingTime="0.00" speed="10.35" departed="0" arrived="0" entered="3" left="8" laneChangedFrom="0" laneChangedTo="0"/>
-=======
             <lane id="1fi_0" sampledSeconds="261.60" traveltime="25.02" density="17.55" occupancy="8.77" waitingTime="0.00" speed="9.93" departed="6" arrived="0" entered="8" left="6" laneChangedFrom="0" laneChangedTo="0"/>
         </edge>
         <edge id="1o">
             <lane id="1o_0" sampledSeconds="393.31" traveltime="47.21" density="13.41" occupancy="6.71" waitingTime="0.00" speed="10.35" departed="0" arrived="0" entered="3" left="8" laneChangedFrom="0" laneChangedTo="0"/>
->>>>>>> 51b2672b
         </edge>
         <edge id="1si">
             <lane id="1si_0" sampledSeconds="0.00" departed="0" arrived="0" entered="0" left="0" laneChangedFrom="0" laneChangedTo="0"/>
             <lane id="1si_1" sampledSeconds="67.79" traveltime="49.14" density="4.76" occupancy="2.38" waitingTime="40.00" speed="4.83" departed="0" arrived="0" entered="0" left="1" laneChangedFrom="0" laneChangedTo="0"/>
-<<<<<<< HEAD
-            <lane id="1si_2" sampledSeconds="236.90" traveltime="37.18" density="16.65" occupancy="8.32" waitingTime="64.00" speed="6.38" departed="0" arrived="0" entered="6" left="7" laneChangedFrom="0" laneChangedTo="0"/>
-        </edge>
-        <edge id="2fi">
-            <lane id="2fi_0" sampledSeconds="324.31" traveltime="24.96" density="21.75" occupancy="10.88" waitingTime="0.00" speed="9.96" departed="7" arrived="0" entered="4" left="13" laneChangedFrom="0" laneChangedTo="0"/>
-        </edge>
-        <edge id="2o">
-            <lane id="2o_0" sampledSeconds="281.48" traveltime="47.26" density="9.60" occupancy="4.80" waitingTime="0.00" speed="10.34" departed="0" arrived="0" entered="11" left="4" laneChangedFrom="0" laneChangedTo="0"/>
-        </edge>
-        <edge id="2si">
-            <lane id="2si_0" sampledSeconds="261.90" traveltime="41.53" density="18.41" occupancy="9.20" waitingTime="121.00" speed="5.71" departed="0" arrived="0" entered="7" left="0" laneChangedFrom="0" laneChangedTo="0"/>
-            <lane id="2si_1" sampledSeconds="165.54" traveltime="28.39" density="11.63" occupancy="5.82" waitingTime="50.00" speed="8.35" departed="0" arrived="0" entered="6" left="2" laneChangedFrom="0" laneChangedTo="0"/>
-            <lane id="2si_2" sampledSeconds="0.00" departed="0" arrived="0" entered="0" left="0" laneChangedFrom="0" laneChangedTo="0"/>
-        </edge>
-        <edge id="3fi">
-            <lane id="3fi_0" sampledSeconds="311.70" traveltime="25.92" density="20.91" occupancy="10.45" waitingTime="0.00" speed="9.59" departed="12" arrived="0" entered="0" left="12" laneChangedFrom="0" laneChangedTo="0"/>
-        </edge>
-        <edge id="3o">
-            <lane id="3o_0" sampledSeconds="106.98" traveltime="47.14" density="3.65" occupancy="1.82" waitingTime="0.00" speed="10.37" departed="0" arrived="0" entered="6" left="0" laneChangedFrom="0" laneChangedTo="0"/>
-        </edge>
-        <edge id="3si">
-            <lane id="3si_0" sampledSeconds="299.11" traveltime="47.38" density="21.02" occupancy="10.51" waitingTime="152.00" speed="5.00" departed="0" arrived="0" entered="6" left="9" laneChangedFrom="0" laneChangedTo="0"/>
-            <lane id="3si_1" sampledSeconds="289.70" traveltime="46.16" density="20.36" occupancy="10.18" waitingTime="140.00" speed="5.14" departed="0" arrived="0" entered="5" left="9" laneChangedFrom="0" laneChangedTo="0"/>
-            <lane id="3si_2" sampledSeconds="0.00" departed="0" arrived="0" entered="0" left="0" laneChangedFrom="0" laneChangedTo="0"/>
-        </edge>
-        <edge id="4fi">
-            <lane id="4fi_0" sampledSeconds="171.54" traveltime="23.74" density="11.51" occupancy="5.75" waitingTime="0.00" speed="10.47" departed="0" arrived="0" entered="6" left="9" laneChangedFrom="0" laneChangedTo="0"/>
-        </edge>
-        <edge id="4o">
-            <lane id="4o_0" sampledSeconds="541.68" traveltime="47.06" density="18.48" occupancy="9.24" waitingTime="0.00" speed="10.38" departed="0" arrived="0" entered="17" left="5" laneChangedFrom="0" laneChangedTo="0"/>
-=======
             <lane id="1si_2" sampledSeconds="236.87" traveltime="37.20" density="16.65" occupancy="8.32" waitingTime="64.00" speed="6.37" departed="0" arrived="0" entered="6" left="7" laneChangedFrom="0" laneChangedTo="0"/>
         </edge>
         <edge id="2fi">
@@ -291,64 +249,15 @@
         </edge>
         <edge id="4o">
             <lane id="4o_0" sampledSeconds="541.63" traveltime="47.05" density="18.47" occupancy="9.24" waitingTime="0.00" speed="10.39" departed="0" arrived="0" entered="17" left="5" laneChangedFrom="0" laneChangedTo="0"/>
->>>>>>> 51b2672b
         </edge>
         <edge id="4si">
             <lane id="4si_0" sampledSeconds="0.00" departed="0" arrived="0" entered="0" left="0" laneChangedFrom="0" laneChangedTo="0"/>
             <lane id="4si_1" sampledSeconds="129.04" traveltime="18.05" density="9.07" occupancy="4.53" waitingTime="0.00" speed="13.14" departed="0" arrived="0" entered="7" left="7" laneChangedFrom="0" laneChangedTo="0"/>
-<<<<<<< HEAD
-            <lane id="4si_2" sampledSeconds="194.78" traveltime="80.86" density="13.69" occupancy="6.84" waitingTime="113.00" speed="2.93" departed="0" arrived="0" entered="2" left="3" laneChangedFrom="0" laneChangedTo="0"/>
-=======
             <lane id="4si_2" sampledSeconds="193.76" traveltime="80.44" density="13.62" occupancy="6.81" waitingTime="112.00" speed="2.95" departed="0" arrived="0" entered="2" left="3" laneChangedFrom="0" laneChangedTo="0"/>
->>>>>>> 51b2672b
         </edge>
     </interval>
     <interval begin="300.00" end="360.00" id="dump_60">
         <edge id="1fi">
-<<<<<<< HEAD
-            <lane id="1fi_0" sampledSeconds="270.72" traveltime="25.22" density="18.16" occupancy="9.08" waitingTime="0.00" speed="9.85" departed="6" arrived="0" entered="1" left="15" laneChangedFrom="0" laneChangedTo="0"/>
-        </edge>
-        <edge id="1o">
-            <lane id="1o_0" sampledSeconds="282.55" traveltime="47.21" density="9.64" occupancy="4.82" waitingTime="0.00" speed="10.35" departed="0" arrived="0" entered="9" left="1" laneChangedFrom="0" laneChangedTo="0"/>
-        </edge>
-        <edge id="1si">
-            <lane id="1si_0" sampledSeconds="0.00" departed="0" arrived="0" entered="0" left="0" laneChangedFrom="0" laneChangedTo="0"/>
-            <lane id="1si_1" sampledSeconds="196.63" traveltime="21.40" density="13.82" occupancy="6.91" waitingTime="25.00" speed="11.08" departed="0" arrived="0" entered="9" left="9" laneChangedFrom="0" laneChangedTo="0"/>
-            <lane id="1si_2" sampledSeconds="309.21" traveltime="49.40" density="21.73" occupancy="10.87" waitingTime="110.00" speed="4.80" departed="0" arrived="0" entered="6" left="8" laneChangedFrom="0" laneChangedTo="0"/>
-        </edge>
-        <edge id="2fi">
-            <lane id="2fi_0" sampledSeconds="408.26" traveltime="24.67" density="27.38" occupancy="13.69" waitingTime="0.00" speed="10.07" departed="6" arrived="2" entered="13" left="12" laneChangedFrom="0" laneChangedTo="0"/>
-        </edge>
-        <edge id="2o">
-            <lane id="2o_0" sampledSeconds="733.96" traveltime="47.18" density="25.03" occupancy="12.52" waitingTime="0.00" speed="10.36" departed="0" arrived="0" entered="12" left="13" laneChangedFrom="0" laneChangedTo="0"/>
-        </edge>
-        <edge id="2si">
-            <lane id="2si_0" sampledSeconds="228.04" traveltime="53.16" density="16.03" occupancy="8.01" waitingTime="126.00" speed="4.46" departed="0" arrived="0" entered="8" left="7" laneChangedFrom="0" laneChangedTo="0"/>
-            <lane id="2si_1" sampledSeconds="218.61" traveltime="39.71" density="15.36" occupancy="7.68" waitingTime="87.00" speed="5.97" departed="0" arrived="0" entered="4" left="9" laneChangedFrom="0" laneChangedTo="0"/>
-            <lane id="2si_2" sampledSeconds="0.00" departed="0" arrived="0" entered="0" left="0" laneChangedFrom="0" laneChangedTo="0"/>
-        </edge>
-        <edge id="3fi">
-            <lane id="3fi_0" sampledSeconds="396.35" traveltime="25.26" density="26.58" occupancy="13.29" waitingTime="0.00" speed="9.84" departed="11" arrived="5" entered="7" left="9" laneChangedFrom="0" laneChangedTo="0"/>
-        </edge>
-        <edge id="3o">
-            <lane id="3o_0" sampledSeconds="223.99" traveltime="46.64" density="7.64" occupancy="3.82" waitingTime="0.00" speed="10.48" departed="0" arrived="0" entered="1" left="7" laneChangedFrom="0" laneChangedTo="0"/>
-        </edge>
-        <edge id="3si">
-            <lane id="3si_0" sampledSeconds="271.86" traveltime="59.16" density="19.11" occupancy="9.55" waitingTime="170.00" speed="4.01" departed="0" arrived="0" entered="4" left="0" laneChangedFrom="0" laneChangedTo="0"/>
-            <lane id="3si_1" sampledSeconds="260.44" traveltime="52.58" density="18.30" occupancy="9.15" waitingTime="155.00" speed="4.51" departed="0" arrived="0" entered="5" left="0" laneChangedFrom="0" laneChangedTo="0"/>
-            <lane id="3si_2" sampledSeconds="0.00" departed="0" arrived="0" entered="0" left="0" laneChangedFrom="0" laneChangedTo="0"/>
-        </edge>
-        <edge id="4fi">
-            <lane id="4fi_0" sampledSeconds="411.02" traveltime="23.80" density="27.57" occupancy="13.78" waitingTime="0.00" speed="10.44" departed="0" arrived="0" entered="15" left="16" laneChangedFrom="0" laneChangedTo="0"/>
-        </edge>
-        <edge id="4o">
-            <lane id="4o_0" sampledSeconds="690.21" traveltime="47.21" density="23.54" occupancy="11.77" waitingTime="0.00" speed="10.35" departed="0" arrived="0" entered="16" left="15" laneChangedFrom="0" laneChangedTo="0"/>
-        </edge>
-        <edge id="4si">
-            <lane id="4si_0" sampledSeconds="0.00" departed="0" arrived="0" entered="0" left="0" laneChangedFrom="0" laneChangedTo="0"/>
-            <lane id="4si_1" sampledSeconds="51.81" traveltime="18.08" density="3.64" occupancy="1.82" waitingTime="0.00" speed="13.12" departed="0" arrived="0" entered="7" left="0" laneChangedFrom="0" laneChangedTo="0"/>
-            <lane id="4si_2" sampledSeconds="286.60" traveltime="36.30" density="20.14" occupancy="10.07" waitingTime="102.00" speed="6.53" departed="0" arrived="0" entered="9" left="1" laneChangedFrom="0" laneChangedTo="0"/>
-=======
             <lane id="1fi_0" sampledSeconds="270.50" traveltime="25.29" density="18.14" occupancy="9.07" waitingTime="0.00" speed="9.83" departed="6" arrived="0" entered="1" left="15" laneChangedFrom="0" laneChangedTo="0"/>
         </edge>
         <edge id="1o">
@@ -391,55 +300,10 @@
             <lane id="4si_0" sampledSeconds="0.00" departed="0" arrived="0" entered="0" left="0" laneChangedFrom="0" laneChangedTo="0"/>
             <lane id="4si_1" sampledSeconds="51.79" traveltime="18.15" density="3.64" occupancy="1.82" waitingTime="0.00" speed="13.07" departed="0" arrived="0" entered="7" left="0" laneChangedFrom="0" laneChangedTo="0"/>
             <lane id="4si_2" sampledSeconds="286.85" traveltime="36.34" density="20.16" occupancy="10.08" waitingTime="107.00" speed="6.53" departed="0" arrived="0" entered="9" left="1" laneChangedFrom="0" laneChangedTo="0"/>
->>>>>>> 51b2672b
         </edge>
     </interval>
     <interval begin="360.00" end="420.00" id="dump_60">
         <edge id="1fi">
-<<<<<<< HEAD
-            <lane id="1fi_0" sampledSeconds="375.76" traveltime="24.72" density="25.20" occupancy="12.60" waitingTime="0.00" speed="10.05" departed="6" arrived="0" entered="9" left="15" laneChangedFrom="0" laneChangedTo="0"/>
-        </edge>
-        <edge id="1o">
-            <lane id="1o_0" sampledSeconds="185.07" traveltime="47.21" density="6.31" occupancy="3.16" waitingTime="0.00" speed="10.35" departed="0" arrived="0" entered="6" left="9" laneChangedFrom="0" laneChangedTo="0"/>
-        </edge>
-        <edge id="1si">
-            <lane id="1si_0" sampledSeconds="0.00" departed="0" arrived="0" entered="0" left="0" laneChangedFrom="0" laneChangedTo="0"/>
-            <lane id="1si_1" sampledSeconds="186.76" traveltime="24.20" density="13.13" occupancy="6.56" waitingTime="45.00" speed="9.80" departed="0" arrived="0" entered="9" left="7" laneChangedFrom="0" laneChangedTo="0"/>
-            <lane id="1si_2" sampledSeconds="319.52" traveltime="62.26" density="22.46" occupancy="11.23" waitingTime="185.00" speed="3.81" departed="0" arrived="0" entered="6" left="2" laneChangedFrom="0" laneChangedTo="0"/>
-        </edge>
-        <edge id="2fi">
-            <lane id="2fi_0" sampledSeconds="489.21" traveltime="24.37" density="32.81" occupancy="16.41" waitingTime="0.00" speed="10.20" departed="5" arrived="9" entered="14" left="13" laneChangedFrom="0" laneChangedTo="0"/>
-        </edge>
-        <edge id="2o">
-            <lane id="2o_0" sampledSeconds="700.93" traveltime="46.86" density="23.91" occupancy="11.95" waitingTime="0.00" speed="10.43" departed="0" arrived="0" entered="21" left="14" laneChangedFrom="0" laneChangedTo="0"/>
-        </edge>
-        <edge id="2si">
-            <lane id="2si_0" sampledSeconds="486.57" traveltime="88.31" density="34.20" occupancy="17.10" waitingTime="315.00" speed="2.69" departed="0" arrived="0" entered="1" left="7" laneChangedFrom="0" laneChangedTo="0"/>
-            <lane id="2si_1" sampledSeconds="243.26" traveltime="42.99" density="17.10" occupancy="8.55" waitingTime="110.00" speed="5.52" departed="0" arrived="0" entered="8" left="6" laneChangedFrom="0" laneChangedTo="0"/>
-            <lane id="2si_2" sampledSeconds="169.36" traveltime="43.09" density="11.90" occupancy="5.95" waitingTime="74.00" speed="5.50" departed="0" arrived="0" entered="4" left="2" laneChangedFrom="0" laneChangedTo="0"/>
-        </edge>
-        <edge id="3fi">
-            <lane id="3fi_0" sampledSeconds="396.04" traveltime="25.59" density="26.56" occupancy="13.28" waitingTime="0.00" speed="9.71" departed="11" arrived="2" entered="3" left="15" laneChangedFrom="0" laneChangedTo="0"/>
-        </edge>
-        <edge id="3o">
-            <lane id="3o_0" sampledSeconds="384.66" traveltime="46.92" density="13.12" occupancy="6.56" waitingTime="0.00" speed="10.42" departed="0" arrived="0" entered="9" left="3" laneChangedFrom="0" laneChangedTo="0"/>
-        </edge>
-        <edge id="3si">
-            <lane id="3si_0" sampledSeconds="225.16" traveltime="30.76" density="15.82" occupancy="7.91" waitingTime="64.00" speed="7.71" departed="0" arrived="0" entered="8" left="8" laneChangedFrom="0" laneChangedTo="0"/>
-            <lane id="3si_1" sampledSeconds="237.52" traveltime="34.61" density="16.69" occupancy="8.35" waitingTime="80.00" speed="6.85" departed="0" arrived="0" entered="7" left="7" laneChangedFrom="0" laneChangedTo="0"/>
-            <lane id="3si_2" sampledSeconds="0.00" departed="0" arrived="0" entered="0" left="0" laneChangedFrom="0" laneChangedTo="0"/>
-        </edge>
-        <edge id="4fi">
-            <lane id="4fi_0" sampledSeconds="372.99" traveltime="23.79" density="25.02" occupancy="12.51" waitingTime="0.00" speed="10.45" departed="0" arrived="0" entered="19" left="13" laneChangedFrom="0" laneChangedTo="0"/>
-        </edge>
-        <edge id="4o">
-            <lane id="4o_0" sampledSeconds="720.02" traveltime="46.92" density="24.56" occupancy="12.28" waitingTime="0.00" speed="10.41" departed="0" arrived="0" entered="13" left="20" laneChangedFrom="0" laneChangedTo="0"/>
-        </edge>
-        <edge id="4si">
-            <lane id="4si_0" sampledSeconds="166.70" traveltime="26.45" density="11.72" occupancy="5.86" waitingTime="28.00" speed="8.97" departed="0" arrived="0" entered="7" left="0" laneChangedFrom="0" laneChangedTo="0"/>
-            <lane id="4si_1" sampledSeconds="114.70" traveltime="18.14" density="8.06" occupancy="4.03" waitingTime="0.00" speed="13.07" departed="0" arrived="0" entered="2" left="9" laneChangedFrom="0" laneChangedTo="0"/>
-            <lane id="4si_2" sampledSeconds="358.65" traveltime="123.58" density="25.21" occupancy="12.60" waitingTime="172.00" speed="1.92" departed="0" arrived="0" entered="3" left="7" laneChangedFrom="0" laneChangedTo="0"/>
-=======
             <lane id="1fi_0" sampledSeconds="375.22" traveltime="24.66" density="25.17" occupancy="12.58" waitingTime="0.00" speed="10.08" departed="6" arrived="0" entered="9" left="15" laneChangedFrom="0" laneChangedTo="0"/>
         </edge>
         <edge id="1o">
@@ -482,55 +346,10 @@
             <lane id="4si_0" sampledSeconds="166.18" traveltime="26.36" density="11.68" occupancy="5.84" waitingTime="29.00" speed="9.00" departed="0" arrived="0" entered="7" left="0" laneChangedFrom="0" laneChangedTo="0"/>
             <lane id="4si_1" sampledSeconds="114.91" traveltime="18.14" density="8.08" occupancy="4.04" waitingTime="0.00" speed="13.08" departed="0" arrived="0" entered="2" left="9" laneChangedFrom="0" laneChangedTo="0"/>
             <lane id="4si_2" sampledSeconds="367.64" traveltime="108.58" density="25.84" occupancy="12.92" waitingTime="170.00" speed="2.18" departed="0" arrived="0" entered="4" left="7" laneChangedFrom="0" laneChangedTo="0"/>
->>>>>>> 51b2672b
         </edge>
     </interval>
     <interval begin="420.00" end="480.00" id="dump_60">
         <edge id="1fi">
-<<<<<<< HEAD
-            <lane id="1fi_0" sampledSeconds="255.47" traveltime="25.18" density="17.13" occupancy="8.57" waitingTime="0.00" speed="9.87" departed="6" arrived="0" entered="6" left="6" laneChangedFrom="0" laneChangedTo="0"/>
-        </edge>
-        <edge id="1o">
-            <lane id="1o_0" sampledSeconds="488.02" traveltime="47.01" density="16.65" occupancy="8.32" waitingTime="0.00" speed="10.39" departed="0" arrived="0" entered="9" left="6" laneChangedFrom="0" laneChangedTo="0"/>
-        </edge>
-        <edge id="1si">
-            <lane id="1si_0" sampledSeconds="0.00" departed="0" arrived="0" entered="0" left="0" laneChangedFrom="0" laneChangedTo="0"/>
-            <lane id="1si_1" sampledSeconds="28.04" traveltime="18.71" density="1.97" occupancy="0.99" waitingTime="0.00" speed="12.67" departed="0" arrived="0" entered="0" left="3" laneChangedFrom="0" laneChangedTo="0"/>
-            <lane id="1si_2" sampledSeconds="396.21" traveltime="60.57" density="27.85" occupancy="13.92" waitingTime="181.00" speed="3.92" departed="0" arrived="0" entered="6" left="5" laneChangedFrom="0" laneChangedTo="0"/>
-        </edge>
-        <edge id="2fi">
-            <lane id="2fi_0" sampledSeconds="585.63" traveltime="24.42" density="39.28" occupancy="19.64" waitingTime="0.00" speed="10.18" departed="6" arrived="0" entered="19" left="20" laneChangedFrom="0" laneChangedTo="0"/>
-        </edge>
-        <edge id="2o">
-            <lane id="2o_0" sampledSeconds="780.37" traveltime="47.24" density="26.62" occupancy="13.31" waitingTime="0.00" speed="10.34" departed="0" arrived="0" entered="13" left="19" laneChangedFrom="0" laneChangedTo="0"/>
-        </edge>
-        <edge id="2si">
-            <lane id="2si_0" sampledSeconds="295.75" traveltime="40.44" density="20.79" occupancy="10.39" waitingTime="137.00" speed="5.86" departed="0" arrived="0" entered="8" left="2" laneChangedFrom="0" laneChangedTo="0"/>
-            <lane id="2si_1" sampledSeconds="211.79" traveltime="33.91" density="14.88" occupancy="7.44" waitingTime="87.00" speed="6.99" departed="0" arrived="0" entered="5" left="2" laneChangedFrom="0" laneChangedTo="0"/>
-            <lane id="2si_2" sampledSeconds="114.61" traveltime="26.14" density="8.05" occupancy="4.03" waitingTime="24.00" speed="9.07" departed="0" arrived="0" entered="7" left="2" laneChangedFrom="0" laneChangedTo="0"/>
-        </edge>
-        <edge id="3fi">
-            <lane id="3fi_0" sampledSeconds="516.86" traveltime="25.17" density="34.67" occupancy="17.33" waitingTime="0.00" speed="9.87" departed="13" arrived="9" entered="9" left="9" laneChangedFrom="0" laneChangedTo="0"/>
-        </edge>
-        <edge id="3o">
-            <lane id="3o_0" sampledSeconds="339.45" traveltime="46.74" density="11.58" occupancy="5.79" waitingTime="0.00" speed="10.45" departed="0" arrived="0" entered="11" left="9" laneChangedFrom="0" laneChangedTo="0"/>
-        </edge>
-        <edge id="3si">
-            <lane id="3si_0" sampledSeconds="308.11" traveltime="63.28" density="21.65" occupancy="10.83" waitingTime="184.00" speed="3.75" departed="0" arrived="0" entered="5" left="8" laneChangedFrom="0" laneChangedTo="0"/>
-            <lane id="3si_1" sampledSeconds="340.28" traveltime="70.53" density="23.91" occupancy="11.96" waitingTime="215.00" speed="3.36" departed="0" arrived="0" entered="5" left="9" laneChangedFrom="0" laneChangedTo="0"/>
-            <lane id="3si_2" sampledSeconds="0.00" departed="0" arrived="0" entered="0" left="0" laneChangedFrom="0" laneChangedTo="0"/>
-        </edge>
-        <edge id="4fi">
-            <lane id="4fi_0" sampledSeconds="327.37" traveltime="23.97" density="21.96" occupancy="10.98" waitingTime="0.00" speed="10.37" departed="0" arrived="0" entered="14" left="12" laneChangedFrom="0" laneChangedTo="0"/>
-        </edge>
-        <edge id="4o">
-            <lane id="4o_0" sampledSeconds="830.79" traveltime="47.05" density="28.34" occupancy="14.17" waitingTime="0.00" speed="10.39" departed="0" arrived="0" entered="19" left="13" laneChangedFrom="0" laneChangedTo="0"/>
-        </edge>
-        <edge id="4si">
-            <lane id="4si_0" sampledSeconds="268.51" traveltime="302.07" density="18.87" occupancy="9.44" waitingTime="227.00" speed="0.79" departed="0" arrived="0" entered="1" left="7" laneChangedFrom="0" laneChangedTo="0"/>
-            <lane id="4si_1" sampledSeconds="129.69" traveltime="18.14" density="9.11" occupancy="4.56" waitingTime="0.00" speed="13.07" departed="0" arrived="0" entered="7" left="7" laneChangedFrom="0" laneChangedTo="0"/>
-            <lane id="4si_2" sampledSeconds="540.95" traveltime="97.51" density="38.02" occupancy="19.01" waitingTime="307.00" speed="2.43" departed="0" arrived="0" entered="5" left="3" laneChangedFrom="0" laneChangedTo="0"/>
-=======
             <lane id="1fi_0" sampledSeconds="255.52" traveltime="25.06" density="17.14" occupancy="8.57" waitingTime="0.00" speed="9.92" departed="6" arrived="0" entered="7" left="6" laneChangedFrom="0" laneChangedTo="0"/>
         </edge>
         <edge id="1o">
@@ -573,55 +392,10 @@
             <lane id="4si_0" sampledSeconds="270.06" traveltime="313.04" density="18.98" occupancy="9.49" waitingTime="230.00" speed="0.76" departed="0" arrived="0" entered="1" left="7" laneChangedFrom="0" laneChangedTo="0"/>
             <lane id="4si_1" sampledSeconds="129.69" traveltime="18.14" density="9.11" occupancy="4.56" waitingTime="0.00" speed="13.07" departed="0" arrived="0" entered="7" left="7" laneChangedFrom="0" laneChangedTo="0"/>
             <lane id="4si_2" sampledSeconds="600.16" traveltime="103.41" density="42.18" occupancy="21.09" waitingTime="349.00" speed="2.29" departed="0" arrived="0" entered="5" left="3" laneChangedFrom="0" laneChangedTo="0"/>
->>>>>>> 51b2672b
         </edge>
     </interval>
     <interval begin="480.00" end="540.00" id="dump_60">
         <edge id="1fi">
-<<<<<<< HEAD
-            <lane id="1fi_0" sampledSeconds="417.70" traveltime="24.60" density="28.02" occupancy="14.01" waitingTime="0.00" speed="10.10" departed="6" arrived="0" entered="9" left="20" laneChangedFrom="0" laneChangedTo="0"/>
-        </edge>
-        <edge id="1o">
-            <lane id="1o_0" sampledSeconds="449.12" traveltime="46.96" density="15.32" occupancy="7.66" waitingTime="0.00" speed="10.41" departed="0" arrived="0" entered="9" left="9" laneChangedFrom="0" laneChangedTo="0"/>
-        </edge>
-        <edge id="1si">
-            <lane id="1si_0" sampledSeconds="64.62" traveltime="18.08" density="4.54" occupancy="2.27" waitingTime="0.00" speed="13.12" departed="0" arrived="0" entered="7" left="0" laneChangedFrom="0" laneChangedTo="0"/>
-            <lane id="1si_1" sampledSeconds="148.36" traveltime="18.16" density="10.43" occupancy="5.21" waitingTime="0.00" speed="13.06" departed="0" arrived="0" entered="8" left="8" laneChangedFrom="0" laneChangedTo="0"/>
-            <lane id="1si_2" sampledSeconds="508.56" traveltime="98.38" density="35.74" occupancy="17.87" waitingTime="258.00" speed="2.41" departed="0" arrived="0" entered="5" left="6" laneChangedFrom="0" laneChangedTo="0"/>
-        </edge>
-        <edge id="2fi">
-            <lane id="2fi_0" sampledSeconds="526.45" traveltime="24.50" density="35.31" occupancy="17.65" waitingTime="0.00" speed="10.14" departed="6" arrived="10" entered="15" left="12" laneChangedFrom="0" laneChangedTo="0"/>
-        </edge>
-        <edge id="2o">
-            <lane id="2o_0" sampledSeconds="791.39" traveltime="47.03" density="26.99" occupancy="13.50" waitingTime="0.00" speed="10.39" departed="0" arrived="0" entered="14" left="15" laneChangedFrom="0" laneChangedTo="0"/>
-        </edge>
-        <edge id="2si">
-            <lane id="2si_0" sampledSeconds="261.23" traveltime="59.11" density="18.36" occupancy="9.18" waitingTime="149.00" speed="4.01" departed="0" arrived="0" entered="7" left="8" laneChangedFrom="0" laneChangedTo="0"/>
-            <lane id="2si_1" sampledSeconds="241.94" traveltime="37.70" density="17.00" occupancy="8.50" waitingTime="95.00" speed="6.29" departed="0" arrived="0" entered="5" left="9" laneChangedFrom="0" laneChangedTo="0"/>
-            <lane id="2si_2" sampledSeconds="268.86" traveltime="92.17" density="18.90" occupancy="9.45" waitingTime="118.00" speed="2.57" departed="0" arrived="0" entered="0" left="7" laneChangedFrom="0" laneChangedTo="0"/>
-        </edge>
-        <edge id="3fi">
-            <lane id="3fi_0" sampledSeconds="543.24" traveltime="25.04" density="36.43" occupancy="18.22" waitingTime="0.00" speed="9.92" departed="13" arrived="6" entered="8" left="16" laneChangedFrom="0" laneChangedTo="0"/>
-        </edge>
-        <edge id="3o">
-            <lane id="3o_0" sampledSeconds="338.95" traveltime="47.09" density="11.56" occupancy="5.78" waitingTime="0.00" speed="10.38" departed="0" arrived="0" entered="7" left="8" laneChangedFrom="0" laneChangedTo="0"/>
-        </edge>
-        <edge id="3si">
-            <lane id="3si_0" sampledSeconds="390.90" traveltime="60.57" density="27.47" occupancy="13.74" waitingTime="251.00" speed="3.92" departed="0" arrived="0" entered="6" left="0" laneChangedFrom="0" laneChangedTo="0"/>
-            <lane id="3si_1" sampledSeconds="351.76" traveltime="56.46" density="24.72" occupancy="12.36" waitingTime="219.00" speed="4.20" departed="0" arrived="0" entered="6" left="0" laneChangedFrom="0" laneChangedTo="0"/>
-            <lane id="3si_2" sampledSeconds="148.13" traveltime="39.05" density="10.41" occupancy="5.21" waitingTime="67.00" speed="6.07" departed="0" arrived="0" entered="4" left="0" laneChangedFrom="0" laneChangedTo="0"/>
-        </edge>
-        <edge id="4fi">
-            <lane id="4fi_0" sampledSeconds="445.88" traveltime="23.87" density="29.90" occupancy="14.95" waitingTime="0.00" speed="10.41" departed="0" arrived="0" entered="14" left="22" laneChangedFrom="0" laneChangedTo="0"/>
-        </edge>
-        <edge id="4o">
-            <lane id="4o_0" sampledSeconds="673.92" traveltime="47.33" density="22.99" occupancy="11.49" waitingTime="0.00" speed="10.32" departed="0" arrived="0" entered="14" left="14" laneChangedFrom="0" laneChangedTo="0"/>
-        </edge>
-        <edge id="4si">
-            <lane id="4si_0" sampledSeconds="464.25" traveltime="59.68" density="32.63" occupancy="16.31" waitingTime="286.00" speed="3.97" departed="0" arrived="0" entered="8" left="0" laneChangedFrom="0" laneChangedTo="0"/>
-            <lane id="4si_1" sampledSeconds="53.41" traveltime="18.13" density="3.75" occupancy="1.88" waitingTime="0.00" speed="13.08" departed="0" arrived="0" entered="7" left="0" laneChangedFrom="0" laneChangedTo="0"/>
-            <lane id="4si_2" sampledSeconds="419.41" traveltime="63.97" density="29.48" occupancy="14.74" waitingTime="223.00" speed="3.71" departed="0" arrived="0" entered="7" left="4" laneChangedFrom="0" laneChangedTo="0"/>
-=======
             <lane id="1fi_0" sampledSeconds="439.08" traveltime="24.52" density="29.45" occupancy="14.72" waitingTime="0.00" speed="10.14" departed="6" arrived="0" entered="9" left="20" laneChangedFrom="0" laneChangedTo="0"/>
         </edge>
         <edge id="1o">
@@ -664,55 +438,10 @@
             <lane id="4si_0" sampledSeconds="465.94" traveltime="59.71" density="32.75" occupancy="16.37" waitingTime="292.00" speed="3.97" departed="0" arrived="0" entered="8" left="0" laneChangedFrom="0" laneChangedTo="0"/>
             <lane id="4si_1" sampledSeconds="53.05" traveltime="18.12" density="3.73" occupancy="1.86" waitingTime="0.00" speed="13.09" departed="0" arrived="0" entered="7" left="0" laneChangedFrom="0" laneChangedTo="0"/>
             <lane id="4si_2" sampledSeconds="437.50" traveltime="75.22" density="30.75" occupancy="15.37" waitingTime="248.00" speed="3.15" departed="0" arrived="0" entered="6" left="4" laneChangedFrom="0" laneChangedTo="0"/>
->>>>>>> 51b2672b
         </edge>
     </interval>
     <interval begin="540.00" end="600.00" id="dump_60">
         <edge id="1fi">
-<<<<<<< HEAD
-            <lane id="1fi_0" sampledSeconds="391.20" traveltime="24.51" density="26.24" occupancy="13.12" waitingTime="0.00" speed="10.14" departed="5" arrived="0" entered="14" left="15" laneChangedFrom="0" laneChangedTo="0"/>
-        </edge>
-        <edge id="1o">
-            <lane id="1o_0" sampledSeconds="744.68" traveltime="47.07" density="25.40" occupancy="12.70" waitingTime="0.00" speed="10.38" departed="0" arrived="0" entered="19" left="14" laneChangedFrom="0" laneChangedTo="0"/>
-        </edge>
-        <edge id="1si">
-            <lane id="1si_0" sampledSeconds="373.93" traveltime="104.65" density="26.28" occupancy="13.14" waitingTime="257.00" speed="2.27" departed="0" arrived="0" entered="0" left="7" laneChangedFrom="0" laneChangedTo="0"/>
-            <lane id="1si_1" sampledSeconds="124.38" traveltime="18.18" density="8.74" occupancy="4.37" waitingTime="0.00" speed="13.05" departed="0" arrived="0" entered="9" left="5" laneChangedFrom="0" laneChangedTo="0"/>
-            <lane id="1si_2" sampledSeconds="612.66" traveltime="118.95" density="43.06" occupancy="21.53" waitingTime="433.00" speed="1.99" departed="0" arrived="0" entered="6" left="2" laneChangedFrom="0" laneChangedTo="0"/>
-        </edge>
-        <edge id="2fi">
-            <lane id="2fi_0" sampledSeconds="518.47" traveltime="24.51" density="34.77" occupancy="17.39" waitingTime="0.00" speed="10.14" departed="6" arrived="8" entered="14" left="15" laneChangedFrom="0" laneChangedTo="0"/>
-        </edge>
-        <edge id="2o">
-            <lane id="2o_0" sampledSeconds="766.94" traveltime="47.18" density="26.16" occupancy="13.08" waitingTime="0.00" speed="10.36" departed="0" arrived="0" entered="20" left="14" laneChangedFrom="0" laneChangedTo="0"/>
-        </edge>
-        <edge id="2si">
-            <lane id="2si_0" sampledSeconds="430.05" traveltime="90.33" density="30.22" occupancy="15.11" waitingTime="288.00" speed="2.63" departed="0" arrived="0" entered="1" left="7" laneChangedFrom="0" laneChangedTo="0"/>
-            <lane id="2si_1" sampledSeconds="317.35" traveltime="49.05" density="22.30" occupancy="11.15" waitingTime="159.00" speed="4.84" departed="0" arrived="0" entered="7" left="7" laneChangedFrom="0" laneChangedTo="0"/>
-            <lane id="2si_2" sampledSeconds="282.65" traveltime="43.13" density="19.86" occupancy="9.93" waitingTime="95.00" speed="5.50" departed="0" arrived="0" entered="7" left="2" laneChangedFrom="0" laneChangedTo="0"/>
-        </edge>
-        <edge id="3fi">
-            <lane id="3fi_0" sampledSeconds="467.48" traveltime="24.81" density="31.35" occupancy="15.68" waitingTime="0.00" speed="10.02" departed="9" arrived="1" entered="10" left="17" laneChangedFrom="0" laneChangedTo="0"/>
-        </edge>
-        <edge id="3o">
-            <lane id="3o_0" sampledSeconds="646.83" traveltime="46.86" density="22.06" occupancy="11.03" waitingTime="0.00" speed="10.43" departed="0" arrived="0" entered="15" left="11" laneChangedFrom="0" laneChangedTo="0"/>
-        </edge>
-        <edge id="3si">
-            <lane id="3si_0" sampledSeconds="254.91" traveltime="39.51" density="17.91" occupancy="8.96" waitingTime="94.00" speed="6.00" departed="0" arrived="0" entered="6" left="10" laneChangedFrom="0" laneChangedTo="0"/>
-            <lane id="3si_1" sampledSeconds="246.50" traveltime="35.05" density="17.32" occupancy="8.66" waitingTime="80.00" speed="6.77" departed="0" arrived="0" entered="7" left="10" laneChangedFrom="0" laneChangedTo="0"/>
-            <lane id="3si_2" sampledSeconds="124.52" traveltime="42.80" density="8.75" occupancy="4.38" waitingTime="47.00" speed="5.54" departed="0" arrived="0" entered="4" left="4" laneChangedFrom="0" laneChangedTo="0"/>
-        </edge>
-        <edge id="4fi">
-            <lane id="4fi_0" sampledSeconds="351.90" traveltime="23.93" density="23.60" occupancy="11.80" waitingTime="0.00" speed="10.38" departed="0" arrived="0" entered="18" left="12" laneChangedFrom="0" laneChangedTo="0"/>
-        </edge>
-        <edge id="4o">
-            <lane id="4o_0" sampledSeconds="799.91" traveltime="47.08" density="27.28" occupancy="13.64" waitingTime="0.00" speed="10.38" departed="0" arrived="0" entered="16" left="18" laneChangedFrom="0" laneChangedTo="0"/>
-        </edge>
-        <edge id="4si">
-            <lane id="4si_0" sampledSeconds="271.45" traveltime="32.22" density="19.08" occupancy="9.54" waitingTime="59.00" speed="7.36" departed="0" arrived="0" entered="8" left="9" laneChangedFrom="0" laneChangedTo="0"/>
-            <lane id="4si_1" sampledSeconds="112.64" traveltime="18.04" density="7.92" occupancy="3.96" waitingTime="0.00" speed="13.15" departed="0" arrived="0" entered="2" left="9" laneChangedFrom="0" laneChangedTo="0"/>
-            <lane id="4si_2" sampledSeconds="438.56" traveltime="186.56" density="30.82" occupancy="15.41" waitingTime="257.00" speed="1.27" departed="0" arrived="0" entered="2" left="6" laneChangedFrom="0" laneChangedTo="0"/>
-=======
             <lane id="1fi_0" sampledSeconds="346.27" traveltime="24.53" density="23.22" occupancy="11.61" waitingTime="0.00" speed="10.13" departed="5" arrived="0" entered="12" left="14" laneChangedFrom="0" laneChangedTo="0"/>
         </edge>
         <edge id="1o">
@@ -755,55 +484,10 @@
             <lane id="4si_0" sampledSeconds="276.23" traveltime="32.75" density="19.41" occupancy="9.71" waitingTime="69.00" speed="7.24" departed="0" arrived="0" entered="8" left="9" laneChangedFrom="0" laneChangedTo="0"/>
             <lane id="4si_1" sampledSeconds="113.57" traveltime="18.14" density="7.98" occupancy="3.99" waitingTime="0.00" speed="13.08" departed="0" arrived="0" entered="2" left="9" laneChangedFrom="0" laneChangedTo="0"/>
             <lane id="4si_2" sampledSeconds="439.76" traveltime="175.54" density="30.91" occupancy="15.45" waitingTime="261.00" speed="1.35" departed="0" arrived="0" entered="2" left="6" laneChangedFrom="0" laneChangedTo="0"/>
->>>>>>> 51b2672b
         </edge>
     </interval>
     <interval begin="600.00" end="660.00" id="dump_60">
         <edge id="1fi">
-<<<<<<< HEAD
-            <lane id="1fi_0" sampledSeconds="569.18" traveltime="24.53" density="38.17" occupancy="19.09" waitingTime="0.00" speed="10.13" departed="7" arrived="4" entered="17" left="16" laneChangedFrom="0" laneChangedTo="0"/>
-        </edge>
-        <edge id="1o">
-            <lane id="1o_0" sampledSeconds="627.69" traveltime="46.96" density="21.41" occupancy="10.70" waitingTime="0.00" speed="10.40" departed="0" arrived="0" entered="13" left="17" laneChangedFrom="0" laneChangedTo="0"/>
-        </edge>
-        <edge id="1si">
-            <lane id="1si_0" sampledSeconds="328.81" traveltime="42.03" density="23.11" occupancy="11.55" waitingTime="149.00" speed="5.64" departed="0" arrived="0" entered="9" left="0" laneChangedFrom="0" laneChangedTo="0"/>
-            <lane id="1si_1" sampledSeconds="84.25" traveltime="36.30" density="5.92" occupancy="2.96" waitingTime="39.00" speed="6.53" departed="0" arrived="0" entered="0" left="3" laneChangedFrom="0" laneChangedTo="0"/>
-            <lane id="1si_2" sampledSeconds="593.70" traveltime="93.62" density="41.72" occupancy="20.86" waitingTime="345.00" speed="2.53" departed="0" arrived="0" entered="7" left="6" laneChangedFrom="0" laneChangedTo="0"/>
-        </edge>
-        <edge id="2fi">
-            <lane id="2fi_0" sampledSeconds="615.37" traveltime="24.41" density="41.27" occupancy="20.64" waitingTime="0.00" speed="10.18" departed="7" arrived="0" entered="18" left="22" laneChangedFrom="0" laneChangedTo="0"/>
-        </edge>
-        <edge id="2o">
-            <lane id="2o_0" sampledSeconds="700.22" traveltime="47.03" density="23.88" occupancy="11.94" waitingTime="0.00" speed="10.39" departed="0" arrived="0" entered="15" left="18" laneChangedFrom="0" laneChangedTo="0"/>
-        </edge>
-        <edge id="2si">
-            <lane id="2si_0" sampledSeconds="359.56" traveltime="41.76" density="25.27" occupancy="12.63" waitingTime="166.00" speed="5.68" departed="0" arrived="0" entered="10" left="1" laneChangedFrom="0" laneChangedTo="0"/>
-            <lane id="2si_1" sampledSeconds="189.09" traveltime="34.15" density="13.29" occupancy="6.64" waitingTime="80.00" speed="6.94" departed="0" arrived="0" entered="6" left="2" laneChangedFrom="0" laneChangedTo="0"/>
-            <lane id="2si_2" sampledSeconds="156.95" traveltime="36.31" density="11.03" occupancy="5.52" waitingTime="28.00" speed="6.53" departed="0" arrived="0" entered="6" left="5" laneChangedFrom="0" laneChangedTo="0"/>
-        </edge>
-        <edge id="3fi">
-            <lane id="3fi_0" sampledSeconds="588.43" traveltime="24.59" density="39.47" occupancy="19.73" waitingTime="0.00" speed="10.11" departed="9" arrived="10" entered="15" left="13" laneChangedFrom="0" laneChangedTo="0"/>
-        </edge>
-        <edge id="3o">
-            <lane id="3o_0" sampledSeconds="752.45" traveltime="46.90" density="25.66" occupancy="12.83" waitingTime="0.00" speed="10.42" departed="0" arrived="0" entered="17" left="14" laneChangedFrom="0" laneChangedTo="0"/>
-        </edge>
-        <edge id="3si">
-            <lane id="3si_0" sampledSeconds="280.54" traveltime="55.02" density="19.72" occupancy="9.86" waitingTime="156.00" speed="4.31" departed="0" arrived="0" entered="5" left="8" laneChangedFrom="0" laneChangedTo="0"/>
-            <lane id="3si_1" sampledSeconds="260.13" traveltime="54.49" density="18.28" occupancy="9.14" waitingTime="148.00" speed="4.35" departed="0" arrived="0" entered="5" left="7" laneChangedFrom="0" laneChangedTo="0"/>
-            <lane id="3si_2" sampledSeconds="371.75" traveltime="89.89" density="26.13" occupancy="13.06" waitingTime="226.00" speed="2.64" departed="0" arrived="0" entered="3" left="3" laneChangedFrom="0" laneChangedTo="0"/>
-        </edge>
-        <edge id="4fi">
-            <lane id="4fi_0" sampledSeconds="380.35" traveltime="23.80" density="25.51" occupancy="12.75" waitingTime="0.00" speed="10.44" departed="0" arrived="0" entered="15" left="15" laneChangedFrom="0" laneChangedTo="0"/>
-        </edge>
-        <edge id="4o">
-            <lane id="4o_0" sampledSeconds="827.57" traveltime="46.98" density="28.23" occupancy="14.11" waitingTime="0.00" speed="10.40" departed="0" arrived="0" entered="17" left="15" laneChangedFrom="0" laneChangedTo="0"/>
-        </edge>
-        <edge id="4si">
-            <lane id="4si_0" sampledSeconds="321.60" traveltime="289.36" density="22.60" occupancy="11.30" waitingTime="262.00" speed="0.82" departed="0" arrived="0" entered="1" left="8" laneChangedFrom="0" laneChangedTo="0"/>
-            <lane id="4si_1" sampledSeconds="184.15" traveltime="18.15" density="12.94" occupancy="6.47" waitingTime="0.00" speed="13.06" departed="0" arrived="0" entered="10" left="9" laneChangedFrom="0" laneChangedTo="0"/>
-            <lane id="4si_2" sampledSeconds="523.62" traveltime="108.52" density="36.80" occupancy="18.40" waitingTime="308.00" speed="2.19" departed="0" arrived="0" entered="4" left="5" laneChangedFrom="0" laneChangedTo="0"/>
-=======
             <lane id="1fi_0" sampledSeconds="557.01" traveltime="24.36" density="37.36" occupancy="18.68" waitingTime="0.00" speed="10.20" departed="6" arrived="4" entered="17" left="16" laneChangedFrom="0" laneChangedTo="0"/>
         </edge>
         <edge id="1o">
@@ -846,55 +530,10 @@
             <lane id="4si_0" sampledSeconds="319.08" traveltime="287.89" density="22.42" occupancy="11.21" waitingTime="264.00" speed="0.82" departed="0" arrived="0" entered="1" left="8" laneChangedFrom="0" laneChangedTo="0"/>
             <lane id="4si_1" sampledSeconds="183.35" traveltime="18.11" density="12.89" occupancy="6.44" waitingTime="0.00" speed="13.10" departed="0" arrived="0" entered="10" left="9" laneChangedFrom="0" laneChangedTo="0"/>
             <lane id="4si_2" sampledSeconds="578.34" traveltime="106.93" density="40.65" occupancy="20.32" waitingTime="333.00" speed="2.22" departed="0" arrived="0" entered="5" left="5" laneChangedFrom="0" laneChangedTo="0"/>
->>>>>>> 51b2672b
         </edge>
     </interval>
     <interval begin="660.00" end="720.00" id="dump_60">
         <edge id="1fi">
-<<<<<<< HEAD
-            <lane id="1fi_0" sampledSeconds="463.57" traveltime="24.30" density="31.09" occupancy="15.55" waitingTime="0.00" speed="10.23" departed="4" arrived="0" entered="14" left="21" laneChangedFrom="0" laneChangedTo="0"/>
-        </edge>
-        <edge id="1o">
-            <lane id="1o_0" sampledSeconds="849.65" traveltime="46.99" density="28.98" occupancy="14.49" waitingTime="0.00" speed="10.40" departed="0" arrived="0" entered="15" left="14" laneChangedFrom="0" laneChangedTo="0"/>
-        </edge>
-        <edge id="1si">
-            <lane id="1si_0" sampledSeconds="290.88" traveltime="63.46" density="20.44" occupancy="10.22" waitingTime="171.00" speed="3.74" departed="0" arrived="0" entered="7" left="9" laneChangedFrom="0" laneChangedTo="0"/>
-            <lane id="1si_1" sampledSeconds="186.40" traveltime="20.23" density="13.10" occupancy="6.55" waitingTime="15.00" speed="11.72" departed="0" arrived="0" entered="9" left="10" laneChangedFrom="0" laneChangedTo="0"/>
-            <lane id="1si_2" sampledSeconds="742.71" traveltime="130.71" density="52.20" occupancy="26.10" waitingTime="429.00" speed="1.81" departed="0" arrived="0" entered="4" left="7" laneChangedFrom="0" laneChangedTo="0"/>
-        </edge>
-        <edge id="2fi">
-            <lane id="2fi_0" sampledSeconds="469.99" traveltime="24.03" density="31.52" occupancy="15.76" waitingTime="0.00" speed="10.34" departed="2" arrived="8" entered="17" left="13" laneChangedFrom="0" laneChangedTo="0"/>
-        </edge>
-        <edge id="2o">
-            <lane id="2o_0" sampledSeconds="940.21" traveltime="47.02" density="32.07" occupancy="16.03" waitingTime="0.00" speed="10.39" departed="0" arrived="0" entered="16" left="18" laneChangedFrom="0" laneChangedTo="0"/>
-        </edge>
-        <edge id="2si">
-            <lane id="2si_0" sampledSeconds="334.28" traveltime="65.46" density="23.49" occupancy="11.75" waitingTime="197.00" speed="3.62" departed="0" arrived="0" entered="7" left="10" laneChangedFrom="0" laneChangedTo="0"/>
-            <lane id="2si_1" sampledSeconds="244.37" traveltime="38.01" density="17.17" occupancy="8.59" waitingTime="93.00" speed="6.24" departed="0" arrived="0" entered="5" left="10" laneChangedFrom="0" laneChangedTo="0"/>
-            <lane id="2si_2" sampledSeconds="241.68" traveltime="100.01" density="16.98" occupancy="8.49" waitingTime="130.00" speed="2.37" departed="0" arrived="0" entered="1" left="6" laneChangedFrom="0" laneChangedTo="0"/>
-        </edge>
-        <edge id="3fi">
-            <lane id="3fi_0" sampledSeconds="586.96" traveltime="24.71" density="39.37" occupancy="19.68" waitingTime="0.00" speed="10.06" departed="8" arrived="12" entered="15" left="12" laneChangedFrom="0" laneChangedTo="0"/>
-        </edge>
-        <edge id="3o">
-            <lane id="3o_0" sampledSeconds="767.50" traveltime="47.08" density="26.18" occupancy="13.09" waitingTime="0.00" speed="10.38" departed="0" arrived="0" entered="16" left="15" laneChangedFrom="0" laneChangedTo="0"/>
-        </edge>
-        <edge id="3si">
-            <lane id="3si_0" sampledSeconds="204.44" traveltime="55.73" density="14.37" occupancy="7.18" waitingTime="127.00" speed="4.26" departed="0" arrived="0" entered="3" left="0" laneChangedFrom="0" laneChangedTo="0"/>
-            <lane id="3si_1" sampledSeconds="234.39" traveltime="74.83" density="16.47" occupancy="8.24" waitingTime="164.00" speed="3.17" departed="0" arrived="0" entered="2" left="0" laneChangedFrom="0" laneChangedTo="0"/>
-            <lane id="3si_2" sampledSeconds="252.29" traveltime="37.66" density="17.73" occupancy="8.87" waitingTime="87.00" speed="6.30" departed="0" arrived="0" entered="7" left="4" laneChangedFrom="0" laneChangedTo="0"/>
-        </edge>
-        <edge id="4fi">
-            <lane id="4fi_0" sampledSeconds="415.54" traveltime="23.87" density="27.87" occupancy="13.94" waitingTime="0.00" speed="10.41" departed="0" arrived="0" entered="14" left="21" laneChangedFrom="0" laneChangedTo="0"/>
-        </edge>
-        <edge id="4o">
-            <lane id="4o_0" sampledSeconds="658.74" traveltime="47.23" density="22.47" occupancy="11.23" waitingTime="0.00" speed="10.35" departed="0" arrived="0" entered="17" left="14" laneChangedFrom="0" laneChangedTo="0"/>
-        </edge>
-        <edge id="4si">
-            <lane id="4si_0" sampledSeconds="422.04" traveltime="59.61" density="29.66" occupancy="14.83" waitingTime="265.00" speed="3.98" departed="0" arrived="0" entered="7" left="0" laneChangedFrom="0" laneChangedTo="0"/>
-            <lane id="4si_1" sampledSeconds="51.23" traveltime="18.17" density="3.60" occupancy="1.80" waitingTime="0.00" speed="13.05" departed="0" arrived="0" entered="6" left="1" laneChangedFrom="0" laneChangedTo="0"/>
-            <lane id="4si_2" sampledSeconds="314.55" traveltime="42.34" density="22.11" occupancy="11.05" waitingTime="121.00" speed="5.60" departed="0" arrived="0" entered="8" left="4" laneChangedFrom="0" laneChangedTo="0"/>
-=======
             <lane id="1fi_0" sampledSeconds="514.75" traveltime="24.37" density="34.52" occupancy="17.26" waitingTime="0.00" speed="10.20" departed="5" arrived="0" entered="16" left="22" laneChangedFrom="0" laneChangedTo="0"/>
         </edge>
         <edge id="1o">
@@ -937,55 +576,10 @@
             <lane id="4si_0" sampledSeconds="420.95" traveltime="59.53" density="29.58" occupancy="14.79" waitingTime="264.00" speed="3.98" departed="0" arrived="0" entered="7" left="0" laneChangedFrom="0" laneChangedTo="0"/>
             <lane id="4si_1" sampledSeconds="55.75" traveltime="18.31" density="3.92" occupancy="1.96" waitingTime="0.00" speed="12.96" departed="0" arrived="0" entered="6" left="1" laneChangedFrom="0" laneChangedTo="0"/>
             <lane id="4si_2" sampledSeconds="366.43" traveltime="49.50" density="25.75" occupancy="12.88" waitingTime="155.00" speed="4.79" departed="0" arrived="0" entered="8" left="4" laneChangedFrom="0" laneChangedTo="0"/>
->>>>>>> 51b2672b
         </edge>
     </interval>
     <interval begin="720.00" end="780.00" id="dump_60">
         <edge id="1fi">
-<<<<<<< HEAD
-            <lane id="1fi_0" sampledSeconds="565.53" traveltime="24.48" density="37.93" occupancy="18.96" waitingTime="0.00" speed="10.15" departed="7" arrived="7" entered="16" left="15" laneChangedFrom="0" laneChangedTo="0"/>
-        </edge>
-        <edge id="1o">
-            <lane id="1o_0" sampledSeconds="775.14" traveltime="46.99" density="26.44" occupancy="13.22" waitingTime="0.00" speed="10.40" departed="0" arrived="0" entered="17" left="16" laneChangedFrom="0" laneChangedTo="0"/>
-        </edge>
-        <edge id="1si">
-            <lane id="1si_0" sampledSeconds="434.33" traveltime="89.09" density="30.52" occupancy="15.26" waitingTime="284.00" speed="2.66" departed="0" arrived="0" entered="1" left="7" laneChangedFrom="0" laneChangedTo="0"/>
-            <lane id="1si_1" sampledSeconds="149.48" traveltime="18.17" density="10.51" occupancy="5.25" waitingTime="0.00" speed="13.05" departed="0" arrived="0" entered="10" left="6" laneChangedFrom="0" laneChangedTo="0"/>
-            <lane id="1si_2" sampledSeconds="680.51" traveltime="174.01" density="47.83" occupancy="23.91" waitingTime="487.00" speed="1.36" departed="0" arrived="0" entered="5" left="2" laneChangedFrom="0" laneChangedTo="0"/>
-        </edge>
-        <edge id="2fi">
-            <lane id="2fi_0" sampledSeconds="576.89" traveltime="24.59" density="38.69" occupancy="19.35" waitingTime="0.00" speed="10.11" departed="8" arrived="10" entered="16" left="13" laneChangedFrom="0" laneChangedTo="0"/>
-        </edge>
-        <edge id="2o">
-            <lane id="2o_0" sampledSeconds="754.86" traveltime="46.89" density="25.75" occupancy="12.87" waitingTime="0.00" speed="10.42" departed="0" arrived="0" entered="19" left="15" laneChangedFrom="0" laneChangedTo="0"/>
-        </edge>
-        <edge id="2si">
-            <lane id="2si_0" sampledSeconds="427.06" traveltime="91.61" density="30.01" occupancy="15.01" waitingTime="287.00" speed="2.59" departed="0" arrived="0" entered="1" left="7" laneChangedFrom="0" laneChangedTo="0"/>
-            <lane id="2si_1" sampledSeconds="82.33" traveltime="45.66" density="5.79" occupancy="2.89" waitingTime="45.00" speed="5.19" departed="0" arrived="0" entered="4" left="2" laneChangedFrom="0" laneChangedTo="0"/>
-            <lane id="2si_2" sampledSeconds="408.06" traveltime="50.24" density="28.68" occupancy="14.34" waitingTime="184.00" speed="4.72" departed="0" arrived="0" entered="8" left="2" laneChangedFrom="0" laneChangedTo="0"/>
-        </edge>
-        <edge id="3fi">
-            <lane id="3fi_0" sampledSeconds="587.39" traveltime="24.58" density="39.40" occupancy="19.70" waitingTime="0.00" speed="10.11" departed="6" arrived="13" entered="18" left="11" laneChangedFrom="0" laneChangedTo="0"/>
-        </edge>
-        <edge id="3o">
-            <lane id="3o_0" sampledSeconds="678.53" traveltime="47.19" density="23.14" occupancy="11.57" waitingTime="0.00" speed="10.36" departed="0" arrived="0" entered="13" left="18" laneChangedFrom="0" laneChangedTo="0"/>
-        </edge>
-        <edge id="3si">
-            <lane id="3si_0" sampledSeconds="122.66" traveltime="35.64" density="8.62" occupancy="4.31" waitingTime="40.00" speed="6.65" departed="0" arrived="0" entered="3" left="6" laneChangedFrom="0" laneChangedTo="0"/>
-            <lane id="3si_1" sampledSeconds="136.46" traveltime="35.76" density="9.59" occupancy="4.80" waitingTime="48.00" speed="6.63" departed="0" arrived="0" entered="4" left="6" laneChangedFrom="0" laneChangedTo="0"/>
-            <lane id="3si_2" sampledSeconds="195.59" traveltime="106.36" density="13.75" occupancy="6.87" waitingTime="85.00" speed="2.23" departed="0" arrived="0" entered="4" left="7" laneChangedFrom="0" laneChangedTo="0"/>
-        </edge>
-        <edge id="4fi">
-            <lane id="4fi_0" sampledSeconds="413.76" traveltime="23.75" density="27.75" occupancy="13.88" waitingTime="0.00" speed="10.46" departed="0" arrived="0" entered="22" left="13" laneChangedFrom="0" laneChangedTo="0"/>
-        </edge>
-        <edge id="4o">
-            <lane id="4o_0" sampledSeconds="727.20" traveltime="46.94" density="24.80" occupancy="12.40" waitingTime="0.00" speed="10.41" departed="0" arrived="0" entered="12" left="22" laneChangedFrom="0" laneChangedTo="0"/>
-        </edge>
-        <edge id="4si">
-            <lane id="4si_0" sampledSeconds="283.95" traveltime="30.16" density="19.96" occupancy="9.98" waitingTime="54.00" speed="7.86" departed="0" arrived="0" entered="10" left="8" laneChangedFrom="0" laneChangedTo="0"/>
-            <lane id="4si_1" sampledSeconds="79.42" traveltime="18.08" density="5.58" occupancy="2.79" waitingTime="0.00" speed="13.12" departed="0" arrived="0" entered="1" left="7" laneChangedFrom="0" laneChangedTo="0"/>
-            <lane id="4si_2" sampledSeconds="220.10" traveltime="108.52" density="15.47" occupancy="7.73" waitingTime="74.00" speed="2.19" departed="0" arrived="0" entered="2" left="9" laneChangedFrom="0" laneChangedTo="0"/>
-=======
             <lane id="1fi_0" sampledSeconds="523.52" traveltime="24.56" density="35.11" occupancy="17.56" waitingTime="0.00" speed="10.12" departed="7" arrived="7" entered="14" left="15" laneChangedFrom="0" laneChangedTo="0"/>
         </edge>
         <edge id="1o">
@@ -1028,55 +622,10 @@
             <lane id="4si_0" sampledSeconds="290.66" traveltime="30.58" density="20.43" occupancy="10.21" waitingTime="55.00" speed="7.75" departed="0" arrived="0" entered="10" left="8" laneChangedFrom="0" laneChangedTo="0"/>
             <lane id="4si_1" sampledSeconds="76.04" traveltime="18.16" density="5.34" occupancy="2.67" waitingTime="0.00" speed="13.06" departed="0" arrived="0" entered="1" left="7" laneChangedFrom="0" laneChangedTo="0"/>
             <lane id="4si_2" sampledSeconds="251.54" traveltime="120.14" density="17.68" occupancy="8.84" waitingTime="87.00" speed="1.97" departed="0" arrived="0" entered="2" left="10" laneChangedFrom="0" laneChangedTo="0"/>
->>>>>>> 51b2672b
         </edge>
     </interval>
     <interval begin="780.00" end="840.00" id="dump_60">
         <edge id="1fi">
-<<<<<<< HEAD
-            <lane id="1fi_0" sampledSeconds="556.98" traveltime="24.60" density="37.36" occupancy="18.68" waitingTime="0.00" speed="10.10" departed="7" arrived="7" entered="13" left="16" laneChangedFrom="0" laneChangedTo="0"/>
-        </edge>
-        <edge id="1o">
-            <lane id="1o_0" sampledSeconds="488.41" traveltime="47.23" density="16.66" occupancy="8.33" waitingTime="0.00" speed="10.35" departed="0" arrived="0" entered="14" left="13" laneChangedFrom="0" laneChangedTo="0"/>
-        </edge>
-        <edge id="1si">
-            <lane id="1si_0" sampledSeconds="300.90" traveltime="42.04" density="21.15" occupancy="10.57" waitingTime="141.00" speed="5.64" departed="0" arrived="0" entered="8" left="1" laneChangedFrom="0" laneChangedTo="0"/>
-            <lane id="1si_1" sampledSeconds="36.96" traveltime="18.61" density="2.60" occupancy="1.30" waitingTime="0.00" speed="12.74" departed="0" arrived="0" entered="0" left="4" laneChangedFrom="0" laneChangedTo="0"/>
-            <lane id="1si_2" sampledSeconds="731.92" traveltime="106.44" density="51.44" occupancy="25.72" waitingTime="327.00" speed="2.23" departed="0" arrived="0" entered="8" left="6" laneChangedFrom="0" laneChangedTo="0"/>
-        </edge>
-        <edge id="2fi">
-            <lane id="2fi_0" sampledSeconds="557.52" traveltime="24.14" density="37.39" occupancy="18.70" waitingTime="0.00" speed="10.29" departed="4" arrived="0" entered="19" left="22" laneChangedFrom="0" laneChangedTo="0"/>
-        </edge>
-        <edge id="2o">
-            <lane id="2o_0" sampledSeconds="717.41" traveltime="46.98" density="24.47" occupancy="12.23" waitingTime="0.00" speed="10.40" departed="0" arrived="0" entered="13" left="19" laneChangedFrom="0" laneChangedTo="0"/>
-        </edge>
-        <edge id="2si">
-            <lane id="2si_0" sampledSeconds="227.46" traveltime="40.78" density="15.99" occupancy="7.99" waitingTime="109.00" speed="5.81" departed="0" arrived="0" entered="6" left="1" laneChangedFrom="0" laneChangedTo="0"/>
-            <lane id="2si_1" sampledSeconds="320.07" traveltime="45.50" density="22.49" occupancy="11.25" waitingTime="172.00" speed="5.21" departed="0" arrived="0" entered="7" left="2" laneChangedFrom="0" laneChangedTo="0"/>
-            <lane id="2si_2" sampledSeconds="459.62" traveltime="62.11" density="32.30" occupancy="16.15" waitingTime="215.00" speed="3.82" departed="0" arrived="0" entered="9" left="4" laneChangedFrom="0" laneChangedTo="0"/>
-        </edge>
-        <edge id="3fi">
-            <lane id="3fi_0" sampledSeconds="599.03" traveltime="24.89" density="40.18" occupancy="20.09" waitingTime="0.00" speed="9.98" departed="11" arrived="8" entered="13" left="15" laneChangedFrom="0" laneChangedTo="0"/>
-        </edge>
-        <edge id="3o">
-            <lane id="3o_0" sampledSeconds="704.56" traveltime="47.12" density="24.03" occupancy="12.02" waitingTime="0.00" speed="10.37" departed="0" arrived="0" entered="13" left="13" laneChangedFrom="0" laneChangedTo="0"/>
-        </edge>
-        <edge id="3si">
-            <lane id="3si_0" sampledSeconds="183.35" traveltime="33.18" density="12.89" occupancy="6.44" waitingTime="66.00" speed="7.15" departed="0" arrived="0" entered="7" left="6" laneChangedFrom="0" laneChangedTo="0"/>
-            <lane id="3si_1" sampledSeconds="205.71" traveltime="36.77" density="14.46" occupancy="7.23" waitingTime="84.00" speed="6.45" departed="0" arrived="0" entered="6" left="6" laneChangedFrom="0" laneChangedTo="0"/>
-            <lane id="3si_2" sampledSeconds="317.74" traveltime="64.39" density="22.33" occupancy="11.17" waitingTime="164.00" speed="3.68" departed="0" arrived="0" entered="2" left="4" laneChangedFrom="0" laneChangedTo="0"/>
-        </edge>
-        <edge id="4fi">
-            <lane id="4fi_0" sampledSeconds="296.62" traveltime="23.80" density="19.89" occupancy="9.95" waitingTime="0.00" speed="10.44" departed="0" arrived="0" entered="11" left="12" laneChangedFrom="0" laneChangedTo="0"/>
-        </edge>
-        <edge id="4o">
-            <lane id="4o_0" sampledSeconds="794.82" traveltime="46.95" density="27.11" occupancy="13.55" waitingTime="0.00" speed="10.41" departed="0" arrived="0" entered="16" left="11" laneChangedFrom="0" laneChangedTo="0"/>
-        </edge>
-        <edge id="4si">
-            <lane id="4si_0" sampledSeconds="415.27" traveltime="216.08" density="29.18" occupancy="14.59" waitingTime="325.00" speed="1.10" departed="0" arrived="0" entered="1" left="10" laneChangedFrom="0" laneChangedTo="0"/>
-            <lane id="4si_1" sampledSeconds="111.12" traveltime="18.14" density="7.81" occupancy="3.90" waitingTime="0.00" speed="13.08" departed="0" arrived="0" entered="6" left="6" laneChangedFrom="0" laneChangedTo="0"/>
-            <lane id="4si_2" sampledSeconds="349.79" traveltime="57.54" density="24.58" occupancy="12.29" waitingTime="153.00" speed="4.12" departed="0" arrived="0" entered="5" left="3" laneChangedFrom="0" laneChangedTo="0"/>
-=======
             <lane id="1fi_0" sampledSeconds="581.40" traveltime="24.42" density="38.99" occupancy="19.50" waitingTime="0.00" speed="10.17" departed="7" arrived="7" entered="15" left="15" laneChangedFrom="0" laneChangedTo="0"/>
         </edge>
         <edge id="1o">
@@ -1119,55 +668,10 @@
             <lane id="4si_0" sampledSeconds="418.82" traveltime="230.55" density="29.43" occupancy="14.72" waitingTime="328.00" speed="1.03" departed="0" arrived="0" entered="1" left="10" laneChangedFrom="0" laneChangedTo="0"/>
             <lane id="4si_1" sampledSeconds="110.83" traveltime="18.14" density="7.79" occupancy="3.89" waitingTime="0.00" speed="13.07" departed="0" arrived="0" entered="6" left="6" laneChangedFrom="0" laneChangedTo="0"/>
             <lane id="4si_2" sampledSeconds="307.15" traveltime="45.80" density="21.59" occupancy="10.79" waitingTime="81.00" speed="5.18" departed="0" arrived="0" entered="5" left="6" laneChangedFrom="0" laneChangedTo="0"/>
->>>>>>> 51b2672b
         </edge>
     </interval>
     <interval begin="840.00" end="900.00" id="dump_60">
         <edge id="1fi">
-<<<<<<< HEAD
-            <lane id="1fi_0" sampledSeconds="452.69" traveltime="24.19" density="30.36" occupancy="15.18" waitingTime="0.00" speed="10.27" departed="4" arrived="0" entered="17" left="17" laneChangedFrom="0" laneChangedTo="0"/>
-        </edge>
-        <edge id="1o">
-            <lane id="1o_0" sampledSeconds="879.48" traveltime="47.07" density="30.00" occupancy="15.00" waitingTime="0.00" speed="10.38" departed="0" arrived="0" entered="14" left="17" laneChangedFrom="0" laneChangedTo="0"/>
-        </edge>
-        <edge id="1si">
-            <lane id="1si_0" sampledSeconds="260.91" traveltime="58.27" density="18.34" occupancy="9.17" waitingTime="148.00" speed="4.07" departed="0" arrived="0" entered="8" left="8" laneChangedFrom="0" laneChangedTo="0"/>
-            <lane id="1si_1" sampledSeconds="86.49" traveltime="21.31" density="6.08" occupancy="3.04" waitingTime="10.00" speed="11.13" departed="0" arrived="0" entered="4" left="3" laneChangedFrom="0" laneChangedTo="0"/>
-            <lane id="1si_2" sampledSeconds="929.26" traveltime="153.42" density="65.31" occupancy="32.65" waitingTime="482.00" speed="1.55" departed="0" arrived="0" entered="5" left="7" laneChangedFrom="0" laneChangedTo="0"/>
-        </edge>
-        <edge id="2fi">
-            <lane id="2fi_0" sampledSeconds="552.94" traveltime="24.83" density="37.09" occupancy="18.54" waitingTime="0.00" speed="10.01" departed="9" arrived="10" entered="13" left="12" laneChangedFrom="0" laneChangedTo="0"/>
-        </edge>
-        <edge id="2o">
-            <lane id="2o_0" sampledSeconds="596.43" traveltime="47.16" density="20.34" occupancy="10.17" waitingTime="0.00" speed="10.36" departed="0" arrived="0" entered="9" left="13" laneChangedFrom="0" laneChangedTo="0"/>
-        </edge>
-        <edge id="2si">
-            <lane id="2si_0" sampledSeconds="186.06" traveltime="57.28" density="13.08" occupancy="6.54" waitingTime="105.00" speed="4.14" departed="0" arrived="0" entered="4" left="6" laneChangedFrom="0" laneChangedTo="0"/>
-            <lane id="2si_1" sampledSeconds="331.14" traveltime="38.74" density="23.27" occupancy="11.64" waitingTime="132.00" speed="6.12" departed="0" arrived="0" entered="7" left="10" laneChangedFrom="0" laneChangedTo="0"/>
-            <lane id="2si_2" sampledSeconds="585.86" traveltime="219.11" density="41.17" occupancy="20.59" waitingTime="322.00" speed="1.08" departed="0" arrived="0" entered="1" left="8" laneChangedFrom="0" laneChangedTo="0"/>
-        </edge>
-        <edge id="3fi">
-            <lane id="3fi_0" sampledSeconds="580.33" traveltime="24.89" density="38.92" occupancy="19.46" waitingTime="0.00" speed="9.98" departed="12" arrived="12" entered="11" left="12" laneChangedFrom="0" laneChangedTo="0"/>
-        </edge>
-        <edge id="3o">
-            <lane id="3o_0" sampledSeconds="603.94" traveltime="47.21" density="20.60" occupancy="10.30" waitingTime="0.00" speed="10.35" departed="0" arrived="0" entered="17" left="11" laneChangedFrom="0" laneChangedTo="0"/>
-        </edge>
-        <edge id="3si">
-            <lane id="3si_0" sampledSeconds="235.43" traveltime="70.21" density="16.55" occupancy="8.27" waitingTime="163.00" speed="3.38" departed="0" arrived="0" entered="3" left="0" laneChangedFrom="0" laneChangedTo="0"/>
-            <lane id="3si_1" sampledSeconds="209.29" traveltime="54.83" density="14.71" occupancy="7.35" waitingTime="130.00" speed="4.32" departed="0" arrived="0" entered="3" left="1" laneChangedFrom="0" laneChangedTo="0"/>
-            <lane id="3si_2" sampledSeconds="188.88" traveltime="33.17" density="13.27" occupancy="6.64" waitingTime="57.00" speed="7.15" departed="0" arrived="0" entered="6" left="2" laneChangedFrom="0" laneChangedTo="0"/>
-        </edge>
-        <edge id="4fi">
-            <lane id="4fi_0" sampledSeconds="394.10" traveltime="23.92" density="26.43" occupancy="13.22" waitingTime="0.00" speed="10.39" departed="0" arrived="0" entered="13" left="20" laneChangedFrom="0" laneChangedTo="0"/>
-        </edge>
-        <edge id="4o">
-            <lane id="4o_0" sampledSeconds="560.57" traveltime="47.10" density="19.12" occupancy="9.56" waitingTime="0.00" speed="10.37" departed="0" arrived="0" entered="14" left="13" laneChangedFrom="0" laneChangedTo="0"/>
-        </edge>
-        <edge id="4si">
-            <lane id="4si_0" sampledSeconds="423.88" traveltime="60.19" density="29.79" occupancy="14.90" waitingTime="265.00" speed="3.94" departed="0" arrived="0" entered="7" left="0" laneChangedFrom="0" laneChangedTo="0"/>
-            <lane id="4si_1" sampledSeconds="47.77" traveltime="18.28" density="3.36" occupancy="1.68" waitingTime="0.00" speed="12.98" departed="0" arrived="0" entered="5" left="0" laneChangedFrom="0" laneChangedTo="0"/>
-            <lane id="4si_2" sampledSeconds="272.88" traveltime="36.44" density="19.18" occupancy="9.59" waitingTime="97.00" speed="6.51" departed="0" arrived="0" entered="8" left="4" laneChangedFrom="0" laneChangedTo="0"/>
-=======
             <lane id="1fi_0" sampledSeconds="476.06" traveltime="24.35" density="31.93" occupancy="15.96" waitingTime="0.00" speed="10.21" departed="4" arrived="0" entered="17" left="19" laneChangedFrom="0" laneChangedTo="0"/>
         </edge>
         <edge id="1o">
@@ -1210,55 +714,10 @@
             <lane id="4si_0" sampledSeconds="421.70" traveltime="59.74" density="29.64" occupancy="14.82" waitingTime="260.00" speed="3.97" departed="0" arrived="0" entered="7" left="0" laneChangedFrom="0" laneChangedTo="0"/>
             <lane id="4si_1" sampledSeconds="42.82" traveltime="17.90" density="3.01" occupancy="1.50" waitingTime="0.00" speed="13.25" departed="0" arrived="0" entered="4" left="0" laneChangedFrom="0" laneChangedTo="0"/>
             <lane id="4si_2" sampledSeconds="308.43" traveltime="36.04" density="21.68" occupancy="10.84" waitingTime="115.00" speed="6.58" departed="0" arrived="0" entered="10" left="1" laneChangedFrom="0" laneChangedTo="0"/>
->>>>>>> 51b2672b
         </edge>
     </interval>
     <interval begin="900.00" end="960.00" id="dump_60">
         <edge id="1fi">
-<<<<<<< HEAD
-            <lane id="1fi_0" sampledSeconds="548.93" traveltime="24.53" density="36.82" occupancy="18.41" waitingTime="0.00" speed="10.13" departed="7" arrived="6" entered="15" left="17" laneChangedFrom="0" laneChangedTo="0"/>
-        </edge>
-        <edge id="1o">
-            <lane id="1o_0" sampledSeconds="736.32" traveltime="46.88" density="25.11" occupancy="12.56" waitingTime="0.00" speed="10.42" departed="0" arrived="0" entered="20" left="15" laneChangedFrom="0" laneChangedTo="0"/>
-        </edge>
-        <edge id="1si">
-            <lane id="1si_0" sampledSeconds="550.46" traveltime="86.52" density="38.69" occupancy="19.34" waitingTime="357.00" speed="2.74" departed="0" arrived="0" entered="2" left="7" laneChangedFrom="0" laneChangedTo="0"/>
-            <lane id="1si_1" sampledSeconds="200.14" traveltime="23.91" density="14.07" occupancy="7.03" waitingTime="45.00" speed="9.92" departed="0" arrived="0" entered="10" left="6" laneChangedFrom="0" laneChangedTo="0"/>
-            <lane id="1si_2" sampledSeconds="841.81" traveltime="211.47" density="59.16" occupancy="29.58" waitingTime="597.00" speed="1.12" departed="0" arrived="0" entered="5" left="2" laneChangedFrom="0" laneChangedTo="0"/>
-        </edge>
-        <edge id="2fi">
-            <lane id="2fi_0" sampledSeconds="401.32" traveltime="24.71" density="26.92" occupancy="13.46" waitingTime="0.00" speed="10.06" departed="6" arrived="3" entered="9" left="16" laneChangedFrom="0" laneChangedTo="0"/>
-        </edge>
-        <edge id="2o">
-            <lane id="2o_0" sampledSeconds="584.80" traveltime="47.20" density="19.95" occupancy="9.97" waitingTime="0.00" speed="10.35" departed="0" arrived="0" entered="19" left="9" laneChangedFrom="0" laneChangedTo="0"/>
-        </edge>
-        <edge id="2si">
-            <lane id="2si_0" sampledSeconds="305.30" traveltime="87.12" density="21.46" occupancy="10.73" waitingTime="206.00" speed="2.72" departed="0" arrived="0" entered="2" left="6" laneChangedFrom="0" laneChangedTo="0"/>
-            <lane id="2si_1" sampledSeconds="500.20" traveltime="68.74" density="35.15" occupancy="17.58" waitingTime="311.00" speed="3.45" departed="0" arrived="0" entered="8" left="7" laneChangedFrom="0" laneChangedTo="0"/>
-            <lane id="2si_2" sampledSeconds="523.40" traveltime="92.50" density="36.78" occupancy="18.39" waitingTime="323.00" speed="2.56" departed="0" arrived="0" entered="6" left="2" laneChangedFrom="0" laneChangedTo="0"/>
-        </edge>
-        <edge id="3fi">
-            <lane id="3fi_0" sampledSeconds="573.25" traveltime="24.31" density="38.45" occupancy="19.22" waitingTime="0.00" speed="10.22" departed="4" arrived="9" entered="19" left="13" laneChangedFrom="0" laneChangedTo="0"/>
-        </edge>
-        <edge id="3o">
-            <lane id="3o_0" sampledSeconds="695.97" traveltime="47.14" density="23.74" occupancy="11.87" waitingTime="0.00" speed="10.37" departed="0" arrived="0" entered="12" left="19" laneChangedFrom="0" laneChangedTo="0"/>
-        </edge>
-        <edge id="3si">
-            <lane id="3si_0" sampledSeconds="171.22" traveltime="29.57" density="12.03" occupancy="6.02" waitingTime="47.00" speed="8.02" departed="0" arrived="0" entered="5" left="8" laneChangedFrom="0" laneChangedTo="0"/>
-            <lane id="3si_1" sampledSeconds="183.79" traveltime="33.88" density="12.92" occupancy="6.46" waitingTime="61.00" speed="7.00" departed="0" arrived="0" entered="5" left="7" laneChangedFrom="0" laneChangedTo="0"/>
-            <lane id="3si_2" sampledSeconds="189.61" traveltime="87.93" density="13.33" occupancy="6.66" waitingTime="81.00" speed="2.70" departed="0" arrived="0" entered="3" left="6" laneChangedFrom="0" laneChangedTo="0"/>
-        </edge>
-        <edge id="4fi">
-            <lane id="4fi_0" sampledSeconds="327.92" traveltime="23.79" density="21.99" occupancy="11.00" waitingTime="0.00" speed="10.44" departed="0" arrived="0" entered="17" left="10" laneChangedFrom="0" laneChangedTo="0"/>
-        </edge>
-        <edge id="4o">
-            <lane id="4o_0" sampledSeconds="677.00" traveltime="46.96" density="23.09" occupancy="11.55" waitingTime="0.00" speed="10.40" departed="0" arrived="0" entered="13" left="18" laneChangedFrom="0" laneChangedTo="0"/>
-        </edge>
-        <edge id="4si">
-            <lane id="4si_0" sampledSeconds="224.90" traveltime="34.14" density="15.81" occupancy="7.90" waitingTime="51.00" speed="6.95" departed="0" arrived="0" entered="6" left="8" laneChangedFrom="0" laneChangedTo="0"/>
-            <lane id="4si_1" sampledSeconds="109.60" traveltime="24.31" density="7.70" occupancy="3.85" waitingTime="25.00" speed="9.76" departed="0" arrived="0" entered="2" left="6" laneChangedFrom="0" laneChangedTo="0"/>
-            <lane id="4si_2" sampledSeconds="301.04" traveltime="154.60" density="21.16" occupancy="10.58" waitingTime="162.00" speed="1.53" departed="0" arrived="0" entered="2" left="6" laneChangedFrom="0" laneChangedTo="0"/>
-=======
             <lane id="1fi_0" sampledSeconds="537.26" traveltime="24.54" density="36.03" occupancy="18.02" waitingTime="0.00" speed="10.13" departed="7" arrived="6" entered="14" left="17" laneChangedFrom="0" laneChangedTo="0"/>
         </edge>
         <edge id="1o">
@@ -1301,55 +760,10 @@
             <lane id="4si_0" sampledSeconds="222.17" traveltime="33.72" density="15.61" occupancy="7.81" waitingTime="57.00" speed="7.03" departed="0" arrived="0" entered="6" left="8" laneChangedFrom="0" laneChangedTo="0"/>
             <lane id="4si_1" sampledSeconds="68.50" traveltime="18.25" density="4.81" occupancy="2.41" waitingTime="0.00" speed="12.99" departed="0" arrived="0" entered="2" left="6" laneChangedFrom="0" laneChangedTo="0"/>
             <lane id="4si_2" sampledSeconds="463.17" traveltime="148.91" density="32.55" occupancy="16.28" waitingTime="242.00" speed="1.59" departed="0" arrived="0" entered="5" left="5" laneChangedFrom="0" laneChangedTo="0"/>
->>>>>>> 51b2672b
         </edge>
     </interval>
     <interval begin="960.00" end="1000.00" id="dump_60">
         <edge id="1fi">
-<<<<<<< HEAD
-            <lane id="1fi_0" sampledSeconds="374.67" traveltime="24.50" density="37.69" occupancy="18.85" waitingTime="0.00" speed="10.14" departed="4" arrived="1" entered="11" left="14" laneChangedFrom="0" laneChangedTo="0"/>
-        </edge>
-        <edge id="1o">
-            <lane id="1o_0" sampledSeconds="609.88" traveltime="47.13" density="31.20" occupancy="15.60" waitingTime="0.00" speed="10.37" departed="0" arrived="0" entered="11" left="11" laneChangedFrom="0" laneChangedTo="0"/>
-        </edge>
-        <edge id="1si">
-            <lane id="1si_0" sampledSeconds="154.50" traveltime="21.48" density="16.29" occupancy="8.14" waitingTime="10.00" speed="11.04" departed="0" arrived="0" entered="8" left="3" laneChangedFrom="0" laneChangedTo="0"/>
-            <lane id="1si_1" sampledSeconds="34.20" traveltime="18.33" density="3.61" occupancy="1.80" waitingTime="0.00" speed="12.94" departed="0" arrived="0" entered="0" left="5" laneChangedFrom="0" laneChangedTo="0"/>
-            <lane id="1si_2" sampledSeconds="662.07" traveltime="125.10" density="69.79" occupancy="34.90" waitingTime="310.00" speed="1.90" departed="0" arrived="0" entered="6" left="5" laneChangedFrom="0" laneChangedTo="0"/>
-        </edge>
-        <edge id="2fi">
-            <lane id="2fi_0" sampledSeconds="343.60" traveltime="24.36" density="34.57" occupancy="17.28" waitingTime="0.00" speed="10.20" departed="4" arrived="0" entered="11" left="11" laneChangedFrom="0" laneChangedTo="0"/>
-        </edge>
-        <edge id="2o">
-            <lane id="2o_0" sampledSeconds="570.98" traveltime="47.03" density="29.21" occupancy="14.61" waitingTime="0.00" speed="10.39" departed="0" arrived="0" entered="10" left="11" laneChangedFrom="0" laneChangedTo="0"/>
-        </edge>
-        <edge id="2si">
-            <lane id="2si_0" sampledSeconds="118.30" traveltime="21.74" density="12.47" occupancy="6.24" waitingTime="9.00" speed="10.91" departed="0" arrived="0" entered="7" left="0" laneChangedFrom="0" laneChangedTo="0"/>
-            <lane id="2si_1" sampledSeconds="83.69" traveltime="25.04" density="8.82" occupancy="4.41" waitingTime="14.00" speed="9.47" departed="0" arrived="0" entered="3" left="6" laneChangedFrom="0" laneChangedTo="0"/>
-            <lane id="2si_2" sampledSeconds="333.59" traveltime="189.37" density="35.17" occupancy="17.58" waitingTime="188.00" speed="1.25" departed="0" arrived="0" entered="1" left="3" laneChangedFrom="0" laneChangedTo="0"/>
-        </edge>
-        <edge id="3fi">
-            <lane id="3fi_0" sampledSeconds="360.32" traveltime="25.21" density="36.25" occupancy="18.12" waitingTime="0.00" speed="9.86" departed="9" arrived="6" entered="5" left="10" laneChangedFrom="0" laneChangedTo="0"/>
-        </edge>
-        <edge id="3o">
-            <lane id="3o_0" sampledSeconds="502.84" traveltime="47.48" density="25.73" occupancy="12.86" waitingTime="0.00" speed="10.29" departed="0" arrived="0" entered="12" left="5" laneChangedFrom="0" laneChangedTo="0"/>
-        </edge>
-        <edge id="3si">
-            <lane id="3si_0" sampledSeconds="133.82" traveltime="63.85" density="14.11" occupancy="7.05" waitingTime="81.00" speed="3.71" departed="0" arrived="0" entered="2" left="4" laneChangedFrom="0" laneChangedTo="0"/>
-            <lane id="3si_1" sampledSeconds="144.92" traveltime="73.84" density="15.28" occupancy="7.64" waitingTime="96.00" speed="3.21" departed="0" arrived="0" entered="3" left="4" laneChangedFrom="0" laneChangedTo="0"/>
-            <lane id="3si_2" sampledSeconds="288.21" traveltime="49.63" density="30.38" occupancy="15.19" waitingTime="120.00" speed="4.78" departed="0" arrived="0" entered="5" left="2" laneChangedFrom="0" laneChangedTo="0"/>
-        </edge>
-        <edge id="4fi">
-            <lane id="4fi_0" sampledSeconds="185.50" traveltime="23.78" density="18.66" occupancy="9.33" waitingTime="0.00" speed="10.45" departed="0" arrived="0" entered="6" left="12" laneChangedFrom="0" laneChangedTo="0"/>
-        </edge>
-        <edge id="4o">
-            <lane id="4o_0" sampledSeconds="394.85" traveltime="46.92" density="20.20" occupancy="10.10" waitingTime="0.00" speed="10.41" departed="0" arrived="0" entered="10" left="5" laneChangedFrom="0" laneChangedTo="0"/>
-        </edge>
-        <edge id="4si">
-            <lane id="4si_0" sampledSeconds="223.09" traveltime="482.69" density="23.52" occupancy="11.76" waitingTime="194.00" speed="0.49" departed="0" arrived="0" entered="0" left="4" laneChangedFrom="0" laneChangedTo="0"/>
-            <lane id="4si_1" sampledSeconds="128.45" traveltime="24.23" density="13.54" occupancy="6.77" waitingTime="30.00" speed="9.79" departed="0" arrived="0" entered="7" left="4" laneChangedFrom="0" laneChangedTo="0"/>
-            <lane id="4si_2" sampledSeconds="323.38" traveltime="62.41" density="34.09" occupancy="17.05" waitingTime="176.00" speed="3.80" departed="0" arrived="0" entered="5" left="2" laneChangedFrom="0" laneChangedTo="0"/>
-=======
             <lane id="1fi_0" sampledSeconds="389.76" traveltime="24.56" density="39.21" occupancy="19.61" waitingTime="0.00" speed="10.12" departed="5" arrived="3" entered="11" left="12" laneChangedFrom="0" laneChangedTo="0"/>
         </edge>
         <edge id="1o">
@@ -1392,7 +806,6 @@
             <lane id="4si_0" sampledSeconds="222.60" traveltime="502.59" density="23.47" occupancy="11.73" waitingTime="194.00" speed="0.47" departed="0" arrived="0" entered="0" left="4" laneChangedFrom="0" laneChangedTo="0"/>
             <lane id="4si_1" sampledSeconds="94.08" traveltime="18.03" density="9.92" occupancy="4.96" waitingTime="0.00" speed="13.15" departed="0" arrived="0" entered="6" left="3" laneChangedFrom="0" laneChangedTo="0"/>
             <lane id="4si_2" sampledSeconds="561.31" traveltime="105.59" density="59.17" occupancy="29.59" waitingTime="396.00" speed="2.25" departed="0" arrived="0" entered="5" left="2" laneChangedFrom="0" laneChangedTo="0"/>
->>>>>>> 51b2672b
         </edge>
     </interval>
 </meandata>