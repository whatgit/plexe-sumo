<?xml version="1.0" encoding="UTF-8"?>

<<<<<<< HEAD
<!-- generated on Thu Sep  5 12:38:42 2013 by SUMO sumo Version dev-SVN-r14588
=======
<!-- generated on Fri Jun  6 13:06:59 2014 by SUMO sumo Version dev-SVN-r16550
>>>>>>> 51b2672b
<?xml version="1.0" encoding="UTF-8"?>

<configuration xmlns:xsi="http://www.w3.org/2001/XMLSchema-instance" xsi:noNamespaceSchemaLocation="http://sumo-sim.org/xsd/sumoConfiguration.xsd">

    <input>
        <net-file value="three_split.net.xml"/>
        <route-files value="input_routes.rou.xml"/>
        <additional-files value="input_additional.add.xml"/>
    </input>

    <output>
        <vehroute-output value="vehroutes.xml"/>
    </output>

    <report>
        <xml-validation value="never"/>
        <no-duration-log value="true"/>
        <no-step-log value="true"/>
    </report>

    <mesoscopic>
        <mesosim value="true"/>
    </mesoscopic>

</configuration>
-->

<routes xmlns:xsi="http://www.w3.org/2001/XMLSchema-instance" xsi:noNamespaceSchemaLocation="http://sumo-sim.org/xsd/routes_file.xsd">
    <vehicle id="veh.6" depart="9.00">
        <route edges="beg middle end rend"/>
    </vehicle>

<<<<<<< HEAD
    <vehicle id="veh.7" depart="11.00">
        <route edges="beg middle end rend"/>
    </vehicle>

    <vehicle id="veh.8" depart="12.00">
        <route edges="beg middle end rend"/>
    </vehicle>

    <vehicle id="veh.9" depart="13.00">
        <route edges="beg middle end rend"/>
    </vehicle>

    <vehicle id="veh.10" depart="15.00">
        <route edges="beg middle end rend"/>
    </vehicle>

    <vehicle id="veh.11" depart="16.00">
        <route edges="beg middle end rend"/>
    </vehicle>

    <vehicle id="veh.12" depart="18.00">
        <route edges="beg middle end rend"/>
    </vehicle>

    <vehicle id="veh.13" depart="19.00">
        <route edges="beg middle end rend"/>
    </vehicle>

    <vehicle id="veh.14" depart="21.00">
        <route edges="beg middle end rend"/>
    </vehicle>

    <vehicle id="veh.15" depart="22.00">
        <route edges="beg middle end rend"/>
    </vehicle>

    <vehicle id="veh.16" depart="23.00">
        <route edges="beg middle end rend"/>
    </vehicle>

    <vehicle id="veh.17" depart="25.00">
        <route edges="beg middle end rend"/>
    </vehicle>

    <vehicle id="veh.18" depart="26.00">
        <route edges="beg middle end rend"/>
    </vehicle>

    <vehicle id="veh.19" depart="28.00">
        <route edges="beg middle end rend"/>
    </vehicle>

    <vehicle id="veh.20" depart="29.00">
        <route edges="beg middle end rend"/>
    </vehicle>

    <vehicle id="veh.21" depart="31.00">
        <route edges="beg middle end rend"/>
    </vehicle>

    <vehicle id="veh.22" depart="32.00">
        <route edges="beg middle end rend"/>
    </vehicle>

    <vehicle id="veh.23" depart="33.00">
        <route edges="beg middle end rend"/>
    </vehicle>

    <vehicle id="veh.24" depart="35.00">
        <route edges="beg middle end rend"/>
    </vehicle>

    <vehicle id="veh.25" depart="36.00">
        <route edges="beg middle end rend"/>
    </vehicle>

    <vehicle id="veh.26" depart="38.00">
        <route edges="beg middle end rend"/>
    </vehicle>

    <vehicle id="veh.27" depart="39.00">
        <route edges="beg middle end rend"/>
    </vehicle>

    <vehicle id="veh.28" depart="41.00">
        <route edges="beg middle end rend"/>
    </vehicle>

    <vehicle id="veh.29" depart="42.00">
        <route edges="beg middle end rend"/>
    </vehicle>

    <vehicle id="veh.30" depart="43.00">
        <route edges="beg middle end rend"/>
    </vehicle>

    <vehicle id="veh.31" depart="45.00">
        <route edges="beg middle end rend"/>
    </vehicle>

    <vehicle id="veh.32" depart="46.00">
        <route edges="beg middle end rend"/>
    </vehicle>

    <vehicle id="veh.33" depart="48.00">
        <route edges="beg middle end rend"/>
    </vehicle>

    <vehicle id="veh.34" depart="49.00">
        <route edges="beg middle end rend"/>
    </vehicle>

    <vehicle id="veh.35" depart="51.00">
        <route edges="beg middle end rend"/>
    </vehicle>

    <vehicle id="veh.36" depart="52.00">
        <route edges="beg middle end rend"/>
    </vehicle>

    <vehicle id="veh.37" depart="53.00">
        <route edges="beg middle end rend"/>
    </vehicle>

    <vehicle id="veh.38" depart="55.00">
        <route edges="beg middle end rend"/>
    </vehicle>

    <vehicle id="veh.39" depart="56.00">
        <route edges="beg middle end rend"/>
    </vehicle>

    <vehicle id="veh.40" depart="58.00">
        <route edges="beg middle end rend"/>
    </vehicle>

    <vehicle id="veh.41" depart="59.00">
        <route edges="beg middle end rend"/>
    </vehicle>

    <vehicle id="veh.42" depart="61.00">
        <route edges="beg middle end rend"/>
    </vehicle>

    <vehicle id="veh.43" depart="62.00">
        <route edges="beg middle end rend"/>
    </vehicle>

    <vehicle id="veh.44" depart="63.00">
        <route edges="beg middle end rend"/>
    </vehicle>

    <vehicle id="veh.45" depart="65.00">
        <route edges="beg middle end rend"/>
    </vehicle>

    <vehicle id="veh.46" depart="66.00">
        <route edges="beg middle end rend"/>
    </vehicle>

    <vehicle id="veh.47" depart="68.00">
        <route edges="beg middle end rend"/>
    </vehicle>

    <vehicle id="veh.48" depart="69.00">
        <route edges="beg middle end rend"/>
    </vehicle>

    <vehicle id="veh.49" depart="71.00">
        <route edges="beg middle end rend"/>
    </vehicle>

    <vehicle id="veh.50" depart="72.00">
=======
    <vehicle id="veh.7" depart="10.00">
        <route edges="beg middle end rend"/>
    </vehicle>

    <vehicle id="veh.9" depart="11.00">
        <route edges="beg middle end rend"/>
    </vehicle>

    <vehicle id="veh.8" depart="11.00">
        <route edges="beg middle end rend"/>
    </vehicle>

    <vehicle id="veh.11" depart="12.00">
        <route edges="beg middle end rend"/>
    </vehicle>

    <vehicle id="veh.10" depart="12.00">
        <route edges="beg middle end rend"/>
    </vehicle>

    <vehicle id="veh.12" depart="13.00">
        <route edges="beg middle end rend"/>
    </vehicle>

    <vehicle id="veh.13" depart="14.00">
        <route edges="beg middle end rend"/>
    </vehicle>

    <vehicle id="veh.14" depart="15.00">
        <route edges="beg middle end rend"/>
    </vehicle>

    <vehicle id="veh.15" depart="16.00">
        <route edges="beg middle end rend"/>
    </vehicle>

    <vehicle id="veh.16" depart="17.00">
        <route edges="beg middle end rend"/>
    </vehicle>

    <vehicle id="veh.17" depart="18.00">
        <route edges="beg middle end rend"/>
    </vehicle>

    <vehicle id="veh.18" depart="19.00">
        <route edges="beg middle end rend"/>
    </vehicle>

    <vehicle id="veh.19" depart="20.00">
        <route edges="beg middle end rend"/>
    </vehicle>

    <vehicle id="veh.20" depart="21.00">
        <route edges="beg middle end rend"/>
    </vehicle>

    <vehicle id="veh.21" depart="22.00">
        <route edges="beg middle end rend"/>
    </vehicle>

    <vehicle id="veh.22" depart="23.00">
        <route edges="beg middle end rend"/>
    </vehicle>

    <vehicle id="veh.23" depart="24.00">
        <route edges="beg middle end rend"/>
    </vehicle>

    <vehicle id="veh.24" depart="25.00">
        <route edges="beg middle end rend"/>
    </vehicle>

    <vehicle id="veh.25" depart="26.00">
        <route edges="beg middle end rend"/>
    </vehicle>

    <vehicle id="veh.26" depart="27.00">
        <route edges="beg middle end rend"/>
    </vehicle>

    <vehicle id="veh.27" depart="28.00">
        <route edges="beg middle end rend"/>
    </vehicle>

    <vehicle id="veh.28" depart="29.00">
        <route edges="beg middle end rend"/>
    </vehicle>

    <vehicle id="veh.29" depart="30.00">
        <route edges="beg middle end rend"/>
    </vehicle>

    <vehicle id="veh.30" depart="31.00">
        <route edges="beg middle end rend"/>
    </vehicle>

    <vehicle id="veh.31" depart="32.00">
        <route edges="beg middle end rend"/>
    </vehicle>

    <vehicle id="veh.32" depart="33.00">
        <route edges="beg middle end rend"/>
    </vehicle>

    <vehicle id="veh.33" depart="34.00">
        <route edges="beg middle end rend"/>
    </vehicle>

    <vehicle id="veh.34" depart="35.00">
        <route edges="beg middle end rend"/>
    </vehicle>

    <vehicle id="veh.35" depart="36.00">
        <route edges="beg middle end rend"/>
    </vehicle>

    <vehicle id="veh.36" depart="37.00">
        <route edges="beg middle end rend"/>
    </vehicle>

    <vehicle id="veh.37" depart="38.00">
        <route edges="beg middle end rend"/>
    </vehicle>

    <vehicle id="veh.38" depart="39.00">
        <route edges="beg middle end rend"/>
    </vehicle>

    <vehicle id="veh.39" depart="40.00">
        <route edges="beg middle end rend"/>
    </vehicle>

    <vehicle id="veh.40" depart="41.00">
        <route edges="beg middle end rend"/>
    </vehicle>

    <vehicle id="veh.41" depart="42.00">
        <route edges="beg middle end rend"/>
    </vehicle>

    <vehicle id="veh.42" depart="43.00">
        <route edges="beg middle end rend"/>
    </vehicle>

    <vehicle id="veh.43" depart="44.00">
        <route edges="beg middle end rend"/>
    </vehicle>

    <vehicle id="veh.44" depart="45.00">
        <route edges="beg middle end rend"/>
    </vehicle>

    <vehicle id="veh.45" depart="46.00">
        <route edges="beg middle end rend"/>
    </vehicle>

    <vehicle id="veh.46" depart="47.00">
        <route edges="beg middle end rend"/>
    </vehicle>

    <vehicle id="veh.47" depart="48.00">
        <route edges="beg middle end rend"/>
    </vehicle>

    <vehicle id="veh.48" depart="49.00">
        <route edges="beg middle end rend"/>
    </vehicle>

    <vehicle id="veh.49" depart="50.00">
        <route edges="beg middle end rend"/>
    </vehicle>

    <vehicle id="veh.50" depart="51.00">
>>>>>>> 51b2672b
        <route edges="beg middle end rend"/>
    </vehicle>

    <vehicle id="veh.0" depart="1.00" arrival="91.00">
        <route edges="beg middle end rend"/>
    </vehicle>

    <vehicle id="veh.1" depart="2.00" arrival="93.00">
        <route edges="beg middle end rend"/>
    </vehicle>

    <vehicle id="veh.2" depart="3.00" arrival="94.00">
        <route edges="beg middle end rend"/>
    </vehicle>

    <vehicle id="veh.3" depart="5.00" arrival="96.00">
        <route edges="beg middle end rend"/>
    </vehicle>

    <vehicle id="veh.4" depart="6.00" arrival="97.00">
        <route edges="beg middle end rend"/>
    </vehicle>

    <vehicle id="veh.5" depart="8.00" arrival="98.00">
        <route edges="beg middle end rend"/>
    </vehicle>

</routes><|MERGE_RESOLUTION|>--- conflicted
+++ resolved
@@ -1,10 +1,6 @@
 <?xml version="1.0" encoding="UTF-8"?>
 
-<<<<<<< HEAD
-<!-- generated on Thu Sep  5 12:38:42 2013 by SUMO sumo Version dev-SVN-r14588
-=======
 <!-- generated on Fri Jun  6 13:06:59 2014 by SUMO sumo Version dev-SVN-r16550
->>>>>>> 51b2672b
 <?xml version="1.0" encoding="UTF-8"?>
 
 <configuration xmlns:xsi="http://www.w3.org/2001/XMLSchema-instance" xsi:noNamespaceSchemaLocation="http://sumo-sim.org/xsd/sumoConfiguration.xsd">
@@ -37,181 +33,6 @@
         <route edges="beg middle end rend"/>
     </vehicle>
 
-<<<<<<< HEAD
-    <vehicle id="veh.7" depart="11.00">
-        <route edges="beg middle end rend"/>
-    </vehicle>
-
-    <vehicle id="veh.8" depart="12.00">
-        <route edges="beg middle end rend"/>
-    </vehicle>
-
-    <vehicle id="veh.9" depart="13.00">
-        <route edges="beg middle end rend"/>
-    </vehicle>
-
-    <vehicle id="veh.10" depart="15.00">
-        <route edges="beg middle end rend"/>
-    </vehicle>
-
-    <vehicle id="veh.11" depart="16.00">
-        <route edges="beg middle end rend"/>
-    </vehicle>
-
-    <vehicle id="veh.12" depart="18.00">
-        <route edges="beg middle end rend"/>
-    </vehicle>
-
-    <vehicle id="veh.13" depart="19.00">
-        <route edges="beg middle end rend"/>
-    </vehicle>
-
-    <vehicle id="veh.14" depart="21.00">
-        <route edges="beg middle end rend"/>
-    </vehicle>
-
-    <vehicle id="veh.15" depart="22.00">
-        <route edges="beg middle end rend"/>
-    </vehicle>
-
-    <vehicle id="veh.16" depart="23.00">
-        <route edges="beg middle end rend"/>
-    </vehicle>
-
-    <vehicle id="veh.17" depart="25.00">
-        <route edges="beg middle end rend"/>
-    </vehicle>
-
-    <vehicle id="veh.18" depart="26.00">
-        <route edges="beg middle end rend"/>
-    </vehicle>
-
-    <vehicle id="veh.19" depart="28.00">
-        <route edges="beg middle end rend"/>
-    </vehicle>
-
-    <vehicle id="veh.20" depart="29.00">
-        <route edges="beg middle end rend"/>
-    </vehicle>
-
-    <vehicle id="veh.21" depart="31.00">
-        <route edges="beg middle end rend"/>
-    </vehicle>
-
-    <vehicle id="veh.22" depart="32.00">
-        <route edges="beg middle end rend"/>
-    </vehicle>
-
-    <vehicle id="veh.23" depart="33.00">
-        <route edges="beg middle end rend"/>
-    </vehicle>
-
-    <vehicle id="veh.24" depart="35.00">
-        <route edges="beg middle end rend"/>
-    </vehicle>
-
-    <vehicle id="veh.25" depart="36.00">
-        <route edges="beg middle end rend"/>
-    </vehicle>
-
-    <vehicle id="veh.26" depart="38.00">
-        <route edges="beg middle end rend"/>
-    </vehicle>
-
-    <vehicle id="veh.27" depart="39.00">
-        <route edges="beg middle end rend"/>
-    </vehicle>
-
-    <vehicle id="veh.28" depart="41.00">
-        <route edges="beg middle end rend"/>
-    </vehicle>
-
-    <vehicle id="veh.29" depart="42.00">
-        <route edges="beg middle end rend"/>
-    </vehicle>
-
-    <vehicle id="veh.30" depart="43.00">
-        <route edges="beg middle end rend"/>
-    </vehicle>
-
-    <vehicle id="veh.31" depart="45.00">
-        <route edges="beg middle end rend"/>
-    </vehicle>
-
-    <vehicle id="veh.32" depart="46.00">
-        <route edges="beg middle end rend"/>
-    </vehicle>
-
-    <vehicle id="veh.33" depart="48.00">
-        <route edges="beg middle end rend"/>
-    </vehicle>
-
-    <vehicle id="veh.34" depart="49.00">
-        <route edges="beg middle end rend"/>
-    </vehicle>
-
-    <vehicle id="veh.35" depart="51.00">
-        <route edges="beg middle end rend"/>
-    </vehicle>
-
-    <vehicle id="veh.36" depart="52.00">
-        <route edges="beg middle end rend"/>
-    </vehicle>
-
-    <vehicle id="veh.37" depart="53.00">
-        <route edges="beg middle end rend"/>
-    </vehicle>
-
-    <vehicle id="veh.38" depart="55.00">
-        <route edges="beg middle end rend"/>
-    </vehicle>
-
-    <vehicle id="veh.39" depart="56.00">
-        <route edges="beg middle end rend"/>
-    </vehicle>
-
-    <vehicle id="veh.40" depart="58.00">
-        <route edges="beg middle end rend"/>
-    </vehicle>
-
-    <vehicle id="veh.41" depart="59.00">
-        <route edges="beg middle end rend"/>
-    </vehicle>
-
-    <vehicle id="veh.42" depart="61.00">
-        <route edges="beg middle end rend"/>
-    </vehicle>
-
-    <vehicle id="veh.43" depart="62.00">
-        <route edges="beg middle end rend"/>
-    </vehicle>
-
-    <vehicle id="veh.44" depart="63.00">
-        <route edges="beg middle end rend"/>
-    </vehicle>
-
-    <vehicle id="veh.45" depart="65.00">
-        <route edges="beg middle end rend"/>
-    </vehicle>
-
-    <vehicle id="veh.46" depart="66.00">
-        <route edges="beg middle end rend"/>
-    </vehicle>
-
-    <vehicle id="veh.47" depart="68.00">
-        <route edges="beg middle end rend"/>
-    </vehicle>
-
-    <vehicle id="veh.48" depart="69.00">
-        <route edges="beg middle end rend"/>
-    </vehicle>
-
-    <vehicle id="veh.49" depart="71.00">
-        <route edges="beg middle end rend"/>
-    </vehicle>
-
-    <vehicle id="veh.50" depart="72.00">
-=======
     <vehicle id="veh.7" depart="10.00">
         <route edges="beg middle end rend"/>
     </vehicle>
@@ -385,7 +206,6 @@
     </vehicle>
 
     <vehicle id="veh.50" depart="51.00">
->>>>>>> 51b2672b
         <route edges="beg middle end rend"/>
     </vehicle>
 
