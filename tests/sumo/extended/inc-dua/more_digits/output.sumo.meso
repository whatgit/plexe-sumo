--- conflicted
+++ resolved
@@ -5,13 +5,8 @@
 Reason: All vehicles have left the simulation.
 Performance: 
  Duration: 2 ms
-<<<<<<< HEAD
- Real time factor: 135500
- UPS: 253000.000000
-=======
  Real time factor: 137500
  UPS: 259000.000000
->>>>>>> 51b2672b
 Vehicles: 
  Inserted: 3 (Loaded: 10)
  Running: 0
