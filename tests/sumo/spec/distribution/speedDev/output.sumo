Loading net-file from 'net.net.xml'...  done (1ms).
<<<<<<< HEAD
Loading additional-files from 'input_additional.add.xml'...  done (1ms).
=======
Loading additional-files from 'input_additional.add.xml'...  done (0ms).
>>>>>>> 51b2672b
Loading done.
Simulation started with time: 0.00
Simulation ended at time: 1000.00
Reason: The final simulation step has been reached.
Performance: 
<<<<<<< HEAD
 Duration: 218 ms
 Real time factor: 4587.16
 UPS: 105261.467890
=======
 Duration: 58 ms
 Real time factor: 17241.4
 UPS: 395637.931034
>>>>>>> 51b2672b
Vehicles: 
 Inserted: 701 (Loaded: 702)
 Running: 23
 Waiting: 1
<|MERGE_RESOLUTION|>--- conflicted
+++ resolved
@@ -1,23 +1,13 @@
 Loading net-file from 'net.net.xml'...  done (1ms).
-<<<<<<< HEAD
-Loading additional-files from 'input_additional.add.xml'...  done (1ms).
-=======
 Loading additional-files from 'input_additional.add.xml'...  done (0ms).
->>>>>>> 51b2672b
 Loading done.
 Simulation started with time: 0.00
 Simulation ended at time: 1000.00
 Reason: The final simulation step has been reached.
 Performance: 
-<<<<<<< HEAD
- Duration: 218 ms
- Real time factor: 4587.16
- UPS: 105261.467890
-=======
  Duration: 58 ms
  Real time factor: 17241.4
  UPS: 395637.931034
->>>>>>> 51b2672b
 Vehicles: 
  Inserted: 701 (Loaded: 702)
  Running: 23
