<?xml version="1.0" encoding="UTF-8"?>

<!-- generated on Tue Apr 15 17:29:17 2014 by SUMO sumo Version dev-SVN-r16196
<?xml version="1.0" encoding="UTF-8"?>

<configuration xmlns:xsi="http://www.w3.org/2001/XMLSchema-instance" xsi:noNamespaceSchemaLocation="http://sumo-sim.org/xsd/sumoConfiguration.xsd">

    <input>
        <net-file value="net.net.xml"/>
        <route-files value="input_routes.rou.xml"/>
    </input>

    <output>
        <netstate-dump value="rawdump.xml"/>
    </output>

    <time>
        <begin value="0"/>
        <end value="1"/>
    </time>

    <report>
        <xml-validation value="never"/>
        <no-duration-log value="true"/>
        <no-step-log value="true"/>
    </report>

</configuration>
-->

<netstate xmlns:xsi="http://www.w3.org/2001/XMLSchema-instance" xsi:noNamespaceSchemaLocation="http://sumo-sim.org/xsd/netstate_file.xsd">
<<<<<<< HEAD
    <timestep time="0.00"/>
=======
    <timestep time="0.00">
        <edge id="beg">
            <person id="p1" pos="0.00" angle="-90.00" stage="waiting for v1"/>
        </edge>
    </timestep>
>>>>>>> 51b2672b
</netstate><|MERGE_RESOLUTION|>--- conflicted
+++ resolved
@@ -29,13 +29,9 @@
 -->
 
 <netstate xmlns:xsi="http://www.w3.org/2001/XMLSchema-instance" xsi:noNamespaceSchemaLocation="http://sumo-sim.org/xsd/netstate_file.xsd">
-<<<<<<< HEAD
-    <timestep time="0.00"/>
-=======
     <timestep time="0.00">
         <edge id="beg">
             <person id="p1" pos="0.00" angle="-90.00" stage="waiting for v1"/>
         </edge>
     </timestep>
->>>>>>> 51b2672b
 </netstate>