--- conflicted
+++ resolved
@@ -34,22 +34,6 @@
 # one vehicle approaching a lane with a lower max speed and step-length 0.1
 approach_slow_subsecond
 
-<<<<<<< HEAD
-# avoid spill back of jams onto a junction (checkRewindLinkLanes)
-avoid_spill_back
-
-# tests for driver impatience
-impatience
-
-# test proper behavior at junctions (collision avoidance, efficent usage)
-junction
-
-# test behavior when vehicles cannot drive
-deadlock
-
-# tests for dynamics at ramps leading to and from motorways
-ramps
-=======
 # very high flow on 2-lanes
 high_flow1
 
@@ -57,5 +41,4 @@
 high_flow2
 
 # very high flow on 2-lanes
-high_flow1_extreme
->>>>>>> 51b2672b
+high_flow1_extreme