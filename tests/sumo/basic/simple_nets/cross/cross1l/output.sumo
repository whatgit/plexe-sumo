--- conflicted
+++ resolved
@@ -1,21 +1,12 @@
 Loading net-file from 'net.net.xml'...  done (1ms).
 Loading done.
 Simulation started with time: 0.00
-<<<<<<< HEAD
-Simulation ended at time: 1380.00
-Reason: All vehicles have left the simulation.
-Performance: 
- Duration: 109 ms
- Real time factor: 12660.6
- UPS: 493366.972477
-=======
 Simulation ended at time: 1331.00
 Reason: All vehicles have left the simulation.
 Performance: 
  Duration: 72 ms
  Real time factor: 18486.1
  UPS: 657194.444444
->>>>>>> 51b2672b
 Vehicles: 
  Inserted: 120
  Running: 0
