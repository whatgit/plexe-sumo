--- conflicted
+++ resolved
@@ -20,11 +20,7 @@
 -->
 <routes xmlns:xsi="http://www.w3.org/2001/XMLSchema-instance" xsi:noNamespaceSchemaLocation="http://sumo-sim.org/xsd/routes_file.xsd">
 
-<<<<<<< HEAD
-    <vType id="bus" accel="2.6" decel="4.5" sigma="0" length="12" minGap="3" maxSpeed="70" guiShape="bus/city" vClass="bus"/>
-=======
     <vType id="bus" accel="2.6" decel="4.5" sigma="0" length="12" minGap="3" maxSpeed="70" guiShape="bus" vClass="bus"/>
->>>>>>> 51b2672b
 
     <vehicle id="bus_1" depart="0.00" departLane="free" arrivalPos="-1" type="bus" color="0,1,0">
         <route edges="2/0to2/1 2/1to1/1 1/1to1/2 1/2to0/2 0/2to0/1 0/1to0/0 0/0to1/0 1/0to2/0 2/0to2/1 2/1to1/1 1/1to1/2 1/2to0/2 0/2to0/1 0/1to0/0 0/0to1/0 1/0to2/0 2/0to2/1"/>
