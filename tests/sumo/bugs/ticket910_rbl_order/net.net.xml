--- conflicted
+++ resolved
@@ -1,30 +1,17 @@
 <?xml version="1.0" encoding="UTF-8"?>
 
-<<<<<<< HEAD
-<!-- generated on Mon Mar  3 10:23:17 2014 by SUMO netconvert Version dev-SVN-r15793
-=======
 <!-- generated on 06/06/14 15:02:34 by SUMO netconvert Version dev-SVN-r16543
->>>>>>> 51b2672b
 <?xml version="1.0" encoding="UTF-8"?>
 
 <configuration xmlns:xsi="http://www.w3.org/2001/XMLSchema-instance" xsi:noNamespaceSchemaLocation="http://sumo-sim.org/xsd/netconvertConfiguration.xsd">
 
     <input>
-<<<<<<< HEAD
-        <node-files value="./tests/sumo/bugs/ticket910_rbl_order/cross1l.nod.xml"/>
-        <edge-files value="./tests/sumo/bugs/ticket910_rbl_order/cross1l.edg.xml"/>
-    </input>
-
-    <output>
-        <output-file value="./tests/sumo/bugs/ticket910_rbl_order/net.net.xml"/>
-=======
         <node-files value=".\sumo\bugs\ticket910_rbl_order\cross1l.nod.xml"/>
         <edge-files value=".\sumo\bugs\ticket910_rbl_order\cross1l.edg.xml"/>
     </input>
 
     <output>
         <output-file value=".\sumo\bugs\ticket910_rbl_order\net.net.xml"/>
->>>>>>> 51b2672b
     </output>
 
     <report>
