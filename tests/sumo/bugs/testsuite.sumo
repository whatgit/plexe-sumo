--- conflicted
+++ resolved
@@ -66,12 +66,9 @@
 ticket611
 ticket651
 
-<<<<<<< HEAD
-=======
 # testing route length in tripinfos and vehroute output with rerouting
 ticket676
 
->>>>>>> 51b2672b
 # test junction deadlock
 ticket699
 ticket720
@@ -132,10 +129,6 @@
 ticket941
 ticket963
 ticket967
-<<<<<<< HEAD
-ticket1026
-=======
->>>>>>> 51b2672b
 
 # vehicles stop to help other vehicles to change langes even though they are 500 meters apart
 ticket1044
@@ -155,14 +148,8 @@
 ticket1096b
 ticket1096c
 ticket1097
-<<<<<<< HEAD
-
-# fast leader should be insertable directly before slow follower
-ticket1176
-=======
 ticket1114
 
 ticket1217
 ticket1223
-ticket1273
->>>>>>> 51b2672b
+ticket1273