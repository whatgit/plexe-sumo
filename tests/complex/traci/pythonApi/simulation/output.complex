Loading configuration... done.
{114: ['horiz', 'horiz1', 'horiz2'], 116: []}
step 0
{114: [], 116: ['horiz']}
step 1
{114: [], 116: []}
step 2
{114: [], 116: []}
step 3
{114: [], 116: []}
step 4
{114: [], 116: []}
step 5
<<<<<<< HEAD
{116: ['horiz1']}
=======
{114: [], 116: ['horiz1']}
>>>>>>> 51b2672b
time 6000
#loaded 0
loaded []
#departed 1
departed ['horiz1']
#arrived 0
arrived []
#parkstart 0
parkstart []
#parkend 0
parkend []
#stopstart 0
stopstart []
#stopend 0
stopend []
min#expected 3
#teleportStart 0
teleportStart []
#teleportEnd 0
teleportEnd []
deltaT 1000
<<<<<<< HEAD
boundary ((0.0, 0.0), (3330.25, 3904.56))
convertRoad2D (-1.26, 3903.4900000000002)
convertRoad3D (-1.26, 3903.4900000000002, 2.0)
convertRoadGeo (12.014677620717505, 48.12144890632121)
convertRoadGeoAlt (12.014677620717505, 48.12144890632121, 2.0)
convert2DGeo (12.023018905467296, 48.09105459770769)
convertGeo2D (-1619.5653987230617, -9550.720807246864)
convert2DRoad ('o', 2906.1907260226617, 0)
convertGeoRoad ('o', 2906.1907260226617, 0)
=======
boundary ((0.0, 0.0), (3330.25, 3904.5599999999999))
convertRoad2D (-1.26, 3903.4900000000002)
convertRoad3D (-1.26, 3903.4900000000002, 2.0)
convertRoadGeo (12.014677620717489, 48.121448906321213)
convertRoadGeoAlt (12.014677620717489, 48.121448906321213, 2.0)
convert2DGeo (12.023018905467282, 48.091054597707689)
convertGeo2D (-1619.5653987218393, -9550.7208072477952)
convert2DRoad ('o', 2906.1907260226608, 0)
convertGeoRoad ('o', 2906.1907260226608, 0)
>>>>>>> 51b2672b
distance2D 10.0
drivingDistance2D 6.48934198154
distanceRoad 5131.87880547
drivingDistanceRoad 5136.7
clearing pending
step 0
<<<<<<< HEAD
{116: []}
step 1
{116: []}
step 2
{116: []}
step 3
{116: []}
step 4
{116: []}
step 5
{116: []}
=======
{114: [], 116: []}
step 1
{114: [], 116: []}
step 2
{114: [], 116: []}
step 3
{114: [], 116: []}
step 4
{114: [], 116: []}
step 5
{114: [], 116: []}
>>>>>>> 51b2672b
<|MERGE_RESOLUTION|>--- conflicted
+++ resolved
@@ -11,11 +11,7 @@
 step 4
 {114: [], 116: []}
 step 5
-<<<<<<< HEAD
-{116: ['horiz1']}
-=======
 {114: [], 116: ['horiz1']}
->>>>>>> 51b2672b
 time 6000
 #loaded 0
 loaded []
@@ -37,17 +33,6 @@
 #teleportEnd 0
 teleportEnd []
 deltaT 1000
-<<<<<<< HEAD
-boundary ((0.0, 0.0), (3330.25, 3904.56))
-convertRoad2D (-1.26, 3903.4900000000002)
-convertRoad3D (-1.26, 3903.4900000000002, 2.0)
-convertRoadGeo (12.014677620717505, 48.12144890632121)
-convertRoadGeoAlt (12.014677620717505, 48.12144890632121, 2.0)
-convert2DGeo (12.023018905467296, 48.09105459770769)
-convertGeo2D (-1619.5653987230617, -9550.720807246864)
-convert2DRoad ('o', 2906.1907260226617, 0)
-convertGeoRoad ('o', 2906.1907260226617, 0)
-=======
 boundary ((0.0, 0.0), (3330.25, 3904.5599999999999))
 convertRoad2D (-1.26, 3903.4900000000002)
 convertRoad3D (-1.26, 3903.4900000000002, 2.0)
@@ -57,26 +42,12 @@
 convertGeo2D (-1619.5653987218393, -9550.7208072477952)
 convert2DRoad ('o', 2906.1907260226608, 0)
 convertGeoRoad ('o', 2906.1907260226608, 0)
->>>>>>> 51b2672b
 distance2D 10.0
 drivingDistance2D 6.48934198154
 distanceRoad 5131.87880547
 drivingDistanceRoad 5136.7
 clearing pending
 step 0
-<<<<<<< HEAD
-{116: []}
-step 1
-{116: []}
-step 2
-{116: []}
-step 3
-{116: []}
-step 4
-{116: []}
-step 5
-{116: []}
-=======
 {114: [], 116: []}
 step 1
 {114: [], 116: []}
@@ -87,5 +58,4 @@
 step 4
 {114: [], 116: []}
 step 5
-{114: [], 116: []}
->>>>>>> 51b2672b
+{114: [], 116: []}