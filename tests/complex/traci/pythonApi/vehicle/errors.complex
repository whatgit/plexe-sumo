<<<<<<< HEAD
Error: Answered with error to command 0xa4: Vehicle 'bla' is not known
=======
Error: Answered with error to command 0xa4: Vehicle 'bla' is not known
Error: Answered with error to command 0xc4: Invalid departure position.
Error: Answered with error to command 0xa4: Vehicle 'anotherOne' is not known
>>>>>>> 51b2672b
<|MERGE_RESOLUTION|>--- conflicted
+++ resolved
@@ -1,7 +1,3 @@
-<<<<<<< HEAD
-Error: Answered with error to command 0xa4: Vehicle 'bla' is not known
-=======
 Error: Answered with error to command 0xa4: Vehicle 'bla' is not known
 Error: Answered with error to command 0xc4: Invalid departure position.
-Error: Answered with error to command 0xa4: Vehicle 'anotherOne' is not known
->>>>>>> 51b2672b
+Error: Answered with error to command 0xa4: Vehicle 'anotherOne' is not known