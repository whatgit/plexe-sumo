--- conflicted
+++ resolved
@@ -25,14 +25,9 @@
 
 sumoBinary = sumolib.checkBinary('sumo')
 
-<<<<<<< HEAD
-sumoProcess = subprocess.Popen("%s -c sumo.sumocfg" % (sumoBinary), shell=True, stdout=sys.stdout)
-traci.init(8813)
-=======
 PORT = random.randint(8000, 50000)
 sumoProcess = subprocess.Popen("%s -c sumo.sumocfg --remote-port %s" % (sumoBinary, PORT), shell=True, stdout=sys.stdout)
 traci.init(PORT)
->>>>>>> 51b2672b
 
 def step():
     s = traci.simulation.getCurrentTime() / 1000
@@ -132,8 +127,6 @@
     print traci.vehicle.getSubscriptionResults("2")
     print traci.vehicle.getSubscriptionResults(vehID)
 traci.vehicle.remove("1")
-<<<<<<< HEAD
-=======
 try:
     traci.vehicle.add("anotherOne", "horizontal", pos=-1)
 except traci.TraCIException as e:
@@ -142,5 +135,4 @@
     check("anotherOne")
 except traci.TraCIException as e:
     print e
->>>>>>> 51b2672b
 traci.close()