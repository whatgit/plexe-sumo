<?xml version="1.0" encoding="UTF-8"?>

<<<<<<< HEAD
<!-- generated on Wed Mar  5 21:37:31 2014 by SUMO sumo Version dev-SVN-r15830
=======
<!-- generated on Wed Apr  2 10:08:38 2014 by SUMO sumo Version dev-SVN-r16088
>>>>>>> 51b2672b
<?xml version="1.0" encoding="UTF-8"?>

<configuration xmlns:xsi="http://www.w3.org/2001/XMLSchema-instance" xsi:noNamespaceSchemaLocation="http://sumo-sim.org/xsd/sumoConfiguration.xsd">

    <input>
        <net-file value="input_net.net.xml"/>
        <load-state value="statep_50.00.sbx"/>
    </input>

    <output>
        <vehroute-output value="vehroutes.xml"/>
    </output>

    <report>
        <no-duration-log value="true"/>
        <no-step-log value="true"/>
    </report>

</configuration>
-->

<routes xmlns:xsi="http://www.w3.org/2001/XMLSchema-instance" xsi:noNamespaceSchemaLocation="http://sumo-sim.org/xsd/routes_file.xsd">
<<<<<<< HEAD
    <vehicle id="0" depart="0.00" arrival="236.00">
        <route edges="4/1to3/1 3/1to2/1 2/1to1/1 1/1to0/1"/>
    </vehicle>

    <vehicle id="1" depart="5.00" arrival="322.00">
=======
    <vehicle id="0" depart="0.00" arrival="217.00">
        <route edges="4/1to3/1 3/1to2/1 2/1to1/1 1/1to0/1"/>
    </vehicle>

    <vehicle id="1" depart="5.00" arrival="303.00">
>>>>>>> 51b2672b
        <route edges="4/1to3/1 3/1to2/1 2/1to1/1 1/1to0/1"/>
    </vehicle>

</routes><|MERGE_RESOLUTION|>--- conflicted
+++ resolved
@@ -1,10 +1,6 @@
 <?xml version="1.0" encoding="UTF-8"?>
 
-<<<<<<< HEAD
-<!-- generated on Wed Mar  5 21:37:31 2014 by SUMO sumo Version dev-SVN-r15830
-=======
 <!-- generated on Wed Apr  2 10:08:38 2014 by SUMO sumo Version dev-SVN-r16088
->>>>>>> 51b2672b
 <?xml version="1.0" encoding="UTF-8"?>
 
 <configuration xmlns:xsi="http://www.w3.org/2001/XMLSchema-instance" xsi:noNamespaceSchemaLocation="http://sumo-sim.org/xsd/sumoConfiguration.xsd">
@@ -27,19 +23,11 @@
 -->
 
 <routes xmlns:xsi="http://www.w3.org/2001/XMLSchema-instance" xsi:noNamespaceSchemaLocation="http://sumo-sim.org/xsd/routes_file.xsd">
-<<<<<<< HEAD
-    <vehicle id="0" depart="0.00" arrival="236.00">
-        <route edges="4/1to3/1 3/1to2/1 2/1to1/1 1/1to0/1"/>
-    </vehicle>
-
-    <vehicle id="1" depart="5.00" arrival="322.00">
-=======
     <vehicle id="0" depart="0.00" arrival="217.00">
         <route edges="4/1to3/1 3/1to2/1 2/1to1/1 1/1to0/1"/>
     </vehicle>
 
     <vehicle id="1" depart="5.00" arrival="303.00">
->>>>>>> 51b2672b
         <route edges="4/1to3/1 3/1to2/1 2/1to1/1 1/1to0/1"/>
     </vehicle>
 
