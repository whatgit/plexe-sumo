--- conflicted
+++ resolved
@@ -11,21 +11,6 @@
        <vType id="passenger/wagon"       probability="100" speedFactor="1.1" speedDev="0.1" sigma="0" length="5"     minGap="2.0" guiShape="passenger/wagon"/>
        <vType id="passenger/van"         probability="100" speedFactor="1.1" speedDev="0.1" sigma="0" length="5"     minGap="2.0" guiShape="passenger/van"/>
        <vType id="delivery"              probability="100" speedFactor="1.1" speedDev="0.1" sigma="0" length="5"     minGap="2.0" guiShape="delivery"/>
-<<<<<<< HEAD
-       <vType id="transport"             probability="100" speedFactor="1.1" speedDev="0.1" sigma="0" length="7.5"   minGap="2.5" guiShape="transport" width="2.5"/>
-       <vType id="transport/semitrailer" probability="100" speedFactor="1.1" speedDev="0.1" sigma="0" length="16.25" minGap="2.5" guiShape="transport/semitrailer" width="2.6"/>
-       <vType id="transport/trailer"     probability="100" speedFactor="1.1" speedDev="0.1" sigma="0" length="16.25" minGap="2.5" guiShape="transport/trailer" width="2.6"/>
-       <vType id="bus"                   probability="100" speedFactor="1.1" speedDev="0.1" sigma="0" length="12.5"  minGap="2.5" guiShape="bus" width="2.4"/>
-       <vType id="bus/city"              probability="100" speedFactor="1.1" speedDev="0.1" sigma="0" length="12.5"  minGap="2.5" guiShape="bus/city" width="2.4"/>
-       <vType id="bus/flexible"          probability="100" speedFactor="1.1" speedDev="0.1" sigma="0" length="16.5"  minGap="2.5" guiShape="bus/flexible" width="2.4"/>
-       <vType id="bus/overland"          probability="100" speedFactor="1.1" speedDev="0.1" sigma="0" length="16.5"  minGap="2.5" guiShape="bus/overland" width="2.6"/>
-       <vType id="rail"                  probability="5" speedFactor="1.1" speedDev="0.1" sigma="0" length="200"   minGap="25.0" guiShape="rail"/>
-       <vType id="rail/light"            probability="5" speedFactor="1.1" speedDev="0.1" sigma="0" length="64"    minGap="25.0" guiShape="rail/light"/>
-       <vType id="rail/city"             probability="5" speedFactor="1.1" speedDev="0.1" sigma="0" length="40"    minGap="25.0" guiShape="rail/city"/>
-       <vType id="rail/slow"             probability="5" speedFactor="1.1" speedDev="0.1" sigma="0" length="60"    minGap="25.0" guiShape="rail/slow"/>
-       <vType id="rail/fast"             probability="5" speedFactor="1.1" speedDev="0.1" sigma="0" length="250"   minGap="25.0" guiShape="rail/fast"/>
-       <vType id="rail/cargo"            probability="5" speedFactor="1.1" speedDev="0.1" sigma="0" length="350"   minGap="25.0" guiShape="rail/cargo"/>
-=======
        <vType id="truck"                 probability="100" speedFactor="1.1" speedDev="0.1" sigma="0" length="7.5"   minGap="2.5" guiShape="truck" width="2.5"/>
        <vType id="truck/semitrailer"     probability="100" speedFactor="1.1" speedDev="0.1" sigma="0" length="16.25" minGap="2.5" guiShape="truck/semitrailer" width="2.6"/>
        <vType id="truck/trailer"         probability="100" speedFactor="1.1" speedDev="0.1" sigma="0" length="16.25" minGap="2.5" guiShape="truck/trailer" width="2.6"/>
@@ -35,7 +20,6 @@
        <vType id="rail"                  probability="15"  speedFactor="1.1" speedDev="0.1" sigma="0" length="200"   minGap="25.0" guiShape="rail"/>
        <vType id="rail/railcar"          probability="15"  speedFactor="1.1" speedDev="0.1" sigma="0" length="40"    minGap="25.0" guiShape="rail/railcar"/>
        <vType id="rail/cargo"            probability="5"   speedFactor="1.1" speedDev="0.1" sigma="0" length="350"   minGap="25.0" guiShape="rail/cargo"/>
->>>>>>> 51b2672b
        <vType id="evehicle"              probability="100" speedFactor="1.1" speedDev="0.1" sigma="0" length="5"     minGap="1.0" guiShape="evehicle"/>
    </vTypeDistribution>
 
