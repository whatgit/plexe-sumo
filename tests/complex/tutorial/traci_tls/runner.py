#!/usr/bin/env python
"""
@file    runner.py
@author  Lena Kalleske
@author  Daniel Krajzewicz
@author  Michael Behrisch
@author  Jakob Erdmann
@date    2009-03-26
@version $Id$

Tutorial for traffic light control via the TraCI interface.

<<<<<<< HEAD
SUMO, Simulation of Urban MObility; see http://sumo.sourceforge.net/
=======
SUMO, Simulation of Urban MObility; see http://sumo-sim.org/
>>>>>>> 51b2672b
Copyright (C) 2009-2014 DLR/TS, Germany

This file is part of SUMO.
SUMO is free software; you can redistribute it and/or modify
it under the terms of the GNU General Public License as published by
the Free Software Foundation; either version 3 of the License, or
(at your option) any later version.
"""

import os, sys
import optparse
import subprocess
import random

# we need to import python modules from the $SUMO_HOME/tools directory
try:
    sys.path.append(os.path.join(os.path.dirname(__file__), '..', '..', '..', '..', "tools")) # tutorial in tests
    sys.path.append(os.path.join(os.environ.get("SUMO_HOME", os.path.join(os.path.dirname(__file__), "..", "..", "..")), "tools")) # tutorial in docs
    from sumolib import checkBinary
except ImportError:
    sys.exit("please declare environment variable 'SUMO_HOME' as the root directory of your sumo installation (it should contain folders 'bin', 'tools' and 'docs')")

import traci
# the port used for communicating with your sumo instance
PORT = 8873

NSGREEN = "GrGr" 
NSYELLOW = "yryr"
WEGREEN = "rGrG" 
WEYELLOW = "ryry"

PROGRAM = [WEYELLOW,WEYELLOW,WEYELLOW,NSGREEN,NSGREEN,NSGREEN,NSGREEN,NSGREEN,NSGREEN,NSGREEN,NSGREEN,NSYELLOW,NSYELLOW,WEGREEN]

def generate_routefile():
    random.seed(42) # make tests reproducible
    N = 3600 # number of time steps
    # demand per second from different directions
    pWE = 1./10 
    pEW = 1./11
    pNS = 1./30
    with open("data/cross.rou.xml", "w") as routes:
        print >> routes, """<routes>
        <vType id="typeWE" accel="0.8" decel="4.5" sigma="0.5" length="5" minGap="2.5" maxSpeed="16.67" guiShape="passenger"/>
        <vType id="typeNS" accel="0.8" decel="4.5" sigma="0.5" length="17" minGap="3" maxSpeed="25" guiShape="bus"/>

        <route id="right" edges="51o 1i 2o 52i" />
        <route id="left" edges="52o 2i 1o 51i" />
        <route id="down" edges="54o 4i 3o 53i" />"""
        lastVeh = 0
        vehNr = 0
        for i in range(N):
            if random.uniform(0,1) < pWE:
                print >> routes, '    <vehicle id="right_%i" type="typeWE" route="right" depart="%i" />' % (vehNr, i)
                vehNr += 1
                lastVeh = i
            if random.uniform(0,1) < pEW:
                print >> routes, '    <vehicle id="left_%i" type="typeWE" route="left" depart="%i" />' % (vehNr, i)
                vehNr += 1
                lastVeh = i
            if random.uniform(0,1) < pNS:
                print >> routes, '    <vehicle id="down_%i" type="typeNS" route="down" depart="%i" color="1,0,0"/>' % (vehNr, i)
                vehNr += 1
                lastVeh = i
        print >> routes, "</routes>"

def run():
    """execute the TraCI control loop"""
    traci.init(PORT)
    programPointer = len(PROGRAM)-1
    step = 0
    while traci.simulation.getMinExpectedNumber() > 0:
        traci.simulationStep()
        programPointer = min(programPointer+1, len(PROGRAM)-1)
        numPriorityVehicles = traci.inductionloop.getLastStepVehicleNumber("0")
        if numPriorityVehicles > 0:
            if programPointer == len(PROGRAM)-1:
                # we are in the WEGREEN phase. start the priority phase sequence
                programPointer = 0
            elif PROGRAM[programPointer] != WEYELLOW:
                # horizontal traffic is already stopped. restart priority phase
                # sequence at green
                programPointer = 3
            else:
                # we are in the WEYELLOW phase. continue sequence
                pass
        traci.trafficlights.setRedYellowGreenState("0", PROGRAM[programPointer])
        step += 1
    traci.close()
    sys.stdout.flush()

def get_options():
    optParser = optparse.OptionParser()
    optParser.add_option("--nogui", action="store_true", default=False, help="run the commandline version of sumo")
    options, args = optParser.parse_args()
    return options


# this is the main entry point of this script
if __name__ == "__main__":
    options = get_options()

    # this script has been called from the command line. It will start sumo as a
    # server, then connect and run
    if options.nogui:
        sumoBinary = checkBinary('sumo')
    else:
        sumoBinary = checkBinary('sumo-gui')

    # first, generate the route file for this simulation
    generate_routefile()

    # this is the normal way of using traci. sumo is started as a
    # subprocess and then the python script connects and runs
<<<<<<< HEAD
    sumoProcess = subprocess.Popen([sumoBinary, "-c", "data/cross.sumocfg", "--tripinfo-output", "tripinfo.xml"], stdout=sys.stdout, stderr=sys.stderr)
=======
    sumoProcess = subprocess.Popen([sumoBinary, "-c", "data/cross.sumocfg", "--tripinfo-output", "tripinfo.xml", "--remote-port", str(PORT)], stdout=sys.stdout, stderr=sys.stderr)
>>>>>>> 51b2672b
    run()
    sumoProcess.wait()<|MERGE_RESOLUTION|>--- conflicted
+++ resolved
@@ -10,11 +10,7 @@
 
 Tutorial for traffic light control via the TraCI interface.
 
-<<<<<<< HEAD
-SUMO, Simulation of Urban MObility; see http://sumo.sourceforge.net/
-=======
 SUMO, Simulation of Urban MObility; see http://sumo-sim.org/
->>>>>>> 51b2672b
 Copyright (C) 2009-2014 DLR/TS, Germany
 
 This file is part of SUMO.
@@ -128,10 +124,6 @@
 
     # this is the normal way of using traci. sumo is started as a
     # subprocess and then the python script connects and runs
-<<<<<<< HEAD
-    sumoProcess = subprocess.Popen([sumoBinary, "-c", "data/cross.sumocfg", "--tripinfo-output", "tripinfo.xml"], stdout=sys.stdout, stderr=sys.stderr)
-=======
     sumoProcess = subprocess.Popen([sumoBinary, "-c", "data/cross.sumocfg", "--tripinfo-output", "tripinfo.xml", "--remote-port", str(PORT)], stdout=sys.stdout, stderr=sys.stderr)
->>>>>>> 51b2672b
     run()
     sumoProcess.wait()