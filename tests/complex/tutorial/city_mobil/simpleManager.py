#!/usr/bin/env python
# -*- coding: utf-8 -*-
"""
@file    simpleManager.py
@author  Michael Behrisch
@author  Daniel Krajzewicz
@date    2008-10-09
@version $Id$

Control the CityMobil parking lot with a simple first come first serve approach.

<<<<<<< HEAD
SUMO, Simulation of Urban MObility; see http://sumo.sourceforge.net/
=======
SUMO, Simulation of Urban MObility; see http://sumo-sim.org/
>>>>>>> 51b2672b
Copyright (C) 2008-2014 DLR (http://www.dlr.de/) and contributors

This file is part of SUMO.
SUMO is free software; you can redistribute it and/or modify
it under the terms of the GNU General Public License as published by
the Free Software Foundation; either version 3 of the License, or
(at your option) any later version.
"""
import vehicleControl, statistics
from constants import *

class SimpleManager(vehicleControl.Manager):

    def __init__(self):
        self.cyberCarLoad = {}
        self.personsWaitingAt = {}

    def personArrived(self, personID, edge, target):
        if not edge in self.personsWaitingAt:
            self.personsWaitingAt[edge] = []
        self.personsWaitingAt[edge].append((personID, target))

    def cyberCarArrived(self, vehicleID, edge):
        step = vehicleControl.getStep()
        footEdge = edge.replace("cyber", "footmain")
        wait = 0
        load = []
        for person, target in self.cyberCarLoad.get(vehicleID, []):
            if target == footEdge:
                statistics.personUnloaded(person, step)
                wait += WAIT_PER_PERSON
            else:
                load.append((person, target))
        while self.personsWaitingAt.get(footEdge, []) and len(load) < vehicleControl.getCapacity():
            person, target = self.personsWaitingAt[footEdge].pop(0)
            vehicleControl.leaveStop(person)
            statistics.personLoaded(person, step)
            load.append((person, target))
            wait += WAIT_PER_PERSON
        vehicleControl.leaveStop(vehicleID, delay=wait)
        if edge == "cyberout" or edge == "cyberin":
            row = -1
        else:
            row = int(edge[5])
        if row < DOUBLE_ROWS-1:
            vehicleControl.stopAt(vehicleID, "cyber%sto%s" % (row+1, row+2))
        else:
            vehicleControl.stopAt(vehicleID, "cyberout")
        self.cyberCarLoad[vehicleID] = load

if __name__ == "__main__":
    vehicleControl.init(SimpleManager())<|MERGE_RESOLUTION|>--- conflicted
+++ resolved
@@ -9,11 +9,7 @@
 
 Control the CityMobil parking lot with a simple first come first serve approach.
 
-<<<<<<< HEAD
-SUMO, Simulation of Urban MObility; see http://sumo.sourceforge.net/
-=======
 SUMO, Simulation of Urban MObility; see http://sumo-sim.org/
->>>>>>> 51b2672b
 Copyright (C) 2008-2014 DLR (http://www.dlr.de/) and contributors
 
 This file is part of SUMO.
