--- conflicted
+++ resolved
@@ -1,10 +1,6 @@
 <?xml version="1.0" encoding="UTF-8"?>
 
-<<<<<<< HEAD
-<!-- generated on Mon Mar  3 10:23:22 2014 by SUMO netconvert Version dev-SVN-r15793
-=======
 <!-- generated on 06/06/14 15:02:20 by SUMO netconvert Version dev-SVN-r16543
->>>>>>> 51b2672b
 <?xml version="1.0" encoding="UTF-8"?>
 
 <configuration xmlns:xsi="http://www.w3.org/2001/XMLSchema-instance" xsi:noNamespaceSchemaLocation="http://sumo-sim.org/xsd/netconvertConfiguration.xsd">
@@ -59,11 +55,7 @@
         <lane id=":3_0_0" index="0" speed="13.89" length="5.00" shape="1991.75,11.35 1991.56,9.99 1990.97,9.02 1990.01,8.44 1988.65,8.25"/>
     </edge>
     <edge id=":3_1" function="internal">
-<<<<<<< HEAD
-        <lane id=":3_1_0" index="0" speed="13.89" length="23.63" shape="1995.05,11.35 1996.07,4.22 1999.12,-0.88 2004.22,-3.93 2011.35,-4.95"/>
-=======
         <lane id=":3_1_0" index="0" speed="13.89" length="23.63" shape="1995.05,11.35 1996.07,4.22 1999.13,-0.88 2004.22,-3.93 2011.35,-4.95"/>
->>>>>>> 51b2672b
         <lane id=":3_1_1" index="1" speed="13.89" length="23.63" shape="1998.35,11.35 1999.16,5.66 2001.60,1.60 2005.66,-0.84 2011.35,-1.65"/>
     </edge>
     <edge id=":3_3" function="internal">
