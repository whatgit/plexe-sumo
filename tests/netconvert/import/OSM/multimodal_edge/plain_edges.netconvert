<?xml version="1.0" encoding="UTF-8"?>

<<<<<<< HEAD
<!-- generated on Thu Oct 10 08:57:59 2013 by SUMO netconvert Version dev-SVN-r14807
=======
<!-- generated on 03/28/14 12:31:00 by SUMO netconvert Version dev-SVN-rUNKNOWN
>>>>>>> 51b2672b
<?xml version="1.0" encoding="UTF-8"?>

<configuration xmlns:xsi="http://www.w3.org/2001/XMLSchema-instance" xsi:noNamespaceSchemaLocation="http://sumo-sim.org/xsd/netconvertConfiguration.xsd">

    <input>
        <osm-files value="osm.xml"/>
    </input>

    <output>
        <output-file value="ignore.net.xml"/>
        <plain-output-prefix value="plain"/>
        <output.street-names value="true"/>
    </output>

    <projection>
        <proj.utm value="true"/>
    </projection>

    <report>
        <verbose value="true"/>
<<<<<<< HEAD
=======
        <xml-validation value="never"/>
>>>>>>> 51b2672b
    </report>

</configuration>
-->

<edges version="0.13" xmlns:xsi="http://www.w3.org/2001/XMLSchema-instance" xsi:noNamespaceSchemaLocation="http://sumo-sim.org/xsd/edges_file.xsd">
    <edge id="-10860201" from="2" to="1" name="Sterndamm" priority="15" type="highway.secondary|railway.tram" numLanes="2" speed="27.78"/>
    <edge id="10860201" from="1" to="2" name="Sterndamm" priority="15" type="highway.secondary|railway.tram" numLanes="2" speed="27.78"/>
    <edge id="10860202" from="2" to="3" name="Sterndamm" priority="15" type="railway.tram" numLanes="1" speed="27.78" spreadType="center">
<<<<<<< HEAD
        <lane index="0" allow="cityrail"/>
    </edge>
    <edge id="10860203" from="2" to="4" name="Sterndamm" priority="15" type="railway.tram" numLanes="1" speed="27.78" spreadType="center">
        <lane index="0" allow="cityrail"/>
=======
        <lane index="0" allow="tram"/>
    </edge>
    <edge id="10860203" from="2" to="4" name="Sterndamm" priority="15" type="railway.tram" numLanes="1" speed="27.78" spreadType="center">
        <lane index="0" allow="tram"/>
>>>>>>> 51b2672b
    </edge>
</edges><|MERGE_RESOLUTION|>--- conflicted
+++ resolved
@@ -1,10 +1,6 @@
 <?xml version="1.0" encoding="UTF-8"?>
 
-<<<<<<< HEAD
-<!-- generated on Thu Oct 10 08:57:59 2013 by SUMO netconvert Version dev-SVN-r14807
-=======
 <!-- generated on 03/28/14 12:31:00 by SUMO netconvert Version dev-SVN-rUNKNOWN
->>>>>>> 51b2672b
 <?xml version="1.0" encoding="UTF-8"?>
 
 <configuration xmlns:xsi="http://www.w3.org/2001/XMLSchema-instance" xsi:noNamespaceSchemaLocation="http://sumo-sim.org/xsd/netconvertConfiguration.xsd">
@@ -25,10 +21,7 @@
 
     <report>
         <verbose value="true"/>
-<<<<<<< HEAD
-=======
         <xml-validation value="never"/>
->>>>>>> 51b2672b
     </report>
 
 </configuration>
@@ -38,16 +31,9 @@
     <edge id="-10860201" from="2" to="1" name="Sterndamm" priority="15" type="highway.secondary|railway.tram" numLanes="2" speed="27.78"/>
     <edge id="10860201" from="1" to="2" name="Sterndamm" priority="15" type="highway.secondary|railway.tram" numLanes="2" speed="27.78"/>
     <edge id="10860202" from="2" to="3" name="Sterndamm" priority="15" type="railway.tram" numLanes="1" speed="27.78" spreadType="center">
-<<<<<<< HEAD
-        <lane index="0" allow="cityrail"/>
-    </edge>
-    <edge id="10860203" from="2" to="4" name="Sterndamm" priority="15" type="railway.tram" numLanes="1" speed="27.78" spreadType="center">
-        <lane index="0" allow="cityrail"/>
-=======
         <lane index="0" allow="tram"/>
     </edge>
     <edge id="10860203" from="2" to="4" name="Sterndamm" priority="15" type="railway.tram" numLanes="1" speed="27.78" spreadType="center">
         <lane index="0" allow="tram"/>
->>>>>>> 51b2672b
     </edge>
 </edges>