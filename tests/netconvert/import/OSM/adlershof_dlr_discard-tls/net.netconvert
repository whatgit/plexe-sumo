<?xml version="1.0" encoding="UTF-8"?>

<<<<<<< HEAD
<!-- generated on Tue Jul 30 15:49:29 2013 by SUMO netconvert Version dev-SVN-r14318
=======
<!-- generated on 05/21/14 12:48:15 by SUMO netconvert Version dev-SVN-r16394
>>>>>>> 51b2672b
<?xml version="1.0" encoding="UTF-8"?>

<configuration xmlns:xsi="http://www.w3.org/2001/XMLSchema-instance" xsi:noNamespaceSchemaLocation="http://sumo-sim.org/xsd/netconvertConfiguration.xsd">

    <input>
        <osm-files value="osm.xml"/>
    </input>

    <output>
        <output-file value="net.net.xml"/>
        <output.street-names value="true"/>
    </output>

    <projection>
        <proj.utm value="true"/>
    </projection>

    <tls_building>
        <tls.discard-loaded value="true"/>
    </tls_building>

    <processing>
        <no-internal-links value="true"/>
    </processing>

    <report>
        <verbose value="true"/>
        <xml-validation value="never"/>
    </report>

</configuration>
-->

<net version="0.13" xmlns:xsi="http://www.w3.org/2001/XMLSchema-instance" xsi:noNamespaceSchemaLocation="http://sumo-sim.org/xsd/net_file.xsd">

    <location netOffset="-399345.66,-5809365.64" convBoundary="0.00,0.00,1737.68,767.39" origBoundary="13.519602,52.425528,13.545248,52.434465" projParameter="+proj=utm +zone=33 +ellps=WGS84 +datum=WGS84 +units=m +no_defs"/>

    <edge id="-22917251" from="32266936" to="32266938" name="Teltowkanalbrücke" priority="6" type="highway.tertiary">
        <lane id="-22917251_0" index="0" speed="22.22" length="58.42" shape="474.41,48.86 479.04,102.47"/>
    </edge>
    <edge id="-24214693#0" from="261599791" to="32266935" name="Ernst-Ruska-Ufer" priority="9" type="highway.primary" shape="33.97,176.57 202.12,155.05 478.98,121.02">
        <lane id="-24214693#0_0" index="0" speed="27.78" length="448.47" shape="33.34,171.66 201.49,150.14 473.43,116.72"/>
        <lane id="-24214693#0_1" index="1" speed="27.78" length="448.47" shape="33.76,174.93 201.91,153.41 473.83,119.99"/>
    </edge>
    <edge id="-24214693#1" from="57343510" to="261599791" name="Ernst-Ruska-Ufer" priority="9" type="highway.primary">
        <lane id="-24214693#1_0" index="0" speed="27.78" length="19.32" shape="14.14,174.41 33.34,171.66"/>
        <lane id="-24214693#1_1" index="1" speed="27.78" length="19.32" shape="14.61,177.68 33.76,174.93"/>
    </edge>
    <edge id="-24214694" from="32266938" to="32266935" name="Wegedornstraße" priority="6" type="highway.tertiary">
        <lane id="-24214694_0" index="0" speed="22.22" length="13.87" shape="479.86,111.94 479.93,112.84"/>
    </edge>
<<<<<<< HEAD
    <edge id="-25944590#0" from="283018841" to="283018817" priority="1" type="highway.footway" shape="520.23,532.83 529.63,536.13 551.31,539.77 613.50,547.70">
        <lane id="-25944590#0_0" index="0" allow="pedestrian" speed="8.33" length="94.64" shape="527.42,533.61 530.18,534.58 551.58,538.15 609.10,545.47"/>
    </edge>
    <edge id="-25944590#1" from="283018842" to="283018841" priority="1" type="highway.footway">
        <lane id="-25944590#1_0" index="0" allow="pedestrian" speed="8.33" length="51.68" shape="493.76,523.83 514.56,529.56"/>
    </edge>
    <edge id="-25944590#2" from="283018844" to="283018842" priority="1" type="highway.footway" shape="402.53,486.32 420.24,495.86 480.89,521.99">
        <lane id="-25944590#2_0" index="0" allow="pedestrian" speed="8.33" length="97.04" shape="408.16,487.48 421.02,494.41 488.79,523.60"/>
    </edge>
    <edge id="-25944590#3" from="283018845" to="283018844" priority="1" type="highway.footway">
        <lane id="-25944590#3_0" index="0" allow="pedestrian" speed="8.33" length="50.40" shape="361.14,458.30 398.99,482.14"/>
    </edge>
    <edge id="-25944601#0" from="283018844" to="38919854" priority="1" type="highway.footway">
        <lane id="-25944601#0_0" index="0" allow="pedestrian" speed="8.33" length="23.50" shape="400.44,491.38 392.32,501.07"/>
    </edge>
    <edge id="-25944601#1" from="283018932" to="283018844" priority="1" type="highway.footway">
        <lane id="-25944601#1_0" index="0" allow="pedestrian" speed="8.33" length="17.59" shape="410.80,479.08 407.34,483.18"/>
    </edge>
    <edge id="-25944603#0" from="283018841" to="283018933" priority="1" type="highway.footway" shape="520.23,532.83 531.69,522.71 537.36,508.91">
        <lane id="-25944603#0_0" index="0" allow="pedestrian" speed="8.33" length="30.21" shape="524.41,526.93 530.31,521.72 534.00,512.77"/>
    </edge>
    <edge id="-25944603#1" from="283018937" to="283018841" priority="1" type="highway.footway">
        <lane id="-25944603#1_0" index="0" allow="pedestrian" speed="8.33" length="22.39" shape="508.61,545.24 515.06,536.84"/>
    </edge>
    <edge id="-25944603#2" from="38919841" to="283018937" priority="1" type="highway.footway">
        <lane id="-25944603#2_0" index="0" allow="pedestrian" speed="8.33" length="11.27" shape="502.67,555.67 503.70,553.19"/>
    </edge>
    <edge id="-25944605" from="283018842" to="283018937" priority="1" type="highway.footway" shape="480.89,521.99 494.62,536.85 506.58,550.58">
        <lane id="-25944605_0" index="0" allow="pedestrian" speed="8.33" length="49.31" shape="490.86,530.34 495.83,535.73 504.23,545.37"/>
    </edge>
=======
>>>>>>> 51b2672b
    <edge id="-25951490" from="32266938" to="175648134" priority="1" type="highway.cycleway">
        <lane id="-25951490_0" index="0" allow="bicycle" speed="5.56" length="466.10" shape="473.15,109.48 15.89,169.70"/>
    </edge>
    <edge id="-26816413#0" from="294168710" to="56231597" priority="2" type="highway.service">
        <lane id="-26816413#0_0" index="0" allow="delivery" speed="5.56" length="65.21" shape="588.88,339.95 631.42,378.88"/>
    </edge>
    <edge id="-26816413#1" from="294168098" to="294168710" priority="2" type="highway.service">
        <lane id="-26816413#1_0" index="0" allow="delivery" speed="5.56" length="25.92" shape="569.35,322.07 584.31,335.76"/>
    </edge>
    <edge id="-26816553" from="294168972" to="294168098" priority="2" type="highway.service" shape="714.97,226.01 706.28,235.54 682.39,261.75 633.73,223.14 570.98,302.73 563.73,311.92 566.45,321.65">
        <lane id="-26816553_0" index="0" allow="delivery" speed="5.56" length="233.63" shape="712.94,230.68 707.50,236.65 682.58,264.00 634.00,225.46 572.28,303.75 565.55,312.29 566.71,316.44"/>
    </edge>
    <edge id="-26816590#0" from="294169338" to="294168098" priority="2" type="highway.service">
        <lane id="-26816590#0_0" index="0" allow="delivery" speed="5.56" length="15.38" shape="561.14,309.83 565.59,317.09"/>
    </edge>
    <edge id="-26816590#1" from="294169339" to="294169338" priority="2" type="highway.service">
        <lane id="-26816590#1_0" index="0" allow="delivery" speed="5.56" length="15.40" shape="548.11,302.28 552.56,304.21"/>
    </edge>
    <edge id="-26816590#2" from="294169342" to="294169339" priority="2" type="highway.service" shape="495.08,307.55 510.49,306.01 544.28,302.42">
        <lane id="-26816590#2_0" index="0" allow="delivery" speed="5.56" length="49.46" shape="499.69,305.43 510.33,304.37 539.47,301.27"/>
    </edge>
    <edge id="-26816627" from="294169618" to="294169338" priority="2" type="highway.service">
        <lane id="-26816627_0" index="0" allow="delivery" speed="5.56" length="158.99" shape="542.82,150.31 559.29,301.31"/>
    </edge>
    <edge id="-26843019" from="294829798" to="294829385" priority="2" type="highway.service">
        <lane id="-26843019_0" index="0" allow="delivery" speed="5.56" length="98.96" shape="921.00,411.54 863.22,479.74"/>
    </edge>
    <edge id="-26843038#0" from="294830184" to="294829881" priority="2" type="highway.service">
        <lane id="-26843038#0_0" index="0" allow="delivery" speed="5.56" length="44.07" shape="919.12,482.73 896.62,508.76"/>
    </edge>
    <edge id="-26843038#1" from="294830189" to="294830184" priority="2" type="highway.service" shape="945.99,501.67 970.58,476.14 943.81,451.65 921.09,477.93">
        <lane id="-26843038#1_0" index="0" allow="delivery" speed="5.56" length="106.47" shape="947.05,498.20 968.21,476.21 943.94,454.01 925.34,475.54"/>
    </edge>
    <edge id="-26843038#2" from="294830184" to="294830189" priority="2" type="highway.service">
        <lane id="-26843038#2_0" index="0" allow="delivery" speed="5.56" length="34.41" shape="925.78,480.13 944.79,498.25"/>
    </edge>
    <edge id="-26843133#0" from="294831560" to="294169339" priority="2" type="highway.service">
        <lane id="-26843133#0_0" index="0" allow="delivery" speed="5.56" length="9.95" shape="545.52,297.08 545.56,297.64"/>
    </edge>
    <edge id="-26843133#1" from="294831563" to="294831560" priority="2" type="highway.service" shape="505.71,295.17 501.77,245.17 539.68,243.24 543.50,292.50">
        <lane id="-26843133#1_0" index="0" allow="delivery" speed="5.56" length="137.52" shape="503.81,292.08 499.99,243.61 541.20,241.51 544.78,287.61"/>
    </edge>
    <edge id="-26843133#2" from="294831560" to="294831563" priority="2" type="highway.service">
        <lane id="-26843133#2_0" index="0" allow="delivery" speed="5.56" length="37.89" shape="538.86,294.48 509.04,296.59"/>
    </edge>
    <edge id="-5198584" from="36268382" to="36268416" name="Justus-von-Liebig-Straße" priority="4" type="highway.residential" shape="1438.58,542.41 1262.01,371.09 1055.08,184.85">
        <lane id="-5198584_0" index="0" speed="13.89" length="524.41" shape="1437.43,543.59 1260.86,372.27 1057.59,189.33"/>
    </edge>
    <edge id="-5198585#0" from="294168972" to="36268369" name="Albert-Einstein-Straße" priority="4" type="highway.residential" shape="714.97,226.01 660.89,178.88 646.66,160.06 641.03,106.11">
        <lane id="-5198585#0_0" index="0" speed="13.89" length="149.57" shape="710.25,224.08 659.68,180.01 645.06,160.69 640.22,114.25"/>
    </edge>
    <edge id="-5198585#1" from="36268375" to="294168972" name="Albert-Einstein-Straße" priority="4" type="highway.residential">
        <lane id="-5198585#1_0" index="0" speed="13.89" length="59.93" shape="755.40,263.43 717.41,230.32"/>
    </edge>
    <edge id="-5198585#2" from="36268376" to="36268375" name="Albert-Einstein-Straße" priority="4" type="highway.residential">
        <lane id="-5198585#2_0" index="0" speed="13.89" length="173.70" shape="886.49,377.47 762.57,269.67"/>
    </edge>
    <edge id="-5198585#3" from="294829798" to="36268376" name="Albert-Einstein-Straße" priority="4" type="highway.residential">
        <lane id="-5198585#3_0" index="0" speed="13.89" length="41.88" shape="918.20,404.98 893.77,383.80"/>
    </edge>
    <edge id="-5198585#4" from="36268431" to="294829798" name="Albert-Einstein-Straße" priority="4" type="highway.residential">
        <lane id="-5198585#4_0" index="0" speed="13.89" length="50.17" shape="956.01,437.79 925.37,411.21"/>
    </edge>
    <edge id="-5198585#5" from="36268378" to="36268431" name="Albert-Einstein-Straße" priority="4" type="highway.residential">
        <lane id="-5198585#5_0" index="0" speed="13.89" length="57.71" shape="998.38,476.99 962.96,444.03"/>
    </edge>
    <edge id="-5198585#6" from="283720461" to="36268378" name="Albert-Einstein-Straße" priority="4" type="highway.residential">
        <lane id="-5198585#6_0" index="0" speed="13.89" length="24.18" shape="1017.95,493.68 1005.43,483.23"/>
    </edge>
    <edge id="-5198585#7" from="283719736" to="283720461" name="Albert-Einstein-Straße" priority="4" type="highway.residential">
        <lane id="-5198585#7_0" index="0" speed="13.89" length="41.03" shape="1047.76,518.59 1022.71,497.66"/>
    </edge>
    <edge id="-5198585#8" from="36268381" to="283719736" name="Albert-Einstein-Straße" priority="4" type="highway.residential" shape="1265.24,717.69 1160.43,614.99 1100.96,560.89 1053.02,520.83">
        <lane id="-5198585#8_0" index="0" speed="13.89" length="289.61" shape="1264.09,718.86 1159.27,616.17 1099.84,562.11 1054.28,524.03"/>
    </edge>
    <edge id="-5198586#0" from="36268406" to="36268415" name="Magnusstraße" priority="4" type="highway.residential">
        <lane id="-5198586#0_0" index="0" speed="13.89" length="75.05" shape="826.45,460.49 781.81,510.55"/>
    </edge>
    <edge id="-5198586#1" from="36268376" to="36268406" name="Magnusstraße" priority="4" type="highway.residential">
        <lane id="-5198586#1_0" index="0" speed="13.89" length="99.00" shape="889.40,384.17 832.75,453.12"/>
    </edge>
    <edge id="-5198586#2" from="36268417" to="36268376" name="Magnusstraße" priority="4" type="highway.residential">
        <lane id="-5198586#2_0" index="0" speed="13.89" length="145.74" shape="983.10,272.58 895.55,376.76"/>
    </edge>
    <edge id="-5198586#3" from="36268416" to="36268417" name="Magnusstraße" priority="4" type="highway.residential">
        <lane id="-5198586#3_0" index="0" speed="13.89" length="108.62" shape="1053.21,189.62 989.22,265.31"/>
    </edge>
    <edge id="-5198586#4" from="261636677" to="36268416" name="Magnusstraße" priority="4" type="highway.residential" shape="1119.89,114.18 1103.27,127.59 1055.08,184.85">
        <lane id="-5198586#4_0" index="0" speed="13.89" length="96.20" shape="1119.99,116.22 1104.43,128.77 1059.34,182.36"/>
    </edge>
    <edge id="-5198587" from="36268392" to="36268431" name="Gustav-Kirchhoff-Straße" priority="4" type="highway.residential">
        <lane id="-5198587_0" index="0" speed="13.89" length="144.20" shape="1051.23,333.69 965.08,437.06"/>
    </edge>
    <edge id="-5198588#0" from="36268392" to="36268417" name="Max-Planck-Straße" priority="4" type="highway.residential">
        <lane id="-5198588#0_0" index="0" speed="13.89" length="91.51" shape="1048.50,327.06 987.47,272.27"/>
    </edge>
    <edge id="-5198588#1" from="36268391" to="36268392" name="Max-Planck-Straße" priority="4" type="highway.residential">
        <lane id="-5198588#1_0" index="0" speed="13.89" length="186.58" shape="1192.50,452.90 1055.60,333.35"/>
    </edge>
    <edge id="-5198596#0" from="294829881" to="36268403" name="Kekuléstraße" priority="4" type="highway.residential">
        <lane id="-5198596#0_0" index="0" speed="13.89" length="59.17" shape="896.93,513.14 934.45,545.67"/>
    </edge>
    <edge id="-5198596#1" from="294829385" to="294829881" name="Kekuléstraße" priority="4" type="highway.residential">
        <lane id="-5198596#1_0" index="0" speed="13.89" length="44.20" shape="863.51,484.16 889.75,506.92"/>
    </edge>
    <edge id="-5198596#2" from="36268406" to="294829385" name="Kekuléstraße" priority="4" type="highway.residential">
        <lane id="-5198596#2_0" index="0" speed="13.89" length="40.38" shape="832.99,457.71 856.33,477.94"/>
    </edge>
    <edge id="-5198596#3" from="36268408" to="36268406" name="Kekuléstraße" priority="4" type="highway.residential">
        <lane id="-5198596#3_0" index="0" speed="13.89" length="140.08" shape="728.24,362.55 825.83,451.34"/>
    </edge>
    <edge id="-5198596#4" from="36268411" to="36268408" name="Kekuléstraße" priority="4" type="highway.residential">
        <lane id="-5198596#4_0" index="0" speed="13.89" length="39.71" shape="698.79,338.46 723.33,358.33"/>
    </edge>
    <edge id="-5198597#0" from="36268411" to="36268375" name="Rutherfordstraße" priority="4" type="highway.residential">
        <lane id="-5198597#0_0" index="0" speed="13.89" length="97.29" shape="696.07,331.84 755.63,267.81"/>
    </edge>
    <edge id="-5198597#1" from="56231597" to="36268411" name="Rutherfordstraße" priority="4" type="highway.residential" shape="633.67,383.18 677.75,340.35 693.88,336.61">
        <lane id="-5198597#1_0" index="0" speed="13.89" length="78.02" shape="635.79,378.81 676.93,338.84 690.50,335.70"/>
    </edge>
    <edge id="-5198597#2" from="56231598" to="56231597" name="Rutherfordstraße" priority="4" type="highway.residential" shape="615.54,417.63 620.59,408.02 633.67,383.18">
        <lane id="-5198597#2_0" index="0" speed="13.89" length="38.93" shape="615.75,413.69 619.13,407.26 630.34,385.96"/>
    </edge>
    <edge id="-5784968#0" from="283721348" to="36268378" name="Gottfried-Leibniz-Straße" priority="4" type="highway.residential">
        <lane id="-5784968#0_0" index="0" speed="13.89" length="7.53" shape="997.88,482.07 998.53,481.37"/>
    </edge>
    <edge id="-5784968#1" from="36268403" to="283721348" name="Gottfried-Leibniz-Straße" priority="4" type="highway.residential">
        <lane id="-5784968#1_0" index="0" speed="13.89" length="89.42" shape="938.92,545.51 993.46,486.83"/>
    </edge>
    <edge id="-5784968#2" from="283719904" to="36268403" name="Gottfried-Leibniz-Straße" priority="4" type="highway.residential">
        <lane id="-5784968#2_0" index="0" speed="13.89" length="16.10" shape="932.59,552.53 932.73,552.38"/>
    </edge>
    <edge id="-5784968#3" from="38920778" to="283719904" name="Gottfried-Leibniz-Straße" priority="4" type="highway.residential">
        <lane id="-5784968#3_0" index="0" speed="13.89" length="52.44" shape="904.66,588.54 932.76,551.90"/>
    </edge>
    <edge id="-5784968#4" from="306982585" to="38920778" name="Gottfried-Leibniz-Straße" priority="4" type="highway.residential">
        <lane id="-5784968#4_0" index="0" speed="13.89" length="9.89" shape="896.44,598.72 900.23,594.11"/>
    </edge>
    <edge id="-5784968#5" from="36268398" to="306982585" name="Gottfried-Leibniz-Straße" priority="4" type="highway.residential">
        <lane id="-5784968#5_0" index="0" speed="13.89" length="8.19" shape="893.34,601.80 896.33,598.84"/>
    </edge>
    <edge id="-6137233#0" from="38919880" to="38919927" name="Ludwig-Boltzmann-Straße" priority="4" type="highway.residential">
        <lane id="-6137233#0_0" index="0" speed="13.89" length="42.56" shape="334.83,455.14 297.06,447.63"/>
    </edge>
    <edge id="-6137233#1" from="283018845" to="38919880" name="Ludwig-Boltzmann-Straße" priority="4" type="highway.residential">
        <lane id="-6137233#1_0" index="0" speed="13.89" length="21.38" shape="359.26,461.00 344.39,457.31"/>
    </edge>
    <edge id="-6137233#2" from="283018932" to="283018845" name="Ludwig-Boltzmann-Straße" priority="4" type="highway.residential">
        <lane id="-6137233#2_0" index="0" speed="13.89" length="55.63" shape="408.74,473.30 365.57,462.57"/>
    </edge>
    <edge id="-6137233#3" from="283018933" to="283018932" name="Ludwig-Boltzmann-Straße" priority="4" type="highway.residential" shape="537.36,508.91 496.24,493.33 413.88,472.88">
        <lane id="-6137233#3_0" index="0" speed="13.89" length="128.84" shape="533.80,509.33 495.65,494.87 415.11,474.88"/>
    </edge>
    <edge id="-6137233#4" from="38919712" to="283018933" name="Ludwig-Boltzmann-Straße" priority="4" type="highway.residential">
        <lane id="-6137233#4_0" index="0" speed="13.89" length="86.55" shape="614.26,539.83 539.59,511.52"/>
    </edge>
    <edge id="-6137239#0" from="38919854" to="38919880" name="Carl-Scheele-Straße" priority="4" type="highway.residential" shape="387.44,504.33 348.84,478.16 339.60,466.07 339.13,454.31">
        <lane id="-6137239#0_0" index="0" speed="13.89" length="73.62" shape="384.21,504.14 347.69,479.37 337.97,466.66 337.71,460.20"/>
    </edge>
    <edge id="-6137239#1" from="38919841" to="38919854" name="Carl-Scheele-Straße" priority="4" type="highway.residential">
        <lane id="-6137239#1_0" index="0" speed="13.89" length="128.02" shape="498.54,561.00 390.24,507.55"/>
    </edge>
    <edge id="-6137239#2" from="38919808" to="38919841" name="Carl-Scheele-Straße" priority="4" type="highway.residential" shape="604.30,563.25 524.58,565.99 511.70,563.93 502.24,560.98">
        <lane id="-6137239#2_0" index="0" speed="13.89" length="102.72" shape="599.39,565.07 524.48,567.64 511.44,565.55 505.01,563.56"/>
    </edge>
    <edge id="-6137239#3" from="38919652" to="38919808" name="Carl-Scheele-Straße" priority="4" type="highway.residential">
        <lane id="-6137239#3_0" index="0" speed="13.89" length="12.52" shape="612.44,563.95 610.44,564.19"/>
    </edge>
    <edge id="-6137239#4" from="38919605" to="38919652" name="Carl-Scheele-Straße" priority="4" type="highway.residential" shape="782.81,575.88 770.89,563.89 760.86,558.85 750.90,557.31 616.73,561.79">
        <lane id="-6137239#4_0" index="0" speed="13.89" length="172.45" shape="781.63,577.04 769.91,565.24 760.35,560.44 750.80,558.96 622.06,563.26"/>
    </edge>
    <edge id="-7216737#0" from="36268421" to="94487954" name="Ernst-Ruska-Ufer" priority="9" type="highway.primary" shape="1144.91,50.46 1508.96,10.80 1605.67,0.69 1640.10,0.00 1680.43,2.68 1696.54,5.94 1720.58,11.27 1737.68,19.68">
        <lane id="-7216737#0_0" index="0" speed="27.78" length="598.41" shape="1147.12,45.24 1508.42,5.88 1605.15,-4.23 1640.00,-4.95 1680.76,-2.26 1697.52,1.09 1722.23,6.57 1739.86,15.23"/>
        <lane id="-7216737#0_1" index="1" speed="27.78" length="598.41" shape="1147.48,48.52 1508.78,9.16 1605.49,-0.95 1640.06,-1.65 1680.54,1.03 1696.86,4.32 1721.13,9.71 1738.41,18.20"/>
    </edge>
    <edge id="-7216737#1" from="261636678" to="36268421" name="Ernst-Ruska-Ufer" priority="9" type="highway.primary">
        <lane id="-7216737#1_0" index="0" speed="27.78" length="29.87" shape="1117.72,47.92 1141.17,45.82"/>
        <lane id="-7216737#1_1" index="1" speed="27.78" length="29.87" shape="1118.02,51.21 1141.46,49.11"/>
    </edge>
    <edge id="-7216737#2" from="36268369" to="261636678" name="Ernst-Ruska-Ufer" priority="9" type="highway.primary" shape="641.03,106.11 772.54,84.79 932.74,66.99 1044.61,56.56 1115.15,53.12">
        <lane id="-7216737#2_0" index="0" speed="27.78" length="477.39" shape="644.57,100.52 771.75,79.91 932.19,62.07 1044.15,51.63 1112.00,48.32"/>
        <lane id="-7216737#2_1" index="1" speed="27.78" length="477.39" shape="645.10,103.78 772.28,83.17 932.55,65.35 1044.46,54.92 1112.16,51.61"/>
    </edge>
    <edge id="-7216737#3" from="32266935" to="36268369" name="Ernst-Ruska-Ufer" priority="9" type="highway.primary">
        <lane id="-7216737#3_0" index="0" speed="27.78" length="162.74" shape="483.30,115.66 635.93,101.61"/>
        <lane id="-7216737#3_1" index="1" speed="27.78" length="162.74" shape="483.60,118.94 636.23,104.89"/>
    </edge>
    <edge id="-7727483#0" from="294169342" to="38920501" name="Wegedornstraße" priority="6" type="highway.tertiary">
        <lane id="-7727483#0_0" index="0" speed="22.22" length="4.46" shape="496.91,309.53 496.93,309.73"/>
    </edge>
    <edge id="-7727483#1" from="261647692" to="294169342" name="Wegedornstraße" priority="6" type="highway.tertiary">
        <lane id="-7727483#1_0" index="0" speed="22.22" length="26.56" shape="494.45,280.95 496.32,302.63"/>
    </edge>
    <edge id="-7727483#2" from="261647702" to="261647692" name="Wegedornstraße" priority="6" type="highway.tertiary" shape="482.98,167.40 484.69,187.19 488.69,233.50 492.80,281.09">
        <lane id="-7727483#2_0" index="0" speed="22.22" length="114.12" shape="484.63,167.25 486.34,187.05 490.33,233.35 494.45,280.95"/>
    </edge>
    <edge id="-7727483#3" from="32266935" to="261647702" name="Wegedornstraße" priority="6" type="highway.tertiary">
        <lane id="-7727483#3_0" index="0" speed="22.22" length="46.54" shape="481.33,129.02 484.63,167.25"/>
    </edge>
    <edge id="-7730464" from="56231598" to="56242441" priority="6" type="highway.tertiary">
        <lane id="-7730464_0" index="0" speed="22.22" length="10.25" shape="616.96,421.85 616.84,424.23"/>
    </edge>
    <edge id="20430080" from="57343359" to="59993001" name="Rudower Chaussee" priority="6" type="highway.tertiary" spreadType="center" shape="0.00,348.44 4.55,342.53 12.54,333.63 32.95,332.62 190.22,343.97 304.73,350.90 387.65,360.32 486.97,382.40">
        <lane id="20430080_0" index="0" speed="22.22" length="500.05" shape="1.94,345.92 4.55,342.53 12.54,333.63 32.95,332.62 190.22,343.97 304.73,350.90 387.65,360.32 483.90,381.71"/>
    </edge>
    <edge id="22917251" from="32266938" to="32266936" name="Teltowkanalbrücke" priority="6" type="highway.tertiary">
        <lane id="22917251_0" index="0" speed="22.22" length="58.42" shape="475.75,102.76 471.12,49.15"/>
    </edge>
    <edge id="24152812#0" from="36268421" to="261636677" name="Havestadtplatz" priority="4" type="highway.residential" spreadType="center" shape="1144.91,50.46 1148.46,112.43 1119.89,114.18">
        <lane id="24152812#0_0" index="0" speed="13.89" length="90.69" shape="1145.37,58.55 1148.46,112.43 1124.74,113.88"/>
    </edge>
    <edge id="24152812#1" from="261636677" to="261636678" name="Havestadtplatz" priority="4" type="highway.residential" spreadType="center">
        <lane id="24152812#1_0" index="0" speed="13.89" length="61.24" shape="1119.56,109.85 1115.78,61.13"/>
    </edge>
    <edge id="24214693#0" from="32266935" to="261599791" name="Ernst-Ruska-Ufer" priority="9" type="highway.primary" shape="478.98,121.02 202.12,155.05 33.97,176.57">
        <lane id="24214693#0_0" index="0" speed="27.78" length="448.47" shape="474.64,126.55 202.73,159.96 34.60,181.48"/>
        <lane id="24214693#0_1" index="1" speed="27.78" length="448.47" shape="474.23,123.27 202.32,156.69 34.18,178.21"/>
    </edge>
    <edge id="24214693#1" from="261599791" to="57343510" name="Ernst-Ruska-Ufer" priority="9" type="highway.primary">
        <lane id="24214693#1_0" index="0" speed="27.78" length="19.32" shape="34.67,181.47 15.55,184.21"/>
        <lane id="24214693#1_1" index="1" speed="27.78" length="19.32" shape="34.21,178.20 15.08,180.94"/>
    </edge>
    <edge id="24214694" from="32266935" to="32266938" name="Wegedornstraße" priority="6" type="highway.tertiary">
        <lane id="24214694_0" index="0" speed="22.22" length="13.87" shape="476.65,113.13 476.57,112.23"/>
    </edge>
    <edge id="25944590#0" from="283018817" to="283018841" priority="1" type="highway.footway" spreadType="center" shape="613.50,547.70 551.31,539.77 529.63,536.13 520.23,532.83">
        <lane id="25944590#0_0" index="0" allow="pedestrian" speed="2.78" length="94.64" shape="609.60,547.20 551.31,539.77 529.63,536.13 524.22,534.23"/>
    </edge>
<<<<<<< HEAD
    <edge id="25944590#1" from="283018841" to="283018842" priority="1" type="highway.footway">
        <lane id="25944590#1_0" index="0" allow="pedestrian" speed="8.33" length="51.68" shape="513.69,532.74 492.88,527.01"/>
    </edge>
    <edge id="25944590#2" from="283018842" to="283018844" priority="1" type="highway.footway" shape="480.89,521.99 420.24,495.86 402.53,486.32">
        <lane id="25944590#2_0" index="0" allow="pedestrian" speed="8.33" length="97.04" shape="487.49,526.63 419.58,497.37 406.59,490.38"/>
=======
    <edge id="25944590#1" from="283018841" to="283018842" priority="1" type="highway.footway" spreadType="center">
        <lane id="25944590#1_0" index="0" allow="pedestrian" speed="2.78" length="46.05" shape="516.49,531.80 487.75,523.88"/>
    </edge>
    <edge id="25944590#2" from="283018842" to="283018844" priority="1" type="highway.footway" spreadType="center" shape="480.89,521.99 420.24,495.86 402.53,486.32">
        <lane id="25944590#2_0" index="0" allow="pedestrian" speed="2.78" length="91.42" shape="482.83,522.83 420.24,495.86 405.58,487.96"/>
>>>>>>> 51b2672b
    </edge>
    <edge id="25944590#3" from="283018844" to="283018845" priority="1" type="highway.footway" spreadType="center">
        <lane id="25944590#3_0" index="0" allow="pedestrian" speed="2.78" length="50.40" shape="399.71,484.54 365.45,462.96"/>
    </edge>
    <edge id="25944601#0" from="38919854" to="283018844" priority="1" type="highway.footway" spreadType="center">
        <lane id="25944601#0_0" index="0" allow="pedestrian" speed="2.78" length="23.50" shape="390.80,500.32 400.39,488.87"/>
    </edge>
    <edge id="25944601#1" from="283018844" to="283018932" priority="1" type="highway.footway" spreadType="center">
        <lane id="25944601#1_0" index="0" allow="pedestrian" speed="2.78" length="17.59" shape="404.77,483.67 410.06,477.39"/>
    </edge>
    <edge id="25944603#0" from="283018933" to="283018841" priority="1" type="highway.footway" spreadType="center" shape="537.36,508.91 531.69,522.71 520.23,532.83">
        <lane id="25944603#0_0" index="0" allow="pedestrian" speed="2.78" length="30.21" shape="535.54,513.35 531.69,522.71 523.40,530.03"/>
    </edge>
    <edge id="25944603#1" from="283018841" to="283018937" priority="1" type="highway.footway" spreadType="center">
        <lane id="25944603#1_0" index="0" allow="pedestrian" speed="2.78" length="22.39" shape="517.86,535.91 508.69,547.84"/>
    </edge>
    <edge id="25944603#2" from="283018937" to="38919841" priority="1" type="highway.footway" spreadType="center">
        <lane id="25944603#2_0" index="0" allow="pedestrian" speed="2.78" length="11.27" shape="505.62,552.88 504.13,556.45"/>
    </edge>
<<<<<<< HEAD
    <edge id="25944605" from="283018937" to="283018842" priority="1" type="highway.footway" shape="506.58,550.58 494.62,536.85 480.89,521.99">
        <lane id="25944605_0" index="0" allow="pedestrian" speed="8.33" length="49.31" shape="501.74,547.54 493.38,537.93 488.43,532.58"/>
=======
    <edge id="25944605" from="283018937" to="283018842" priority="1" type="highway.footway" spreadType="center" shape="506.58,550.58 494.62,536.85 480.89,521.99">
        <lane id="25944605_0" index="0" allow="pedestrian" speed="2.78" length="43.69" shape="504.31,547.97 494.62,536.85 485.72,527.21"/>
>>>>>>> 51b2672b
    </edge>
    <edge id="25951490" from="175648134" to="32266938" priority="1" type="highway.cycleway">
        <lane id="25951490_0" index="0" allow="bicycle" speed="5.56" length="466.10" shape="15.46,166.43 472.72,106.21"/>
    </edge>
    <edge id="26004787#0" from="283719736" to="283721344" priority="1" type="highway.footway" spreadType="center">
        <lane id="26004787#0_0" index="0" allow="pedestrian" speed="2.78" length="35.21" shape="1046.10,523.02 1022.55,530.48"/>
    </edge>
    <edge id="26004787#1" from="283721344" to="283722837" priority="1" type="highway.footway" spreadType="center">
        <lane id="26004787#1_0" index="0" allow="pedestrian" speed="2.78" length="45.28" shape="1016.15,532.37 982.70,541.58"/>
    </edge>
    <edge id="26004787#2" from="283722837" to="283719904" priority="1" type="highway.footway" spreadType="center">
        <lane id="26004787#2_0" index="0" allow="pedestrian" speed="2.78" length="53.85" shape="973.47,544.17 940.94,553.71"/>
    </edge>
    <edge id="26004861#0" from="287944369" to="283721344" priority="1" type="highway.footway" spreadType="center">
        <lane id="26004861#0_0" index="0" allow="pedestrian" speed="2.78" length="20.20" shape="1025.71,546.35 1020.71,534.46"/>
    </edge>
    <edge id="26004861#1" from="283721344" to="287944368" priority="1" type="highway.footway" spreadType="center">
        <lane id="26004861#1_0" index="0" allow="pedestrian" speed="2.78" length="25.41" shape="1017.95,528.38 1009.98,512.07"/>
    </edge>
    <edge id="26004861#2" from="287944368" to="283721348" priority="1" type="highway.footway" spreadType="center">
        <lane id="26004861#2_0" index="0" allow="pedestrian" speed="2.78" length="26.27" shape="1006.74,505.02 1000.14,489.81"/>
    </edge>
    <edge id="26004868#0" from="283719736" to="287944369" priority="1" type="highway.footway" spreadType="center">
        <lane id="26004868#0_0" index="0" allow="pedestrian" speed="2.78" length="38.96" shape="1048.23,526.28 1029.96,547.04"/>
    </edge>
    <edge id="26004868#1" from="287944369" to="283721473" priority="1" type="highway.footway" spreadType="center">
        <lane id="26004868#1_0" index="0" allow="pedestrian" speed="2.78" length="30.75" shape="1025.65,551.97 1009.20,570.91"/>
    </edge>
    <edge id="26004966#0" from="283722835" to="283721473" priority="1" type="highway.footway" spreadType="center">
        <lane id="26004966#0_0" index="0" allow="pedestrian" speed="2.78" length="18.56" shape="1020.81,585.83 1009.37,575.37"/>
    </edge>
    <edge id="26004966#1" from="283721473" to="283722837" priority="1" type="highway.footway" spreadType="center">
        <lane id="26004966#1_0" index="0" allow="pedestrian" speed="2.78" length="43.24" shape="1004.82,571.11 978.93,546.47"/>
    </edge>
    <edge id="26004966#2" from="283722837" to="287944368" priority="1" type="highway.footway" spreadType="center">
        <lane id="26004966#2_0" index="0" allow="pedestrian" speed="2.78" length="47.66" shape="980.68,538.25 1005.69,511.43"/>
    </edge>
    <edge id="26004966#3" from="287944368" to="283720461" priority="1" type="highway.footway" spreadType="center">
        <lane id="26004966#3_0" index="0" allow="pedestrian" speed="2.78" length="19.34" shape="1010.99,505.76 1018.22,498.06"/>
    </edge>
    <edge id="26816413#0" from="56231597" to="294168710" priority="2" type="highway.service">
        <lane id="26816413#0_0" index="0" allow="delivery" speed="5.56" length="65.21" shape="629.19,381.31 586.66,342.38"/>
    </edge>
    <edge id="26816413#1" from="294168710" to="294168098" priority="2" type="highway.service">
        <lane id="26816413#1_0" index="0" allow="delivery" speed="5.56" length="25.92" shape="582.08,338.19 567.13,324.51"/>
    </edge>
    <edge id="26816541" from="294168098" to="294168710" priority="2" type="highway.service" spreadType="center" shape="566.45,321.65 534.87,327.64 539.54,356.67 560.71,364.39 585.57,339.15">
        <lane id="26816541_0" index="0" allow="delivery" speed="5.56" length="119.51" shape="560.96,322.69 534.87,327.64 539.54,356.67 560.71,364.39 582.19,342.58"/>
    </edge>
    <edge id="26816553" from="294168098" to="294168972" priority="2" type="highway.service" shape="566.45,321.65 563.73,311.92 570.98,302.73 633.73,223.14 682.39,261.75 706.28,235.54 714.97,226.01">
        <lane id="26816553_0" index="0" allow="delivery" speed="5.56" length="233.63" shape="563.76,318.16 561.92,311.56 569.68,301.71 633.46,220.82 682.21,259.50 705.06,234.43 710.50,228.46"/>
    </edge>
    <edge id="26816590#0" from="294168098" to="294169338" priority="2" type="highway.service">
        <lane id="26816590#0_0" index="0" allow="delivery" speed="5.56" length="15.38" shape="562.74,318.75 558.33,311.55"/>
    </edge>
    <edge id="26816590#1" from="294169338" to="294169339" priority="2" type="highway.service">
        <lane id="26816590#1_0" index="0" allow="delivery" speed="5.56" length="15.40" shape="551.25,307.24 546.80,305.30"/>
    </edge>
    <edge id="26816590#2" from="294169339" to="294169342" priority="2" type="highway.service" shape="544.28,302.42 510.49,306.01 495.08,307.55">
        <lane id="26816590#2_0" index="0" allow="delivery" speed="5.56" length="49.46" shape="539.82,304.55 510.67,307.65 500.02,308.71"/>
    </edge>
    <edge id="26816627" from="294169338" to="294169618" priority="2" type="highway.service">
        <lane id="26816627_0" index="0" allow="delivery" speed="5.56" length="158.99" shape="556.01,301.67 539.54,150.67"/>
    </edge>
    <edge id="26843019" from="294829385" to="294829798" priority="2" type="highway.service">
        <lane id="26843019_0" index="0" allow="delivery" speed="5.56" length="98.96" shape="860.70,477.61 918.48,409.41"/>
    </edge>
    <edge id="26843038#0" from="294829881" to="294830184" priority="2" type="highway.service">
        <lane id="26843038#0_0" index="0" allow="delivery" speed="5.56" length="44.07" shape="894.13,506.60 916.63,480.57"/>
    </edge>
    <edge id="26843038#1" from="294830184" to="294830189" priority="2" type="highway.service" shape="921.09,477.93 943.81,451.65 970.58,476.14 945.99,501.67">
        <lane id="26843038#1_0" index="0" allow="delivery" speed="5.56" length="106.47" shape="922.84,473.38 943.67,449.29 972.94,476.07 949.42,500.49"/>
    </edge>
    <edge id="26843038#2" from="294830189" to="294830184" priority="2" type="highway.service">
        <lane id="26843038#2_0" index="0" allow="delivery" speed="5.56" length="34.41" shape="942.51,500.64 923.50,482.52"/>
    </edge>
    <edge id="26843133#0" from="294169339" to="294831560" priority="2" type="highway.service">
        <lane id="26843133#0_0" index="0" allow="delivery" speed="5.56" length="9.95" shape="542.27,297.90 542.23,297.34"/>
    </edge>
    <edge id="26843133#1" from="294831560" to="294831563" priority="2" type="highway.service" shape="543.50,292.50 539.68,243.24 501.77,245.17 505.71,295.17">
        <lane id="26843133#1_0" index="0" allow="delivery" speed="5.56" length="137.52" shape="541.49,287.87 538.16,244.97 503.55,246.73 507.10,291.83"/>
    </edge>
    <edge id="26843133#2" from="294831563" to="294831560" priority="2" type="highway.service">
        <lane id="26843133#2_0" index="0" allow="delivery" speed="5.56" length="37.89" shape="508.81,293.30 538.63,291.19"/>
    </edge>
    <edge id="27437972#0" from="38918157" to="36268398" name="Rudower Chaussee" priority="6" type="highway.tertiary" spreadType="center" shape="1068.74,767.39 1041.64,740.05 984.17,684.68 957.65,657.32 939.78,639.63 926.70,628.25 908.96,616.96 891.80,605.66">
        <lane id="27437972#0_0" index="0" speed="22.22" length="240.46" shape="1068.74,767.39 1041.64,740.05 984.17,684.68 957.65,657.32 939.78,639.63 926.70,628.25 908.96,616.96 896.11,608.50"/>
    </edge>
    <edge id="27437972#1" from="36268398" to="38919668" name="Rudower Chaussee" priority="6" type="highway.tertiary" spreadType="center" shape="891.80,605.66 803.74,552.14 733.24,501.46 685.82,466.03">
        <lane id="27437972#1_0" index="0" speed="22.22" length="249.08" shape="888.00,603.35 803.74,552.14 733.24,501.46 687.55,467.32"/>
    </edge>
    <edge id="27437972#2" from="38919668" to="38919703" name="Rudower Chaussee" priority="6" type="highway.tertiary" spreadType="center">
        <lane id="27437972#2_0" index="0" speed="22.22" length="26.24" shape="681.41,462.87 667.21,452.69"/>
    </edge>
    <edge id="27437972#3" from="38919703" to="56242441" name="Rudower Chaussee" priority="6" type="highway.tertiary" spreadType="center" shape="664.49,450.74 650.91,443.45 614.99,427.87">
        <lane id="27437972#3_0" index="0" speed="22.22" length="54.56" shape="661.78,449.28 650.91,443.45 619.00,429.61"/>
    </edge>
    <edge id="27437972#4" from="56242441" to="301292612" name="Rudower Chaussee" priority="6" type="highway.tertiary" spreadType="center">
        <lane id="27437972#4_0" index="0" speed="22.22" length="120.71" shape="610.03,426.66 500.61,400.16"/>
    </edge>
    <edge id="27441168" from="59993001" to="56231397" name="Rudower Chaussee" priority="6" type="highway.tertiary" spreadType="center">
        <lane id="27441168_0" index="0" speed="22.22" length="13.74" shape="490.04,383.06 496.91,384.55"/>
    </edge>
    <edge id="27441189" from="301292612" to="38919945" name="Rudower Chaussee" priority="6" type="highway.tertiary" spreadType="center">
        <lane id="27441189_0" index="0" speed="22.22" length="13.78" shape="494.56,398.61 487.25,396.63"/>
    </edge>
    <edge id="27441289" from="59993001" to="38920501" name="Wegedornstraße" priority="6" type="highway.tertiary" spreadType="center" shape="486.97,382.40 493.84,346.12 495.47,311.99">
        <lane id="27441289_0" index="0" speed="22.22" length="71.09" shape="487.56,379.30 493.84,346.12 494.87,324.48"/>
    </edge>
    <edge id="27445000" from="38919945" to="57343359" name="Rudower Chaussee" priority="6" type="highway.tertiary" spreadType="center" shape="484.37,395.86 387.27,372.75 303.84,361.55 189.83,353.29 133.74,350.94 0.00,348.44">
        <lane id="27445000_0" index="0" speed="22.22" length="490.80" shape="481.29,395.12 387.27,372.75 303.84,361.55 189.83,353.29 133.74,350.94 3.17,348.50"/>
    </edge>
    <edge id="27445003" from="56231397" to="301292612" name="Wegedornstraße" priority="6" type="highway.tertiary" spreadType="center">
        <lane id="27445003_0" index="0" speed="22.22" length="14.40" shape="499.79,388.48 498.28,396.28"/>
    </edge>
    <edge id="27445015#0" from="56231397" to="56231598" name="Rudower Chaussee" priority="6" type="highway.tertiary" spreadType="center">
        <lane id="27445015#0_0" index="0" speed="22.22" length="119.59" shape="503.52,386.18 611.22,416.42"/>
    </edge>
    <edge id="27445015#1" from="56231598" to="56242425" name="Rudower Chaussee" priority="6" type="highway.tertiary" spreadType="center" shape="615.54,417.63 642.13,427.10 662.43,435.64">
        <lane id="27445015#1_0" index="0" speed="22.22" length="50.25" shape="620.59,419.43 642.13,427.10 659.96,434.60"/>
    </edge>
    <edge id="27445015#2" from="56242425" to="36268415" name="Rudower Chaussee" priority="6" type="highway.tertiary" spreadType="center" shape="662.43,435.64 683.08,446.29 703.53,459.75 738.68,482.83 778.40,511.89">
        <lane id="27445015#2_0" index="0" speed="22.22" length="138.98" shape="665.55,437.24 683.08,446.29 703.53,459.75 738.68,482.83 774.68,509.17"/>
    </edge>
    <edge id="27445015#3" from="36268415" to="38920778" name="Rudower Chaussee" priority="6" type="highway.tertiary" spreadType="center" shape="778.40,511.89 804.51,532.91 825.84,548.20 842.40,558.92 903.89,592.25">
        <lane id="27445015#3_0" index="0" speed="22.22" length="149.44" shape="782.17,514.92 804.51,532.91 825.84,548.20 842.40,558.92 899.39,589.81"/>
    </edge>
    <edge id="27445015#4" from="38920778" to="57343487" name="Rudower Chaussee" priority="6" type="highway.tertiary" spreadType="center" shape="903.89,592.25 936.90,612.90 955.31,628.25 974.34,645.34 1002.94,673.87 1055.97,727.53 1081.87,752.58">
        <lane id="27445015#4_0" index="0" speed="22.22" length="240.34" shape="908.06,594.86 936.90,612.90 955.31,628.25 974.34,645.34 1002.94,673.87 1055.97,727.53 1081.87,752.58"/>
    </edge>
    <edge id="5198584" from="36268416" to="36268382" name="Justus-von-Liebig-Straße" priority="4" type="highway.residential" shape="1055.08,184.85 1262.01,371.09 1438.58,542.41">
        <lane id="5198584_0" index="0" speed="13.89" length="524.41" shape="1059.79,186.87 1263.12,369.86 1439.72,541.22"/>
    </edge>
    <edge id="5198585#0" from="36268369" to="294168972" name="Albert-Einstein-Straße" priority="4" type="highway.residential" shape="641.03,106.11 646.66,160.06 660.89,178.88 714.97,226.01">
        <lane id="5198585#0_0" index="0" speed="13.89" length="149.57" shape="643.51,113.90 648.25,159.43 662.11,177.75 712.42,221.59"/>
    </edge>
    <edge id="5198585#1" from="294168972" to="36268375" name="Albert-Einstein-Straße" priority="4" type="highway.residential">
        <lane id="5198585#1_0" index="0" speed="13.89" length="59.93" shape="719.58,227.84 757.57,260.94"/>
    </edge>
    <edge id="5198585#2" from="36268375" to="36268376" name="Albert-Einstein-Straße" priority="4" type="highway.residential">
        <lane id="5198585#2_0" index="0" speed="13.89" length="173.70" shape="764.74,267.18 888.66,374.98"/>
    </edge>
    <edge id="5198585#3" from="36268376" to="294829798" name="Albert-Einstein-Straße" priority="4" type="highway.residential">
        <lane id="5198585#3_0" index="0" speed="13.89" length="41.88" shape="895.94,381.30 920.36,402.49"/>
    </edge>
    <edge id="5198585#4" from="294829798" to="36268431" name="Albert-Einstein-Straße" priority="4" type="highway.residential">
        <lane id="5198585#4_0" index="0" speed="13.89" length="50.17" shape="927.54,408.71 958.17,435.30"/>
    </edge>
    <edge id="5198585#5" from="36268431" to="36268378" name="Albert-Einstein-Straße" priority="4" type="highway.residential">
        <lane id="5198585#5_0" index="0" speed="13.89" length="57.71" shape="965.20,441.61 1000.62,474.58"/>
    </edge>
    <edge id="5198585#6" from="36268378" to="283720461" name="Albert-Einstein-Straße" priority="4" type="highway.residential">
        <lane id="5198585#6_0" index="0" speed="13.89" length="24.18" shape="1007.55,480.69 1020.07,491.15"/>
    </edge>
    <edge id="5198585#7" from="283720461" to="283719736" name="Albert-Einstein-Straße" priority="4" type="highway.residential">
        <lane id="5198585#7_0" index="0" speed="13.89" length="41.03" shape="1024.83,495.13 1049.88,516.06"/>
    </edge>
    <edge id="5198585#8" from="283719736" to="36268381" name="Albert-Einstein-Straße" priority="4" type="highway.residential" shape="1053.02,520.83 1100.96,560.89 1160.43,614.99 1265.24,717.69">
        <lane id="5198585#8_0" index="0" speed="13.89" length="289.61" shape="1056.39,521.50 1102.01,559.62 1161.54,613.77 1266.40,716.51"/>
    </edge>
    <edge id="5198586#0" from="36268415" to="36268406" name="Magnusstraße" priority="4" type="highway.residential">
        <lane id="5198586#0_0" index="0" speed="13.89" length="75.05" shape="779.35,508.35 823.99,458.30"/>
    </edge>
    <edge id="5198586#1" from="36268406" to="36268376" name="Magnusstraße" priority="4" type="highway.residential">
        <lane id="5198586#1_0" index="0" speed="13.89" length="99.00" shape="830.20,451.02 886.85,382.07"/>
    </edge>
    <edge id="5198586#2" from="36268376" to="36268417" name="Magnusstraße" priority="4" type="highway.residential">
        <lane id="5198586#2_0" index="0" speed="13.89" length="145.74" shape="893.03,374.64 980.57,270.46"/>
    </edge>
    <edge id="5198586#3" from="36268417" to="36268416" name="Magnusstraße" priority="4" type="highway.residential">
        <lane id="5198586#3_0" index="0" speed="13.89" length="108.62" shape="986.70,263.18 1050.69,187.49"/>
    </edge>
    <edge id="5198586#4" from="36268416" to="261636677" name="Magnusstraße" priority="4" type="highway.residential" shape="1055.08,184.85 1103.27,127.59 1119.89,114.18">
        <lane id="5198586#4_0" index="0" speed="13.89" length="96.20" shape="1056.81,180.24 1102.11,126.40 1117.92,113.65"/>
    </edge>
    <edge id="5198587" from="36268431" to="36268392" name="Gustav-Kirchhoff-Straße" priority="4" type="highway.residential">
        <lane id="5198587_0" index="0" speed="13.89" length="144.20" shape="962.55,434.94 1048.69,331.58"/>
    </edge>
    <edge id="5198588#0" from="36268417" to="36268392" name="Max-Planck-Straße" priority="4" type="highway.residential">
        <lane id="5198588#0_0" index="0" speed="13.89" length="91.51" shape="989.68,269.82 1050.71,324.61"/>
    </edge>
    <edge id="5198588#1" from="36268392" to="36268391" name="Max-Planck-Straße" priority="4" type="highway.residential">
        <lane id="5198588#1_0" index="0" speed="13.89" length="186.58" shape="1057.77,330.86 1194.67,450.42"/>
    </edge>
    <edge id="5198596#0" from="36268403" to="294829881" name="Kekuléstraße" priority="4" type="highway.residential">
        <lane id="5198596#0_0" index="0" speed="13.89" length="59.17" shape="932.29,548.16 894.77,515.63"/>
    </edge>
    <edge id="5198596#1" from="294829881" to="294829385" name="Kekuléstraße" priority="4" type="highway.residential">
        <lane id="5198596#1_0" index="0" speed="13.89" length="44.20" shape="887.59,509.41 861.35,486.66"/>
    </edge>
    <edge id="5198596#2" from="294829385" to="36268406" name="Kekuléstraße" priority="4" type="highway.residential">
        <lane id="5198596#2_0" index="0" speed="13.89" length="40.38" shape="854.17,480.44 830.83,460.20"/>
    </edge>
    <edge id="5198596#3" from="36268406" to="36268408" name="Kekuléstraße" priority="4" type="highway.residential">
        <lane id="5198596#3_0" index="0" speed="13.89" length="140.08" shape="823.61,453.78 726.02,364.99"/>
    </edge>
    <edge id="5198596#4" from="36268408" to="36268411" name="Kekuléstraße" priority="4" type="highway.residential">
        <lane id="5198596#4_0" index="0" speed="13.89" length="39.71" shape="721.25,360.89 696.71,341.03"/>
    </edge>
    <edge id="5198597#0" from="36268375" to="36268411" name="Rutherfordstraße" priority="4" type="highway.residential">
        <lane id="5198597#0_0" index="0" speed="13.89" length="97.29" shape="758.05,270.06 698.48,334.09"/>
    </edge>
    <edge id="5198597#1" from="36268411" to="56231597" name="Rutherfordstraße" priority="4" type="highway.residential" shape="693.88,336.61 677.75,340.35 633.67,383.18">
        <lane id="5198597#1_0" index="0" speed="13.89" length="78.02" shape="691.25,338.92 678.57,341.85 638.09,381.18"/>
    </edge>
    <edge id="5198597#2" from="56231597" to="56231598" name="Rutherfordstraße" priority="4" type="highway.residential" shape="633.67,383.18 620.59,408.02 615.54,417.63">
        <lane id="5198597#2_0" index="0" speed="13.89" length="38.93" shape="633.26,387.49 622.05,408.79 618.67,415.23"/>
    </edge>
    <edge id="5784947#0" from="38919668" to="38919652" name="Max-Born-Straße" priority="4" type="highway.residential" spreadType="center" shape="685.82,466.03 677.09,467.37 669.56,470.43 662.70,477.56 616.73,561.79">
        <lane id="5784947#0_0" index="0" speed="13.89" length="122.81" shape="680.46,466.85 677.09,467.37 669.56,470.43 662.70,477.56 619.71,556.33"/>
    </edge>
    <edge id="5784947#1" from="38919652" to="38919797" name="Max-Born-Straße" priority="4" type="highway.residential" spreadType="center" shape="616.73,561.79 615.65,565.88 582.56,632.36 525.69,749.30">
        <lane id="5784947#1_0" index="0" speed="13.89" length="208.53" shape="615.03,567.13 582.56,632.36 525.69,749.30"/>
    </edge>
    <edge id="5784950#0" from="38920557" to="38919808" name="Max-Born-Straße" priority="4" type="highway.residential" spreadType="center" shape="518.91,744.71 545.14,688.49 604.30,563.25">
        <lane id="5784950#0_0" index="0" speed="13.89" length="200.55" shape="518.91,744.71 545.14,688.49 601.75,568.66"/>
    </edge>
    <edge id="5784950#1" from="38919808" to="283018817" name="Max-Born-Straße" priority="4" type="highway.residential" spreadType="center">
        <lane id="5784950#1_0" index="0" speed="13.89" length="18.07" shape="607.77,557.39 611.50,551.08"/>
    </edge>
    <edge id="5784950#2" from="283018817" to="38919712" name="Max-Born-Straße" priority="4" type="highway.residential" spreadType="center">
        <lane id="5784950#2_0" index="0" speed="13.89" length="9.42" shape="614.80,545.50 615.71,543.96"/>
    </edge>
    <edge id="5784950#3" from="38919712" to="38919703" name="Max-Born-Straße" priority="4" type="highway.residential" spreadType="center">
        <lane id="5784950#3_0" index="0" speed="13.89" length="100.14" shape="620.41,535.52 662.94,453.71"/>
    </edge>
    <edge id="5784968#0" from="36268378" to="283721348" name="Gottfried-Leibniz-Straße" priority="4" type="highway.residential">
        <lane id="5784968#0_0" index="0" speed="13.89" length="7.53" shape="1000.95,483.62 1000.30,484.32"/>
    </edge>
    <edge id="5784968#1" from="283721348" to="36268403" name="Gottfried-Leibniz-Straße" priority="4" type="highway.residential">
        <lane id="5784968#1_0" index="0" speed="13.89" length="89.42" shape="995.88,489.08 941.34,547.76"/>
    </edge>
    <edge id="5784968#2" from="36268403" to="283719904" name="Gottfried-Leibniz-Straße" priority="4" type="highway.residential">
        <lane id="5784968#2_0" index="0" speed="13.89" length="16.10" shape="938.22,551.12 938.08,551.27"/>
    </edge>
    <edge id="5784968#3" from="283719904" to="38920778" name="Gottfried-Leibniz-Straße" priority="4" type="highway.residential">
        <lane id="5784968#3_0" index="0" speed="13.89" length="52.44" shape="935.38,553.91 907.28,590.55"/>
    </edge>
    <edge id="5784968#4" from="38920778" to="306982585" name="Gottfried-Leibniz-Straße" priority="4" type="highway.residential">
        <lane id="5784968#4_0" index="0" speed="13.89" length="9.89" shape="902.78,596.21 898.99,600.82"/>
    </edge>
    <edge id="5784968#5" from="306982585" to="36268398" name="Gottfried-Leibniz-Straße" priority="4" type="highway.residential">
        <lane id="5784968#5_0" index="0" speed="13.89" length="8.19" shape="898.66,601.18 895.67,604.15"/>
    </edge>
    <edge id="6137233#0" from="38919927" to="38919880" name="Ludwig-Boltzmann-Straße" priority="4" type="highway.residential">
        <lane id="6137233#0_0" index="0" speed="13.89" length="42.56" shape="297.71,444.40 335.47,451.90"/>
    </edge>
    <edge id="6137233#1" from="38919880" to="283018845" name="Ludwig-Boltzmann-Straße" priority="4" type="highway.residential">
        <lane id="6137233#1_0" index="0" speed="13.89" length="21.38" shape="345.19,454.11 360.05,457.80"/>
    </edge>
    <edge id="6137233#2" from="283018845" to="283018932" name="Ludwig-Boltzmann-Straße" priority="4" type="highway.residential">
        <lane id="6137233#2_0" index="0" speed="13.89" length="55.63" shape="366.51,459.41 409.54,470.10"/>
    </edge>
    <edge id="6137233#3" from="283018932" to="283018933" name="Ludwig-Boltzmann-Straße" priority="4" type="highway.residential" shape="413.88,472.88 496.24,493.33 537.36,508.91">
        <lane id="6137233#3_0" index="0" speed="13.89" length="128.84" shape="415.91,471.68 496.64,491.73 534.96,506.24"/>
    </edge>
    <edge id="6137233#4" from="283018933" to="38919712" name="Ludwig-Boltzmann-Straße" priority="4" type="highway.residential">
        <lane id="6137233#4_0" index="0" speed="13.89" length="86.55" shape="540.76,508.44 615.43,536.74"/>
    </edge>
    <edge id="6137239#0" from="38919880" to="38919854" name="Carl-Scheele-Straße" priority="4" type="highway.residential" shape="339.13,454.31 339.60,466.07 348.84,478.16 387.44,504.33">
        <lane id="6137239#0_0" index="0" speed="13.89" length="73.62" shape="341.01,460.07 341.23,465.48 349.98,476.94 386.06,501.40"/>
    </edge>
    <edge id="6137239#1" from="38919854" to="38919841" name="Carl-Scheele-Straße" priority="4" type="highway.residential">
        <lane id="6137239#1_0" index="0" speed="13.89" length="128.02" shape="391.70,504.59 500.00,558.04"/>
    </edge>
    <edge id="6137239#2" from="38919841" to="38919808" name="Carl-Scheele-Straße" priority="4" type="highway.residential" shape="502.24,560.98 511.70,563.93 524.58,565.99 604.30,563.25">
        <lane id="6137239#2_0" index="0" speed="13.89" length="102.72" shape="505.99,560.42 512.19,562.35 524.69,564.33 599.27,561.77"/>
    </edge>
    <edge id="6137239#3" from="38919808" to="38919652" name="Carl-Scheele-Straße" priority="4" type="highway.residential">
        <lane id="6137239#3_0" index="0" speed="13.89" length="12.52" shape="610.06,560.91 612.06,560.68"/>
    </edge>
    <edge id="6137239#4" from="38919652" to="38919605" name="Carl-Scheele-Straße" priority="4" type="highway.residential" shape="616.73,561.79 750.90,557.31 760.86,558.85 770.89,563.89 782.81,575.88">
        <lane id="6137239#4_0" index="0" speed="13.89" length="172.45" shape="621.95,559.96 751.00,555.66 761.37,557.26 771.87,562.54 783.98,574.71"/>
    </edge>
    <edge id="6137245" from="38919945" to="59993001" name="Wegedornstraße" priority="6" type="highway.tertiary" spreadType="center">
        <lane id="6137245_0" index="0" speed="22.22" length="13.71" shape="484.97,392.74 486.38,385.47"/>
    </edge>
    <edge id="7216737#0" from="94487954" to="36268421" name="Ernst-Ruska-Ufer" priority="9" type="highway.primary" shape="1737.68,19.68 1720.58,11.27 1696.54,5.94 1680.43,2.68 1640.10,0.00 1605.67,0.69 1508.96,10.80 1144.91,50.46">
        <lane id="7216737#0_0" index="0" speed="27.78" length="598.41" shape="1735.50,24.12 1718.93,15.98 1695.46,10.77 1679.45,7.53 1639.77,4.94 1605.77,5.64 1509.47,15.72 1148.19,55.08"/>
        <lane id="7216737#0_1" index="1" speed="27.78" length="598.41" shape="1736.95,21.16 1720.03,12.84 1696.18,7.55 1680.10,4.30 1639.99,1.65 1605.70,2.34 1509.13,12.44 1147.84,51.80"/>
    </edge>
    <edge id="7216737#1" from="36268421" to="261636678" name="Ernst-Ruska-Ufer" priority="9" type="highway.primary">
        <lane id="7216737#1_0" index="0" speed="27.78" length="29.87" shape="1142.05,55.68 1118.61,57.78"/>
        <lane id="7216737#1_1" index="1" speed="27.78" length="29.87" shape="1141.76,52.40 1118.31,54.49"/>
    </edge>
    <edge id="7216737#2" from="261636678" to="36268369" name="Ernst-Ruska-Ufer" priority="9" type="highway.primary" shape="1115.15,53.12 1044.61,56.56 932.74,66.99 772.54,84.79 641.03,106.11">
        <lane id="7216737#2_0" index="0" speed="27.78" length="477.39" shape="1112.49,58.21 1044.85,61.51 933.20,71.92 773.09,89.71 646.15,110.29"/>
        <lane id="7216737#2_1" index="1" speed="27.78" length="477.39" shape="1112.33,54.91 1044.69,58.21 932.89,68.63 772.73,86.43 645.63,107.03"/>
    </edge>
    <edge id="7216737#3" from="36268369" to="32266935" name="Ernst-Ruska-Ufer" priority="9" type="highway.primary">
        <lane id="7216737#3_0" index="0" speed="27.78" length="162.74" shape="636.84,111.46 484.21,125.51"/>
        <lane id="7216737#3_1" index="1" speed="27.78" length="162.74" shape="636.53,108.18 483.90,122.23"/>
    </edge>
    <edge id="7727482" from="38920501" to="56231397" name="Wegedornstraße" priority="6" type="highway.tertiary" spreadType="center" shape="495.47,311.99 498.64,344.10 500.40,385.30">
        <lane id="7727482_0" index="0" speed="22.22" length="73.51" shape="496.67,324.11 498.64,344.10 500.25,381.73"/>
    </edge>
    <edge id="7727483#0" from="38920501" to="294169342" name="Wegedornstraße" priority="6" type="highway.tertiary">
        <lane id="7727483#0_0" index="0" speed="22.22" length="4.46" shape="494.87,324.26 493.82,312.13"/>
    </edge>
    <edge id="7727483#1" from="294169342" to="261647692" name="Wegedornstraße" priority="6" type="highway.tertiary">
        <lane id="7727483#1_0" index="0" speed="22.22" length="26.56" shape="493.03,302.91 491.16,281.23"/>
    </edge>
    <edge id="7727483#2" from="261647692" to="261647702" name="Wegedornstraße" priority="6" type="highway.tertiary" shape="492.80,281.09 488.69,233.50 484.69,187.19 482.98,167.40">
        <lane id="7727483#2_0" index="0" speed="22.22" length="114.12" shape="491.16,281.23 487.05,233.64 483.05,187.33 481.34,167.54"/>
    </edge>
    <edge id="7727483#3" from="261647702" to="32266935" name="Wegedornstraße" priority="6" type="highway.tertiary">
        <lane id="7727483#3_0" index="0" speed="22.22" length="46.54" shape="481.34,167.54 478.04,129.31"/>
    </edge>
    <edge id="7730463" from="56242425" to="36268408" priority="1" type="highway.footway" spreadType="center">
        <lane id="7730463_0" index="0" allow="pedestrian" speed="2.78" length="96.77" shape="664.69,432.95 721.64,365.28"/>
    </edge>
    <edge id="7730464" from="56242441" to="56231598" priority="6" type="highway.tertiary">
        <lane id="7730464_0" index="0" speed="22.22" length="10.25" shape="613.54,424.05 613.67,421.67"/>
    </edge>

    <junction id="175648134" type="priority" x="15.68" y="168.06" incLanes="-25951490_0" intLanes="" shape="15.67,168.02 15.25,164.84 16.10,171.29 15.68,168.11">
        <request index="0" response="0" foes="0"/>
    </junction>
    <junction id="261599791" type="priority" x="33.97" y="176.57" incLanes="24214693#0_0 24214693#0_1 -24214693#1_0 -24214693#1_1" intLanes="" shape="34.80,183.07 33.13,170.07 34.91,183.05">
        <request index="0" response="000000" foes="100000"/>
        <request index="1" response="000000" foes="100000"/>
        <request index="2" response="011000" foes="011000"/>
        <request index="3" response="000000" foes="000100"/>
        <request index="4" response="000000" foes="000100"/>
        <request index="5" response="000011" foes="000011"/>
    </junction>
    <junction id="261636677" type="priority" x="1119.89" y="114.18" incLanes="24152812#0_0 5198586#4_0" intLanes="" shape="1124.84,115.48 1124.65,112.28 1121.15,109.72 1117.96,109.97 1116.91,112.41 1120.99,117.47">
        <request index="0" response="0000" foes="1000"/>
        <request index="1" response="0100" foes="0100"/>
        <request index="2" response="0000" foes="0010"/>
        <request index="3" response="0001" foes="0001"/>
    </junction>
    <junction id="261636678" type="priority" x="1115.15" y="53.12" incLanes="24152812#1_0 7216737#1_0 7216737#1_1 -7216737#2_0 -7216737#2_1" intLanes="" shape="1114.18,61.25 1117.37,61.00 1118.75,59.37 1117.58,46.33 1111.93,46.72 1112.56,59.80">
        <request index="0" response="00001100" foes="10001100"/>
        <request index="1" response="01101100" foes="01111100"/>
        <request index="2" response="00000000" foes="10000011"/>
        <request index="3" response="00000000" foes="10000011"/>
        <request index="4" response="01100010" foes="01100010"/>
        <request index="5" response="00000000" foes="00010010"/>
        <request index="6" response="00000000" foes="00010010"/>
        <request index="7" response="00001101" foes="00001101"/>
    </junction>
    <junction id="261647692" type="priority" x="492.80" y="281.09" incLanes="7727483#1_0 -7727483#2_0" intLanes="" shape="489.57,281.37 496.04,280.81 489.57,281.37">
        <request index="0" response="0000" foes="1000"/>
        <request index="1" response="0100" foes="0100"/>
        <request index="2" response="0000" foes="0010"/>
        <request index="3" response="0001" foes="0001"/>
    </junction>
    <junction id="261647702" type="priority" x="482.98" y="167.40" incLanes="7727483#2_0 -7727483#3_0" intLanes="" shape="479.75,167.68 486.22,167.12 479.75,167.68">
        <request index="0" response="0000" foes="1000"/>
        <request index="1" response="0100" foes="0100"/>
        <request index="2" response="0000" foes="0010"/>
        <request index="3" response="0001" foes="0001"/>
    </junction>
    <junction id="283018817" type="priority" x="613.50" y="547.70" incLanes="5784950#1_0" intLanes="" shape="616.18,546.32 613.42,544.69 609.80,545.61 609.40,548.79 610.12,550.27 612.87,551.90">
        <request index="0" response="00" foes="00"/>
        <request index="1" response="00" foes="00"/>
    </junction>
    <junction id="283018841" type="right_before_left" x="520.23" y="532.83" incLanes="25944590#0_0 25944603#0_0" intLanes="" shape="523.69,535.74 524.75,532.72 524.46,531.23 522.34,528.83 516.91,530.26 516.06,533.34 516.60,534.93 519.13,536.88">
        <request index="0" response="0000" foes="0100"/>
        <request index="1" response="0000" foes="1100"/>
        <request index="2" response="0011" foes="0011"/>
        <request index="3" response="0010" foes="0010"/>
    </junction>
    <junction id="283018842" type="right_before_left" x="480.89" y="521.99" incLanes="25944605_0 25944590#1_0" intLanes="" shape="484.54,528.30 486.89,526.13 487.32,525.42 488.17,522.34 483.46,521.36 482.20,524.30">
        <request index="0" response="00" foes="10"/>
        <request index="1" response="01" foes="01"/>
    </junction>
    <junction id="283018844" type="right_before_left" x="402.53" y="486.32" incLanes="25944590#2_0 25944601#0_0" intLanes="" shape="404.83,489.37 406.34,486.56 405.99,484.70 403.55,482.63 400.56,483.19 398.86,485.89 399.16,487.84 401.61,489.90">
        <request index="0" response="1100" foes="1100"/>
        <request index="1" response="1000" foes="1000"/>
        <request index="2" response="0000" foes="0001"/>
        <request index="3" response="0000" foes="0011"/>
    </junction>
    <junction id="283018845" type="priority" x="359.89" y="459.46" incLanes="25944590#3_0 -6137233#2_0 6137233#1_0" intLanes="" shape="364.98,464.56 366.97,457.87 360.44,456.25 358.87,462.56">
        <request index="0" response="000100" foes="100100"/>
        <request index="1" response="010100" foes="011100"/>
        <request index="2" response="000000" foes="100011"/>
        <request index="3" response="010010" foes="010010"/>
        <request index="4" response="000000" foes="001010"/>
        <request index="5" response="000101" foes="000101"/>
    </junction>
    <junction id="283018932" type="priority" x="413.88" y="472.88" incLanes="-6137233#3_0 6137233#2_0 25944601#1_0" intLanes="" shape="414.73,476.44 416.29,470.13 409.92,468.55 408.35,474.85 408.84,476.36 411.29,478.43">
        <request index="0" response="000000" foes="111000"/>
        <request index="1" response="100100" foes="100100"/>
        <request index="2" response="000000" foes="100010"/>
        <request index="3" response="010001" foes="010001"/>
        <request index="4" response="000001" foes="001001"/>
        <request index="5" response="000101" foes="000111"/>
    </junction>
    <junction id="283018933" type="priority" x="537.36" y="508.91" incLanes="-6137233#4_0 6137233#3_0" intLanes="" shape="539.03,513.02 541.33,506.94 535.53,504.75 533.23,510.82 534.06,512.74 537.02,513.96">
        <request index="0" response="000000" foes="010000"/>
        <request index="1" response="000000" foes="110000"/>
        <request index="2" response="001000" foes="001000"/>
        <request index="3" response="000000" foes="000100"/>
        <request index="4" response="000011" foes="000011"/>
        <request index="5" response="000010" foes="000010"/>
    </junction>
    <junction id="283018937" type="priority" x="506.58" y="550.58" incLanes="25944603#1_0" intLanes="" shape="509.95,548.81 507.42,546.86 505.52,546.92 503.11,549.02 504.14,552.26 507.10,553.50">
        <request index="0" response="00" foes="00"/>
        <request index="1" response="00" foes="00"/>
    </junction>
    <junction id="283719736" type="priority" x="1053.02" y="520.83" incLanes="-5198585#8_0 5198585#7_0" intLanes="" shape="1053.25,525.26 1057.42,520.27 1050.90,514.83 1046.73,519.82 1045.62,521.50 1046.59,524.55 1047.03,525.22 1049.43,527.33">
        <request index="0" response="00000000" foes="00100000"/>
        <request index="1" response="00000000" foes="01100000"/>
        <request index="2" response="00000000" foes="11100000"/>
        <request index="3" response="00010000" foes="00010000"/>
        <request index="4" response="00000000" foes="00001000"/>
        <request index="5" response="00000111" foes="00000111"/>
        <request index="6" response="00000110" foes="00000110"/>
        <request index="7" response="00000100" foes="00000100"/>
    </junction>
    <junction id="283719904" type="priority" x="931.27" y="556.55" incLanes="26004787#2_0 5784968#2_0 -5784968#3_0" intLanes="" shape="941.39,555.25 940.49,552.18 939.42,552.18 934.53,547.89 931.49,550.93 936.65,554.88">
        <request index="0" response="000100" foes="100100"/>
        <request index="1" response="010100" foes="011100"/>
        <request index="2" response="000000" foes="100011"/>
        <request index="3" response="010010" foes="010010"/>
        <request index="4" response="000000" foes="001010"/>
        <request index="5" response="000101" foes="000101"/>
    </junction>
    <junction id="283720461" type="priority" x="1021.53" y="494.52" incLanes="-5198585#7_0 5198585#6_0 26004966#3_0" intLanes="" shape="1021.69,498.89 1025.85,493.90 1021.09,489.92 1016.92,494.91 1017.05,496.96 1019.38,499.15">
        <request index="0" response="000000" foes="111000"/>
        <request index="1" response="100100" foes="100100"/>
        <request index="2" response="000000" foes="100010"/>
        <request index="3" response="010001" foes="010001"/>
        <request index="4" response="000001" foes="001001"/>
        <request index="5" response="000101" foes="000111"/>
    </junction>
    <junction id="283721344" type="right_before_left" x="1019.45" y="531.46" incLanes="26004861#0_0 26004787#0_0" intLanes="" shape="1019.24,535.08 1022.19,533.84 1023.04,532.00 1022.07,528.95 1019.38,527.68 1016.51,529.08 1015.72,530.83 1016.57,533.91">
        <request index="0" response="0000" foes="0100"/>
        <request index="1" response="0000" foes="1100"/>
        <request index="2" response="0011" foes="0011"/>
        <request index="3" response="0010" foes="0010"/>
    </junction>
    <junction id="283721348" type="priority" x="997.85" y="484.53" incLanes="26004861#2_0 5784968#0_0 -5784968#1_0" intLanes="" shape="998.67,490.44 1001.61,489.17 1001.47,485.41 996.71,480.98 992.29,485.74 997.05,490.17">
        <request index="0" response="000100" foes="100100"/>
        <request index="1" response="010100" foes="011100"/>
        <request index="2" response="000000" foes="100011"/>
        <request index="3" response="010010" foes="010010"/>
        <request index="4" response="000000" foes="001010"/>
        <request index="5" response="000101" foes="000101"/>
    </junction>
    <junction id="283721473" type="right_before_left" x="1007.12" y="573.30" incLanes="26004966#0_0 26004868#1_0" intLanes="" shape="1008.29,576.55 1010.45,574.19 1010.41,571.96 1007.99,569.86 1005.92,569.96 1003.72,572.27">
        <request index="0" response="00" foes="10"/>
        <request index="1" response="01" foes="01"/>
    </junction>
    <junction id="283722835" type="unregulated" x="1020.81" y="585.83" incLanes="" intLanes="" shape="1021.89,584.65 1019.72,587.01"/>
    <junction id="283722837" type="right_before_left" x="975.80" y="543.48" incLanes="26004966#1_0 26004787#1_0" intLanes="" shape="977.83,547.63 980.04,545.31 983.12,543.13 982.27,540.04 981.85,539.34 979.51,537.16 973.02,542.63 973.93,545.70">
        <request index="0" response="0000" foes="0100"/>
        <request index="1" response="0000" foes="1100"/>
        <request index="2" response="0011" foes="0011"/>
        <request index="3" response="0010" foes="0010"/>
    </junction>
    <junction id="287944368" type="right_before_left" x="1008.30" y="508.63" incLanes="26004861#1_0 26004966#2_0" intLanes="" shape="1008.54,512.77 1011.42,511.37 1012.16,506.86 1009.83,504.67 1008.20,504.39 1005.27,505.66 1004.52,510.34 1006.86,512.52">
        <request index="0" response="1100" foes="1100"/>
        <request index="1" response="1000" foes="1000"/>
        <request index="2" response="0000" foes="0001"/>
        <request index="3" response="0000" foes="0011"/>
    </junction>
    <junction id="287944369" type="priority" x="1027.28" y="550.08" incLanes="26004868#0_0" intLanes="" shape="1031.16,548.10 1028.76,545.98 1027.19,545.73 1024.24,546.97 1024.44,550.92 1026.85,553.02">
        <request index="0" response="00" foes="00"/>
        <request index="1" response="00" foes="00"/>
    </junction>
    <junction id="294168098" type="right_before_left" x="566.45" y="321.65" incLanes="26816413#1_0 -26816553_0 -26816590#0_0" intLanes="" shape="566.05,325.69 570.44,320.89 568.14,315.60 561.36,319.56 560.67,321.12 561.26,324.26">
        <request index="0" response="000000000000" foes="010000100000"/>
        <request index="1" response="000000000000" foes="110001100000"/>
        <request index="2" response="001100000000" foes="001111100000"/>
        <request index="3" response="001000010000" foes="001000010000"/>
        <request index="4" response="000000000000" foes="001000001000"/>
        <request index="5" response="000000000111" foes="011000000111"/>
        <request index="6" response="000000000110" foes="111000000110"/>
        <request index="7" response="000100000100" foes="000100000100"/>
        <request index="8" response="000000000000" foes="000010000100"/>
        <request index="9" response="000001110000" foes="000001111100"/>
        <request index="10" response="000001100011" foes="000001100011"/>
        <request index="11" response="000001000010" foes="000001000010"/>
    </junction>
    <junction id="294168710" type="right_before_left" x="585.57" y="339.15" incLanes="26816413#0_0 -26816413#1_0 26816541_0" intLanes="" shape="585.58,343.56 589.96,338.77 585.39,334.58 581.00,339.37 581.05,341.46 583.33,343.70">
        <request index="0" response="000000" foes="011000"/>
        <request index="1" response="100100" foes="100100"/>
        <request index="2" response="000000" foes="100010"/>
        <request index="3" response="110001" foes="110001"/>
        <request index="4" response="000001" foes="001001"/>
        <request index="5" response="000100" foes="001110"/>
    </junction>
    <junction id="294168972" type="priority" x="714.97" y="226.01" incLanes="-5198585#1_0 5198585#0_0 26816553_0" intLanes="" shape="716.36,231.53 720.63,226.63 713.47,220.39 709.20,225.29 709.32,227.38 714.12,231.76">
        <request index="0" response="000000000" foes="100010000"/>
        <request index="1" response="000000000" foes="011110000"/>
        <request index="2" response="010001000" foes="010001000"/>
        <request index="3" response="000000000" foes="010000100"/>
        <request index="4" response="000000011" foes="110000011"/>
        <request index="5" response="001000010" foes="001000010"/>
        <request index="6" response="000000010" foes="000100010"/>
        <request index="7" response="000011010" foes="000011110"/>
        <request index="8" response="000010001" foes="000010001"/>
    </junction>
    <junction id="294169338" type="right_before_left" x="558.41" y="308.54" incLanes="26816590#0_0 -26816627_0 -26816590#1_0" intLanes="" shape="556.96,312.39 562.51,308.99 560.88,301.14 554.41,301.84 553.20,302.74 550.62,308.70">
        <request index="0" response="000000000" foes="100010000"/>
        <request index="1" response="011000000" foes="011110000"/>
        <request index="2" response="010001000" foes="010001000"/>
        <request index="3" response="000000000" foes="010000100"/>
        <request index="4" response="000000011" foes="110000011"/>
        <request index="5" response="001000010" foes="001000010"/>
        <request index="6" response="000000000" foes="000100010"/>
        <request index="7" response="000011000" foes="000011110"/>
        <request index="8" response="000010001" foes="000010001"/>
    </junction>
    <junction id="294169339" type="right_before_left" x="544.28" y="302.42" incLanes="26816590#1_0 -26843133#0_0 -26816590#2_0" intLanes="" shape="546.16,306.77 548.74,300.81 547.16,297.52 540.68,298.02 539.30,299.68 539.99,306.14">
        <request index="0" response="000000000" foes="100010000"/>
        <request index="1" response="011000000" foes="011110000"/>
        <request index="2" response="010001000" foes="010001000"/>
        <request index="3" response="000000000" foes="010000100"/>
        <request index="4" response="000000011" foes="110000011"/>
        <request index="5" response="001000010" foes="001000010"/>
        <request index="6" response="000000000" foes="000100010"/>
        <request index="7" response="000011000" foes="000011110"/>
        <request index="8" response="000010001" foes="000010001"/>
    </junction>
    <junction id="294169342" type="priority" x="495.08" y="307.55" incLanes="7727483#0_0 26816590#2_0 -7727483#1_0" intLanes="" shape="492.23,312.27 498.71,311.71 500.18,310.30 499.53,303.84 497.91,302.49 491.43,303.05">
        <request index="0" response="000000000" foes="100010000"/>
        <request index="1" response="011000000" foes="011110000"/>
        <request index="2" response="010001000" foes="010001000"/>
        <request index="3" response="010000000" foes="010000100"/>
        <request index="4" response="010000011" foes="110000011"/>
        <request index="5" response="001000010" foes="001000010"/>
        <request index="6" response="000000000" foes="000100010"/>
        <request index="7" response="000000000" foes="000011110"/>
        <request index="8" response="000010001" foes="000010001"/>
    </junction>
    <junction id="294169618" type="priority" x="541.18" y="150.49" incLanes="26816627_0" intLanes="" shape="541.23,150.48 544.41,150.14 537.95,150.84 541.13,150.49">
        <request index="0" response="0" foes="0"/>
    </junction>
    <junction id="294829385" type="priority" x="858.87" y="482.32" incLanes="5198596#1_0 -26843019_0 -5198596#2_0" intLanes="" shape="860.30,487.87 864.56,482.96 864.44,480.77 859.48,476.57 857.38,476.73 853.12,481.64">
        <request index="0" response="000000000" foes="100010000"/>
        <request index="1" response="011000000" foes="011110000"/>
        <request index="2" response="010001000" foes="010001000"/>
        <request index="3" response="010000000" foes="010000100"/>
        <request index="4" response="010000011" foes="110000011"/>
        <request index="5" response="001000010" foes="001000010"/>
        <request index="6" response="000000000" foes="000100010"/>
        <request index="7" response="000000000" foes="000011110"/>
        <request index="8" response="000010001" foes="000010001"/>
    </junction>
    <junction id="294829798" type="priority" x="922.84" y="406.82" incLanes="-5198585#4_0 5198585#3_0 26843019_0" intLanes="" shape="924.33,412.41 928.59,407.50 921.41,401.28 917.15,406.19 917.26,408.37 922.22,412.58">
        <request index="0" response="000000000" foes="100010000"/>
        <request index="1" response="000000000" foes="011110000"/>
        <request index="2" response="010001000" foes="010001000"/>
        <request index="3" response="000000000" foes="010000100"/>
        <request index="4" response="000000011" foes="110000011"/>
        <request index="5" response="001000010" foes="001000010"/>
        <request index="6" response="000000010" foes="000100010"/>
        <request index="7" response="000011010" foes="000011110"/>
        <request index="8" response="000010001" foes="000010001"/>
    </junction>
    <junction id="294829881" type="priority" x="892.27" y="511.28" incLanes="5198596#0_0 -26843038#0_0 -5198596#1_0" intLanes="" shape="893.72,516.84 897.98,511.93 897.83,509.80 892.92,505.55 890.80,505.71 886.54,510.62">
        <request index="0" response="000000000" foes="100010000"/>
        <request index="1" response="011000000" foes="011110000"/>
        <request index="2" response="010001000" foes="010001000"/>
        <request index="3" response="010000000" foes="010000100"/>
        <request index="4" response="010000011" foes="110000011"/>
        <request index="5" response="001000010" foes="001000010"/>
        <request index="6" response="000000000" foes="000100010"/>
        <request index="7" response="000000000" foes="000011110"/>
        <request index="8" response="000010001" foes="000010001"/>
    </junction>
    <junction id="294830184" type="right_before_left" x="921.09" y="477.93" incLanes="26843038#2_0 -26843038#1_0 26843038#0_0" intLanes="" shape="922.40,483.68 926.88,478.97 926.55,476.58 921.63,472.33 915.41,479.53 920.33,483.78">
        <request index="0" response="000000000" foes="100010000"/>
        <request index="1" response="011000000" foes="011110000"/>
        <request index="2" response="010001000" foes="010001000"/>
        <request index="3" response="000000000" foes="010000100"/>
        <request index="4" response="000000011" foes="110000011"/>
        <request index="5" response="001000010" foes="001000010"/>
        <request index="6" response="000000000" foes="000100010"/>
        <request index="7" response="000011000" foes="000011110"/>
        <request index="8" response="000010001" foes="000010001"/>
    </junction>
    <junction id="294830189" type="priority" x="945.99" y="501.67" incLanes="26843038#1_0 -26843038#2_0" intLanes="" shape="950.58,501.60 945.89,497.09 941.41,501.80">
        <request index="0" response="0000" foes="1000"/>
        <request index="1" response="0100" foes="0100"/>
        <request index="2" response="0000" foes="0010"/>
        <request index="3" response="0001" foes="0001"/>
    </junction>
    <junction id="294831560" type="right_before_left" x="543.50" y="292.50" incLanes="26843133#0_0 -26843133#1_0 26843133#2_0" intLanes="" shape="540.63,297.46 547.11,296.96 546.37,287.49 539.89,287.99 538.51,289.59 538.97,296.07">
        <request index="0" response="000000000" foes="100010000"/>
        <request index="1" response="011000000" foes="011110000"/>
        <request index="2" response="010001000" foes="010001000"/>
        <request index="3" response="000000000" foes="010000100"/>
        <request index="4" response="000000011" foes="110000011"/>
        <request index="5" response="001000010" foes="001000010"/>
        <request index="6" response="000000000" foes="000100010"/>
        <request index="7" response="000011000" foes="000011110"/>
        <request index="8" response="000010001" foes="000010001"/>
    </junction>
    <junction id="294831563" type="priority" x="505.71" y="295.17" incLanes="-26843133#2_0 26843133#1_0" intLanes="" shape="509.15,298.18 508.69,291.70 502.21,292.21">
        <request index="0" response="0000" foes="1000"/>
        <request index="1" response="0100" foes="0100"/>
        <request index="2" response="0000" foes="0010"/>
        <request index="3" response="0001" foes="0001"/>
    </junction>
    <junction id="301292612" type="priority" x="497.67" y="399.45" incLanes="27437972#4_0 27445003_0" intLanes="" shape="500.24,401.71 500.99,398.60 499.85,396.59 496.71,395.98 494.98,397.06 494.14,400.15">
        <request index="0" response="00" foes="10"/>
        <request index="1" response="01" foes="01"/>
    </junction>
    <junction id="306982585" type="priority" x="897.61" y="599.89" incLanes="5784968#4_0 -5784968#5_0" intLanes="" shape="900.22,601.83 895.20,597.70 899.78,602.31">
        <request index="0" response="0000" foes="1000"/>
        <request index="1" response="0100" foes="0100"/>
        <request index="2" response="0000" foes="0010"/>
        <request index="3" response="0001" foes="0001"/>
    </junction>
    <junction id="32266935" type="priority" x="478.98" y="121.02" incLanes="7727483#3_0 7216737#3_0 7216737#3_1 -24214694_0 -24214693#0_0 -24214693#0_1" intLanes="" shape="476.45,129.44 482.92,128.89 484.35,127.11 483.15,114.06 481.53,112.71 475.05,113.26 473.23,115.13 474.83,128.13">
        <request index="0" response="000000000001100000" foes="100000100001100000"/>
        <request index="1" response="011110000011100000" foes="011111100011100000"/>
        <request index="2" response="011100011011100000" foes="011100011111100000"/>
        <request index="3" response="010000010000010000" foes="010000010000010000"/>
        <request index="4" response="000000000000000000" foes="010000010000001000"/>
        <request index="5" response="000000000000000000" foes="110000110000000111"/>
        <request index="6" response="000000000000000000" foes="110000110000000111"/>
        <request index="7" response="001110000000000000" foes="001111110000000110"/>
        <request index="8" response="001100001000000100" foes="001100001000000100"/>
        <request index="9" response="001100000000000000" foes="001100000100000100"/>
        <request index="10" response="011100000011110000" foes="011100000011111100"/>
        <request index="11" response="011100000011100011" foes="111100000011100011"/>
        <request index="12" response="000010000010000010" foes="000010000010000010"/>
        <request index="13" response="000000000000000000" foes="000001000010000010"/>
        <request index="14" response="000000000000000000" foes="000000111110000110"/>
        <request index="15" response="000000000000000000" foes="000000111110000110"/>
        <request index="16" response="000000000001110000" foes="000000110001111110"/>
        <request index="17" response="000000100001100001" foes="000000100001100001"/>
    </junction>
    <junction id="32266936" type="priority" x="472.77" y="49.00" incLanes="22917251_0" intLanes="" shape="472.82,49.00 476.01,48.72 469.53,49.28 472.72,49.01">
        <request index="0" response="0" foes="0"/>
    </junction>
    <junction id="32266938" type="priority" x="477.79" y="107.21" incLanes="24214694_0 -22917251_0 25951490_0" intLanes="" shape="474.97,112.37 481.45,111.81 480.63,102.34 474.16,102.90 472.51,104.62 473.36,111.07">
        <request index="0" response="000000000" foes="100010000"/>
        <request index="1" response="000000000" foes="011110000"/>
        <request index="2" response="010001000" foes="010001000"/>
        <request index="3" response="000000000" foes="010000100"/>
        <request index="4" response="000000011" foes="110000011"/>
        <request index="5" response="001000010" foes="001000010"/>
        <request index="6" response="000000010" foes="000100010"/>
        <request index="7" response="000011010" foes="000011110"/>
        <request index="8" response="000010001" foes="000010001"/>
    </junction>
    <junction id="36268369" type="priority" x="641.03" y="106.11" incLanes="-5198585#0_0 7216737#2_0 7216737#2_1 -7216737#3_0 -7216737#3_1" intLanes="" shape="638.63,114.41 645.10,113.74 646.41,111.87 644.31,98.94 635.78,100.01 636.98,113.06">
        <request index="0" response="00000110000" foes="10000110000"/>
        <request index="1" response="01110110000" foes="01111110000"/>
        <request index="2" response="01000001000" foes="01000001000"/>
        <request index="3" response="00000000000" foes="01000000100"/>
        <request index="4" response="00000000000" foes="11000000011"/>
        <request index="5" response="00000000000" foes="11000000011"/>
        <request index="6" response="00110000010" foes="00110000010"/>
        <request index="7" response="00000000000" foes="00001000010"/>
        <request index="8" response="00000000000" foes="00001000010"/>
        <request index="9" response="00000111000" foes="00000111110"/>
        <request index="10" response="00000110001" foes="00000110001"/>
    </junction>
    <junction id="36268375" type="priority" x="760.15" y="265.38" incLanes="-5198585#2_0 5198585#1_0 -5198597#0_0" intLanes="" shape="761.52,270.88 765.79,265.97 758.62,259.74 754.35,264.64 754.46,266.72 759.22,271.15">
        <request index="0" response="000000000" foes="100010000"/>
        <request index="1" response="000000000" foes="011110000"/>
        <request index="2" response="010001000" foes="010001000"/>
        <request index="3" response="000000000" foes="010000100"/>
        <request index="4" response="000000011" foes="110000011"/>
        <request index="5" response="001000010" foes="001000010"/>
        <request index="6" response="000000010" foes="000100010"/>
        <request index="7" response="000011010" foes="000011110"/>
        <request index="8" response="000010001" foes="000010001"/>
    </junction>
    <junction id="36268376" type="priority" x="891.20" y="379.38" incLanes="-5198585#3_0 -5198586#2_0 5198585#2_0 5198586#1_0" intLanes="" shape="892.72,385.00 896.98,380.09 896.78,377.79 891.80,373.61 889.71,373.77 885.44,378.68 885.62,381.05 890.64,385.18">
        <request index="0" response="0000000000000000" foes="1000010000100000"/>
        <request index="1" response="0000000000000000" foes="0111110001100000"/>
        <request index="2" response="0000001100000000" foes="0110001111100000"/>
        <request index="3" response="0100001000010000" foes="0100001000010000"/>
        <request index="4" response="0000001000000000" foes="0100001000001000"/>
        <request index="5" response="0000011000000111" foes="1100011000000111"/>
        <request index="6" response="0011011000000110" foes="0011111000000110"/>
        <request index="7" response="0010000100000100" foes="0010000100000100"/>
        <request index="8" response="0000000000000000" foes="0010000010000100"/>
        <request index="9" response="0000000000000000" foes="0110000001111100"/>
        <request index="10" response="0000000000000011" foes="1110000001100011"/>
        <request index="11" response="0001000001000010" foes="0001000001000010"/>
        <request index="12" response="0000000000000010" foes="0000100001000010"/>
        <request index="13" response="0000011100000110" foes="0000011111000110"/>
        <request index="14" response="0000011000110110" foes="0000011000111110"/>
        <request index="15" response="0000010000100001" foes="0000010000100001"/>
    </junction>
    <junction id="36268378" type="priority" x="1002.98" y="479.02" incLanes="-5198585#6_0 5198585#5_0 -5784968#0_0" intLanes="" shape="1004.41,484.45 1008.58,479.46 1001.71,473.41 997.29,478.16 997.36,480.29 1002.12,484.71">
        <request index="0" response="000000000" foes="100010000"/>
        <request index="1" response="000000000" foes="011110000"/>
        <request index="2" response="010001000" foes="010001000"/>
        <request index="3" response="000000000" foes="010000100"/>
        <request index="4" response="000000011" foes="110000011"/>
        <request index="5" response="001000010" foes="001000010"/>
        <request index="6" response="000000010" foes="000100010"/>
        <request index="7" response="000011010" foes="000011110"/>
        <request index="8" response="000010001" foes="000010001"/>
    </junction>
    <junction id="36268381" type="priority" x="1265.24" y="717.69" incLanes="5198585#8_0" intLanes="" shape="1265.21,717.72 1262.97,720.01 1267.52,715.36 1265.28,717.65">
        <request index="0" response="0" foes="0"/>
    </junction>
    <junction id="36268382" type="priority" x="1438.58" y="542.41" incLanes="5198584_0" intLanes="" shape="1438.54,542.44 1436.31,544.74 1440.84,540.08 1438.61,542.37">
        <request index="0" response="0" foes="0"/>
    </junction>
    <junction id="36268391" type="priority" x="1193.59" y="451.66" incLanes="5198588#1_0" intLanes="" shape="1193.55,451.70 1191.45,454.11 1195.73,449.21 1193.62,451.62">
        <request index="0" response="0" foes="0"/>
    </junction>
    <junction id="36268392" type="priority" x="1053.05" y="328.93" incLanes="-5198588#1_0 5198588#0_0 5198587_0" intLanes="" shape="1054.55,334.55 1058.82,329.66 1051.78,323.42 1047.43,328.25 1047.47,330.56 1052.46,334.72">
        <request index="0" response="000000000" foes="100010000"/>
        <request index="1" response="000000000" foes="011110000"/>
        <request index="2" response="010001000" foes="010001000"/>
        <request index="3" response="000000000" foes="010000100"/>
        <request index="4" response="000000011" foes="110000011"/>
        <request index="5" response="001000010" foes="001000010"/>
        <request index="6" response="000000010" foes="000100010"/>
        <request index="7" response="000011010" foes="000011110"/>
        <request index="8" response="000010001" foes="000010001"/>
    </junction>
    <junction id="36268398" type="priority" x="891.80" y="605.66" incLanes="27437972#0_0 5784968#5_0" intLanes="" shape="895.23,609.83 896.99,607.16 896.80,605.28 892.22,600.67 888.83,601.98 887.17,604.72">
        <request index="0" response="0000" foes="0100"/>
        <request index="1" response="0000" foes="1100"/>
        <request index="2" response="0011" foes="0011"/>
        <request index="3" response="0010" foes="0010"/>
    </junction>
    <junction id="36268403" type="priority" x="936.97" y="550.04" incLanes="5784968#1_0 -5198596#0_0 -5784968#2_0" intLanes="" shape="942.51,548.85 937.75,544.42 935.50,544.46 931.24,549.37 931.39,551.48 936.28,555.76">
        <request index="0" response="000000000" foes="100010000"/>
        <request index="1" response="011000000" foes="011110000"/>
        <request index="2" response="010001000" foes="010001000"/>
        <request index="3" response="010000000" foes="010000100"/>
        <request index="4" response="010000011" foes="110000011"/>
        <request index="5" response="001000010" foes="001000010"/>
        <request index="6" response="000000000" foes="000100010"/>
        <request index="7" response="000000000" foes="000011110"/>
        <request index="8" response="000010001" foes="000010001"/>
    </junction>
    <junction id="36268406" type="priority" x="828.36" y="455.87" incLanes="5198596#2_0 -5198586#1_0 -5198596#3_0 5198586#0_0" intLanes="" shape="829.78,461.41 834.04,456.50 833.99,454.14 828.97,450.01 826.91,450.16 822.53,454.97 822.79,457.23 827.64,461.56">
        <request index="0" response="0000000000000000" foes="1000010000100000"/>
        <request index="1" response="0000000000000000" foes="0111110001100000"/>
        <request index="2" response="0000001100000000" foes="0110001111100000"/>
        <request index="3" response="0100001000010000" foes="0100001000010000"/>
        <request index="4" response="0000001000000000" foes="0100001000001000"/>
        <request index="5" response="0000011000000111" foes="1100011000000111"/>
        <request index="6" response="0011011000000110" foes="0011111000000110"/>
        <request index="7" response="0010000100000100" foes="0010000100000100"/>
        <request index="8" response="0000000000000000" foes="0010000010000100"/>
        <request index="9" response="0000000000000000" foes="0110000001111100"/>
        <request index="10" response="0000000000000011" foes="1110000001100011"/>
        <request index="11" response="0001000001000010" foes="0001000001000010"/>
        <request index="12" response="0000000000000010" foes="0000100001000010"/>
        <request index="13" response="0000011100000110" foes="0000011111000110"/>
        <request index="14" response="0000011000110110" foes="0000011000111110"/>
        <request index="15" response="0000010000100001" foes="0000010000100001"/>
    </junction>
    <junction id="36268408" type="priority" x="724.74" y="361.60" incLanes="5198596#3_0 -5198596#4_0 7730463_0" intLanes="" shape="724.94,366.17 729.32,361.37 724.33,357.08 720.24,362.13 720.42,364.25 722.87,366.31">
        <request index="0" response="000000" foes="111000"/>
        <request index="1" response="100100" foes="100100"/>
        <request index="2" response="000000" foes="100010"/>
        <request index="3" response="010001" foes="010001"/>
        <request index="4" response="000001" foes="001001"/>
        <request index="5" response="000101" foes="000111"/>
    </junction>
    <junction id="36268411" type="priority" x="693.88" y="336.61" incLanes="5198596#4_0 5198597#0_0 -5198597#1_0" intLanes="" shape="695.71,342.27 699.80,337.22 699.65,335.18 694.89,330.75 690.14,334.14 691.61,340.47">
        <request index="0" response="000010000" foes="100010000"/>
        <request index="1" response="011010000" foes="011110000"/>
        <request index="2" response="010001000" foes="010001000"/>
        <request index="3" response="000000000" foes="010000100"/>
        <request index="4" response="000000000" foes="110000011"/>
        <request index="5" response="001000010" foes="001000010"/>
        <request index="6" response="000000000" foes="000100010"/>
        <request index="7" response="000011000" foes="000011110"/>
        <request index="8" response="000010001" foes="000010001"/>
    </junction>
    <junction id="36268415" type="priority" x="778.40" y="511.89" incLanes="-5198586#0_0 27445015#2_0" intLanes="" shape="781.17,516.17 783.17,513.67 783.00,511.61 778.15,507.29 775.63,507.87 773.74,510.46">
        <request index="0" response="1000" foes="1000"/>
        <request index="1" response="0100" foes="0100"/>
        <request index="2" response="0000" foes="0010"/>
        <request index="3" response="0000" foes="0001"/>
    </junction>
    <junction id="36268416" type="priority" x="1055.08" y="184.85" incLanes="-5198584_0 -5198586#4_0 5198586#3_0" intLanes="" shape="1056.52,190.51 1060.86,185.68 1060.56,183.39 1055.59,179.21 1049.47,186.46 1054.43,190.66">
        <request index="0" response="000010000" foes="100010000"/>
        <request index="1" response="011010000" foes="011110000"/>
        <request index="2" response="010001000" foes="010001000"/>
        <request index="3" response="000000000" foes="010000100"/>
        <request index="4" response="000000000" foes="110000011"/>
        <request index="5" response="001000010" foes="001000010"/>
        <request index="6" response="000000000" foes="000100010"/>
        <request index="7" response="000011000" foes="000011110"/>
        <request index="8" response="000010001" foes="000010001"/>
    </junction>
    <junction id="36268417" type="priority" x="984.96" y="267.80" incLanes="-5198588#0_0 -5198586#3_0 5198586#2_0" intLanes="" shape="986.40,273.46 990.75,268.63 990.45,266.34 985.48,262.15 979.35,269.43 984.32,273.61">
        <request index="0" response="000010000" foes="100010000"/>
        <request index="1" response="011010000" foes="011110000"/>
        <request index="2" response="010001000" foes="010001000"/>
        <request index="3" response="000000000" foes="010000100"/>
        <request index="4" response="000000000" foes="110000011"/>
        <request index="5" response="001000010" foes="001000010"/>
        <request index="6" response="000000000" foes="000100010"/>
        <request index="7" response="000011000" foes="000011110"/>
        <request index="8" response="000010001" foes="000010001"/>
    </junction>
    <junction id="36268421" type="priority" x="1144.91" y="50.46" incLanes="7216737#0_0 7216737#0_1 -7216737#1_0 -7216737#1_1" intLanes="" shape="1143.77,58.64 1146.97,58.46 1148.37,56.67 1146.95,43.65 1141.03,44.23 1142.19,57.28">
        <request index="0" response="00000000" foes="01000000"/>
        <request index="1" response="00000000" foes="11000000"/>
        <request index="2" response="00000000" foes="11000000"/>
        <request index="3" response="00110000" foes="00110000"/>
        <request index="4" response="00000000" foes="00001000"/>
        <request index="5" response="00000000" foes="00001000"/>
        <request index="6" response="00000111" foes="00000111"/>
        <request index="7" response="00000110" foes="00000110"/>
    </junction>
    <junction id="36268431" type="priority" x="960.73" y="439.70" incLanes="-5198585#5_0 -5198587_0 5198585#4_0" intLanes="" shape="961.87,445.20 966.29,440.44 966.31,438.08 961.32,433.92 959.22,434.09 954.96,439.00">
        <request index="0" response="000000000" foes="100010000"/>
        <request index="1" response="011000000" foes="011110000"/>
        <request index="2" response="010001000" foes="010001000"/>
        <request index="3" response="010000000" foes="010000100"/>
        <request index="4" response="010000011" foes="110000011"/>
        <request index="5" response="001000010" foes="001000010"/>
        <request index="6" response="000000000" foes="000100010"/>
        <request index="7" response="000000000" foes="000011110"/>
        <request index="8" response="000010001" foes="000010001"/>
    </junction>
    <junction id="38918157" type="unregulated" x="1068.74" y="767.39" incLanes="" intLanes="" shape="1069.88,766.27 1067.60,768.52"/>
    <junction id="38919605" type="priority" x="782.81" y="575.88" incLanes="6137239#4_0" intLanes="" shape="782.77,575.91 780.50,578.17 785.11,573.59 782.84,575.84">
        <request index="0" response="0" foes="0"/>
    </junction>
    <junction id="38919652" type="priority" x="616.73" y="561.79" incLanes="-6137239#4_0 5784947#0_0 6137239#3_0" intLanes="" shape="622.11,564.86 621.89,558.36 621.11,557.10 618.30,555.56 611.87,559.09 612.63,565.54 613.45,566.71 616.61,567.55">
        <request index="0" response="000000000" foes="010010000"/>
        <request index="1" response="000000000" foes="110110000"/>
        <request index="2" response="001001000" foes="001001000"/>
        <request index="3" response="001000000" foes="001000100"/>
        <request index="4" response="011000011" foes="011000011"/>
        <request index="5" response="011000010" foes="111000010"/>
        <request index="6" response="000000000" foes="000111100"/>
        <request index="7" response="000000011" foes="000110011"/>
        <request index="8" response="000100010" foes="000100010"/>
    </junction>
    <junction id="38919668" type="priority" x="685.82" y="466.03" incLanes="27437972#1_0" intLanes="" shape="686.60,468.61 688.51,466.04 682.34,461.57 680.48,464.17 680.21,465.27 680.70,468.43">
        <request index="0" response="00" foes="00"/>
        <request index="1" response="00" foes="00"/>
    </junction>
    <junction id="38919703" type="priority" x="664.49" y="450.74" incLanes="27437972#2_0 5784950#3_0" intLanes="" shape="666.28,453.99 668.14,451.39 662.53,447.87 661.02,450.69 661.52,452.97 664.36,454.44">
        <request index="0" response="00" foes="10"/>
        <request index="1" response="01" foes="01"/>
    </junction>
    <junction id="38919712" type="priority" x="618.29" y="539.59" incLanes="6137233#4_0 5784950#2_0" intLanes="" shape="621.83,536.26 618.99,534.78 616.00,535.24 613.69,541.32 614.33,543.15 617.09,544.77">
        <request index="0" response="0000" foes="1000"/>
        <request index="1" response="0100" foes="0100"/>
        <request index="2" response="0000" foes="0010"/>
        <request index="3" response="0001" foes="0001"/>
    </junction>
    <junction id="38919797" type="unregulated" x="525.69" y="749.30" incLanes="5784947#1_0" intLanes="" shape="527.13,750.00 524.25,748.60"/>
    <junction id="38919808" type="priority" x="604.30" y="563.25" incLanes="-6137239#3_0 6137239#2_0 5784950#0_0" intLanes="" shape="610.63,565.78 609.87,559.32 609.14,558.21 606.39,556.58 599.22,560.17 599.44,566.67 600.30,567.98 603.19,569.34">
        <request index="0" response="000000000" foes="111100000"/>
        <request index="1" response="000011000" foes="110011000"/>
        <request index="2" response="100010000" foes="100010000"/>
        <request index="3" response="000000000" foes="010000010"/>
        <request index="4" response="000000000" foes="110000110"/>
        <request index="5" response="001000001" foes="001000001"/>
        <request index="6" response="000000001" foes="000100001"/>
        <request index="7" response="000011011" foes="000011011"/>
        <request index="8" response="000010011" foes="000010111"/>
    </junction>
    <junction id="38919841" type="priority" x="502.24" y="560.98" incLanes="-6137239#2_0 25944603#2_0 6137239#1_0" intLanes="" shape="504.53,565.09 506.46,558.89 505.61,557.06 502.65,555.83 500.71,556.60 497.83,562.43">
        <request index="0" response="000000" foes="101000"/>
        <request index="1" response="010100" foes="010100"/>
        <request index="2" response="010000" foes="010010"/>
        <request index="3" response="010001" foes="110001"/>
        <request index="4" response="000000" foes="001110"/>
        <request index="5" response="001001" foes="001001"/>
    </junction>
    <junction id="38919854" type="priority" x="387.44" y="504.33" incLanes="-6137239#1_0 6137239#0_0" intLanes="" shape="389.53,508.99 392.41,503.16 392.03,501.34 389.57,499.29 386.96,500.08 383.31,505.46">
        <request index="0" response="000000" foes="100000"/>
        <request index="1" response="011000" foes="011000"/>
        <request index="2" response="010000" foes="010000"/>
        <request index="3" response="000000" foes="000010"/>
        <request index="4" response="000000" foes="000110"/>
        <request index="5" response="000001" foes="000001"/>
    </junction>
    <junction id="38919880" type="priority" x="339.13" y="454.31" incLanes="-6137239#0_0 -6137233#1_0 6137233#0_0" intLanes="" shape="336.12,460.26 342.61,460.00 344.01,458.87 345.57,452.56 335.78,450.33 334.52,456.70">
        <request index="0" response="000010000" foes="100010000"/>
        <request index="1" response="011010000" foes="011110000"/>
        <request index="2" response="010001000" foes="010001000"/>
        <request index="3" response="000000000" foes="010000100"/>
        <request index="4" response="000000000" foes="110000011"/>
        <request index="5" response="001000010" foes="001000010"/>
        <request index="6" response="000000000" foes="000100010"/>
        <request index="7" response="000011000" foes="000011110"/>
        <request index="8" response="000010001" foes="000010001"/>
    </junction>
    <junction id="38919927" type="priority" x="297.39" y="446.01" incLanes="-6137233#0_0" intLanes="" shape="297.40,445.97 298.02,442.83 296.75,449.20 297.38,446.06">
        <request index="0" response="0" foes="0"/>
    </junction>
    <junction id="38919945" type="priority" x="484.37" y="395.86" incLanes="27441189_0" intLanes="" shape="486.84,398.18 487.67,395.09 486.54,393.05 483.40,392.44 481.66,393.57 480.92,396.68">
        <request index="0" response="00" foes="00"/>
        <request index="1" response="00" foes="00"/>
    </junction>
    <junction id="38920501" type="priority" x="495.47" y="311.99" incLanes="-7727483#0_0 27441289_0" intLanes="" shape="493.87,312.15 497.06,311.83 499.75,323.84 493.27,324.40 496.47,324.55">
        <request index="0" response="0000" foes="1000"/>
        <request index="1" response="0100" foes="0100"/>
        <request index="2" response="0000" foes="0010"/>
        <request index="3" response="0001" foes="0001"/>
    </junction>
    <junction id="38920557" type="unregulated" x="518.91" y="744.71" incLanes="" intLanes="" shape="520.36,745.39 517.46,744.03"/>
    <junction id="38920778" type="priority" x="903.89" y="592.25" incLanes="5784968#3_0 27445015#3_0 -5784968#4_0" intLanes="" shape="907.21,596.22 908.91,593.51 908.55,591.52 903.39,587.57 900.15,588.41 898.63,591.22 898.99,593.09 904.01,597.22">
        <request index="0" response="000010000" foes="010010000"/>
        <request index="1" response="000110000" foes="110110000"/>
        <request index="2" response="001001000" foes="001001000"/>
        <request index="3" response="000000000" foes="001000100"/>
        <request index="4" response="000000000" foes="011000011"/>
        <request index="5" response="000000000" foes="111000010"/>
        <request index="6" response="000111000" foes="000111100"/>
        <request index="7" response="000110011" foes="000110011"/>
        <request index="8" response="000100010" foes="000100010"/>
    </junction>
    <junction id="56231397" type="priority" x="500.40" y="385.30" incLanes="7727482_0 27441168_0" intLanes="" shape="503.09,387.72 503.95,384.64 501.85,381.67 498.65,381.80 497.25,382.98 496.57,386.11 498.22,388.18 501.36,388.79">
        <request index="0" response="0000" foes="0100"/>
        <request index="1" response="0000" foes="1100"/>
        <request index="2" response="0011" foes="0011"/>
        <request index="3" response="0010" foes="0010"/>
    </junction>
    <junction id="56231597" type="priority" x="633.67" y="383.18" incLanes="5198597#1_0 -26816413#0_0 -5198597#2_0" intLanes="" shape="639.21,382.33 634.68,377.67 632.50,377.70 628.11,382.49 628.93,385.21 634.68,388.24">
        <request index="0" response="000000000" foes="100010000"/>
        <request index="1" response="011000000" foes="011110000"/>
        <request index="2" response="010001000" foes="010001000"/>
        <request index="3" response="010000000" foes="010000100"/>
        <request index="4" response="010000011" foes="110000011"/>
        <request index="5" response="001000010" foes="001000010"/>
        <request index="6" response="000000000" foes="000100010"/>
        <request index="7" response="000000000" foes="000011110"/>
        <request index="8" response="000010001" foes="000010001"/>
    </junction>
    <junction id="56231598" type="priority" x="615.54" y="417.63" incLanes="5198597#2_0 27445015#0_0 7730464_0" intLanes="" shape="620.06,420.94 621.13,417.92 620.08,415.97 614.33,412.95 611.66,414.88 610.79,417.96 612.07,421.59 618.56,421.93">
        <request index="0" response="010010000" foes="010010000"/>
        <request index="1" response="010110000" foes="110110000"/>
        <request index="2" response="001001000" foes="001001000"/>
        <request index="3" response="000000000" foes="001000100"/>
        <request index="4" response="000000000" foes="011000011"/>
        <request index="5" response="000000000" foes="111000010"/>
        <request index="6" response="000111000" foes="000111100"/>
        <request index="7" response="000110000" foes="000110011"/>
        <request index="8" response="000100010" foes="000100010"/>
    </junction>
    <junction id="56242425" type="priority" x="662.43" y="435.64" incLanes="27445015#1_0" intLanes="" shape="664.81,438.66 666.28,435.82 665.91,433.98 663.46,431.92 660.58,433.12 659.34,436.07">
        <request index="0" response="00" foes="00"/>
        <request index="1" response="00" foes="00"/>
    </junction>
    <junction id="56242441" type="priority" x="614.99" y="427.87" incLanes="27437972#3_0 -7730464_0" intLanes="" shape="618.37,431.07 619.64,428.14 618.44,424.31 611.94,423.96 610.41,425.11 609.65,428.22">
        <request index="0" response="0000" foes="0100"/>
        <request index="1" response="0000" foes="1100"/>
        <request index="2" response="0011" foes="0011"/>
        <request index="3" response="0010" foes="0010"/>
    </junction>
    <junction id="57343359" type="priority" x="0.00" y="348.44" incLanes="27445000_0" intLanes="" shape="3.15,350.10 3.20,346.90 0.67,344.95">
        <request index="0" response="0" foes="0"/>
    </junction>
    <junction id="57343487" type="unregulated" x="1081.87" y="752.58" incLanes="27445015#4_0" intLanes="" shape="1082.98,751.43 1080.75,753.73"/>
    <junction id="57343510" type="priority" x="14.85" y="179.31" incLanes="24214693#1_0 24214693#1_1" intLanes="" shape="14.84,179.26 13.92,172.82 15.77,185.79 14.85,179.36">
        <request index="0" response="0" foes="0"/>
    </junction>
    <junction id="59993001" type="priority" x="486.97" y="382.40" incLanes="20430080_0 6137245_0" intLanes="" shape="489.70,384.62 490.38,381.50 489.13,379.60 485.99,379.00 484.24,380.15 483.55,383.27 484.81,385.17 487.95,385.78">
        <request index="0" response="0000" foes="0100"/>
        <request index="1" response="0000" foes="1100"/>
        <request index="2" response="0011" foes="0011"/>
        <request index="3" response="0010" foes="0010"/>
    </junction>
    <junction id="94487954" type="priority" x="1737.68" y="19.68" incLanes="-7216737#0_0 -7216737#0_1" intLanes="" shape="1737.66,19.72 1734.79,25.56 1740.57,13.80 1737.70,19.63">
        <request index="0" response="0" foes="0"/>
    </junction>

    <connection from="-22917251" to="-24214694" fromLane="0" toLane="0" dir="s" state="M"/>
    <connection from="-22917251" to="-25951490" fromLane="0" toLane="0" dir="l" state="m"/>
    <connection from="-22917251" to="22917251" fromLane="0" toLane="0" dir="t" state="m"/>
    <connection from="-24214693#0" to="24214694" fromLane="0" toLane="0" dir="r" state="M"/>
    <connection from="-24214693#0" to="-7216737#3" fromLane="0" toLane="0" dir="s" state="M"/>
    <connection from="-24214693#0" to="-7216737#3" fromLane="1" toLane="1" dir="s" state="M"/>
    <connection from="-24214693#0" to="-7727483#3" fromLane="1" toLane="0" dir="l" state="m"/>
    <connection from="-24214693#0" to="24214693#0" fromLane="1" toLane="1" dir="t" state="m"/>
    <connection from="-24214693#1" to="-24214693#0" fromLane="0" toLane="0" dir="s" state="M"/>
    <connection from="-24214693#1" to="-24214693#0" fromLane="1" toLane="1" dir="s" state="M"/>
    <connection from="-24214693#1" to="24214693#1" fromLane="1" toLane="1" dir="t" state="m"/>
    <connection from="-24214694" to="-7216737#3" fromLane="0" toLane="0" dir="r" state="m"/>
    <connection from="-24214694" to="-7727483#3" fromLane="0" toLane="0" dir="s" state="m"/>
    <connection from="-24214694" to="24214693#0" fromLane="0" toLane="1" dir="l" state="m"/>
    <connection from="-24214694" to="24214694" fromLane="0" toLane="0" dir="t" state="m"/>
    <connection from="-25951490" to="25951490" fromLane="0" toLane="0" dir="t" state="M"/>
    <connection from="-26816413#0" to="-5198597#1" fromLane="0" toLane="0" dir="r" state="m"/>
    <connection from="-26816413#0" to="5198597#2" fromLane="0" toLane="0" dir="l" state="m"/>
    <connection from="-26816413#0" to="26816413#0" fromLane="0" toLane="0" dir="t" state="m"/>
    <connection from="-26816413#1" to="-26816413#0" fromLane="0" toLane="0" dir="s" state="="/>
    <connection from="-26816413#1" to="26816413#1" fromLane="0" toLane="0" dir="t" state="="/>
    <connection from="-26816553" to="-26816413#1" fromLane="0" toLane="0" dir="s" state="="/>
    <connection from="-26816553" to="26816541" fromLane="0" toLane="0" dir="L" state="="/>
    <connection from="-26816553" to="26816590#0" fromLane="0" toLane="0" dir="l" state="="/>
    <connection from="-26816553" to="26816553" fromLane="0" toLane="0" dir="t" state="="/>
    <connection from="-26816590#0" to="26816553" fromLane="0" toLane="0" dir="r" state="="/>
    <connection from="-26816590#0" to="-26816413#1" fromLane="0" toLane="0" dir="s" state="="/>
    <connection from="-26816590#0" to="26816541" fromLane="0" toLane="0" dir="l" state="="/>
    <connection from="-26816590#0" to="26816590#0" fromLane="0" toLane="0" dir="t" state="="/>
    <connection from="-26816590#1" to="26816627" fromLane="0" toLane="0" dir="r" state="="/>
    <connection from="-26816590#1" to="-26816590#0" fromLane="0" toLane="0" dir="s" state="="/>
    <connection from="-26816590#1" to="26816590#1" fromLane="0" toLane="0" dir="t" state="="/>
    <connection from="-26816590#2" to="26843133#0" fromLane="0" toLane="0" dir="r" state="="/>
    <connection from="-26816590#2" to="-26816590#1" fromLane="0" toLane="0" dir="s" state="="/>
    <connection from="-26816590#2" to="26816590#2" fromLane="0" toLane="0" dir="t" state="="/>
    <connection from="-26816627" to="-26816590#0" fromLane="0" toLane="0" dir="s" state="="/>
    <connection from="-26816627" to="26816590#1" fromLane="0" toLane="0" dir="l" state="="/>
    <connection from="-26816627" to="26816627" fromLane="0" toLane="0" dir="t" state="="/>
    <connection from="-26843019" to="-5198596#1" fromLane="0" toLane="0" dir="r" state="m"/>
    <connection from="-26843019" to="5198596#2" fromLane="0" toLane="0" dir="l" state="m"/>
    <connection from="-26843019" to="26843019" fromLane="0" toLane="0" dir="t" state="m"/>
    <connection from="-26843038#0" to="-5198596#0" fromLane="0" toLane="0" dir="r" state="m"/>
    <connection from="-26843038#0" to="5198596#1" fromLane="0" toLane="0" dir="l" state="m"/>
    <connection from="-26843038#0" to="26843038#0" fromLane="0" toLane="0" dir="t" state="m"/>
    <connection from="-26843038#1" to="-26843038#2" fromLane="0" toLane="0" dir="r" state="="/>
    <connection from="-26843038#1" to="-26843038#0" fromLane="0" toLane="0" dir="s" state="="/>
    <connection from="-26843038#1" to="26843038#1" fromLane="0" toLane="0" dir="t" state="="/>
    <connection from="-26843038#2" to="-26843038#1" fromLane="0" toLane="0" dir="r" state="M"/>
    <connection from="-26843038#2" to="26843038#2" fromLane="0" toLane="0" dir="t" state="m"/>
    <connection from="-26843133#0" to="-26816590#1" fromLane="0" toLane="0" dir="r" state="="/>
    <connection from="-26843133#0" to="26816590#2" fromLane="0" toLane="0" dir="l" state="="/>
    <connection from="-26843133#0" to="26843133#0" fromLane="0" toLane="0" dir="t" state="="/>
    <connection from="-26843133#1" to="-26843133#0" fromLane="0" toLane="0" dir="s" state="="/>
    <connection from="-26843133#1" to="-26843133#2" fromLane="0" toLane="0" dir="l" state="="/>
    <connection from="-26843133#1" to="26843133#1" fromLane="0" toLane="0" dir="t" state="="/>
    <connection from="-26843133#2" to="-26843133#1" fromLane="0" toLane="0" dir="l" state="M"/>
    <connection from="-26843133#2" to="26843133#2" fromLane="0" toLane="0" dir="t" state="m"/>
    <connection from="-5198584" to="-5198586#3" fromLane="0" toLane="0" dir="r" state="m"/>
    <connection from="-5198584" to="5198586#4" fromLane="0" toLane="0" dir="l" state="m"/>
    <connection from="-5198584" to="5198584" fromLane="0" toLane="0" dir="t" state="m"/>
    <connection from="-5198585#0" to="7216737#3" fromLane="0" toLane="0" dir="r" state="m"/>
    <connection from="-5198585#0" to="-7216737#2" fromLane="0" toLane="1" dir="l" state="m"/>
    <connection from="-5198585#0" to="5198585#0" fromLane="0" toLane="0" dir="t" state="m"/>
    <connection from="-5198585#1" to="-26816553" fromLane="0" toLane="0" dir="r" state="M"/>
    <connection from="-5198585#1" to="-5198585#0" fromLane="0" toLane="0" dir="s" state="M"/>
    <connection from="-5198585#1" to="5198585#1" fromLane="0" toLane="0" dir="t" state="m"/>
    <connection from="-5198585#2" to="5198597#0" fromLane="0" toLane="0" dir="r" state="M"/>
    <connection from="-5198585#2" to="-5198585#1" fromLane="0" toLane="0" dir="s" state="M"/>
    <connection from="-5198585#2" to="5198585#2" fromLane="0" toLane="0" dir="t" state="m"/>
    <connection from="-5198585#3" to="-5198586#1" fromLane="0" toLane="0" dir="r" state="M"/>
    <connection from="-5198585#3" to="-5198585#2" fromLane="0" toLane="0" dir="s" state="M"/>
    <connection from="-5198585#3" to="5198586#2" fromLane="0" toLane="0" dir="l" state="m"/>
    <connection from="-5198585#3" to="5198585#3" fromLane="0" toLane="0" dir="t" state="m"/>
    <connection from="-5198585#4" to="-26843019" fromLane="0" toLane="0" dir="r" state="M"/>
    <connection from="-5198585#4" to="-5198585#3" fromLane="0" toLane="0" dir="s" state="M"/>
    <connection from="-5198585#4" to="5198585#4" fromLane="0" toLane="0" dir="t" state="m"/>
    <connection from="-5198585#5" to="-5198585#4" fromLane="0" toLane="0" dir="s" state="M"/>
    <connection from="-5198585#5" to="5198587" fromLane="0" toLane="0" dir="l" state="m"/>
    <connection from="-5198585#5" to="5198585#5" fromLane="0" toLane="0" dir="t" state="m"/>
    <connection from="-5198585#6" to="5784968#0" fromLane="0" toLane="0" dir="r" state="M"/>
    <connection from="-5198585#6" to="-5198585#5" fromLane="0" toLane="0" dir="s" state="M"/>
    <connection from="-5198585#6" to="5198585#6" fromLane="0" toLane="0" dir="t" state="m"/>
    <connection from="-5198585#7" to="-5198585#6" fromLane="0" toLane="0" dir="s" state="M"/>
    <connection from="-5198585#7" to="5198585#7" fromLane="0" toLane="0" dir="t" state="m"/>
    <connection from="-5198585#8" to="26004868#0" fromLane="0" toLane="0" dir="r" state="M"/>
    <connection from="-5198585#8" to="26004787#0" fromLane="0" toLane="0" dir="R" state="M"/>
    <connection from="-5198585#8" to="-5198585#7" fromLane="0" toLane="0" dir="s" state="M"/>
    <connection from="-5198585#8" to="5198585#8" fromLane="0" toLane="0" dir="t" state="m"/>
    <connection from="-5198586#0" to="27445015#3" fromLane="0" toLane="0" dir="r" state="m"/>
    <connection from="-5198586#0" to="5198586#0" fromLane="0" toLane="0" dir="t" state="m"/>
    <connection from="-5198586#1" to="-5198596#2" fromLane="0" toLane="0" dir="r" state="m"/>
    <connection from="-5198586#1" to="-5198586#0" fromLane="0" toLane="0" dir="s" state="m"/>
    <connection from="-5198586#1" to="5198596#3" fromLane="0" toLane="0" dir="l" state="m"/>
    <connection from="-5198586#1" to="5198586#1" fromLane="0" toLane="0" dir="t" state="m"/>
    <connection from="-5198586#2" to="5198585#3" fromLane="0" toLane="0" dir="r" state="m"/>
    <connection from="-5198586#2" to="-5198586#1" fromLane="0" toLane="0" dir="s" state="m"/>
    <connection from="-5198586#2" to="-5198585#2" fromLane="0" toLane="0" dir="l" state="m"/>
    <connection from="-5198586#2" to="5198586#2" fromLane="0" toLane="0" dir="t" state="m"/>
    <connection from="-5198586#3" to="5198588#0" fromLane="0" toLane="0" dir="r" state="M"/>
    <connection from="-5198586#3" to="-5198586#2" fromLane="0" toLane="0" dir="s" state="M"/>
    <connection from="-5198586#3" to="5198586#3" fromLane="0" toLane="0" dir="t" state="m"/>
    <connection from="-5198586#4" to="5198584" fromLane="0" toLane="0" dir="r" state="M"/>
    <connection from="-5198586#4" to="-5198586#3" fromLane="0" toLane="0" dir="s" state="M"/>
    <connection from="-5198586#4" to="5198586#4" fromLane="0" toLane="0" dir="t" state="m"/>
    <connection from="-5198587" to="5198585#5" fromLane="0" toLane="0" dir="r" state="m"/>
    <connection from="-5198587" to="-5198585#4" fromLane="0" toLane="0" dir="l" state="m"/>
    <connection from="-5198587" to="5198587" fromLane="0" toLane="0" dir="t" state="m"/>
    <connection from="-5198588#0" to="-5198586#2" fromLane="0" toLane="0" dir="r" state="m"/>
    <connection from="-5198588#0" to="5198586#3" fromLane="0" toLane="0" dir="l" state="m"/>
    <connection from="-5198588#0" to="5198588#0" fromLane="0" toLane="0" dir="t" state="m"/>
    <connection from="-5198588#1" to="-5198587" fromLane="0" toLane="0" dir="r" state="M"/>
    <connection from="-5198588#1" to="-5198588#0" fromLane="0" toLane="0" dir="s" state="M"/>
    <connection from="-5198588#1" to="5198588#1" fromLane="0" toLane="0" dir="t" state="m"/>
    <connection from="-5198596#0" to="-5784968#1" fromLane="0" toLane="0" dir="r" state="m"/>
    <connection from="-5198596#0" to="5784968#2" fromLane="0" toLane="0" dir="l" state="m"/>
    <connection from="-5198596#0" to="5198596#0" fromLane="0" toLane="0" dir="t" state="m"/>
    <connection from="-5198596#1" to="26843038#0" fromLane="0" toLane="0" dir="r" state="M"/>
    <connection from="-5198596#1" to="-5198596#0" fromLane="0" toLane="0" dir="s" state="M"/>
    <connection from="-5198596#1" to="5198596#1" fromLane="0" toLane="0" dir="t" state="m"/>
    <connection from="-5198596#2" to="26843019" fromLane="0" toLane="0" dir="r" state="M"/>
    <connection from="-5198596#2" to="-5198596#1" fromLane="0" toLane="0" dir="s" state="M"/>
    <connection from="-5198596#2" to="5198596#2" fromLane="0" toLane="0" dir="t" state="m"/>
    <connection from="-5198596#3" to="5198586#1" fromLane="0" toLane="0" dir="r" state="M"/>
    <connection from="-5198596#3" to="-5198596#2" fromLane="0" toLane="0" dir="s" state="M"/>
    <connection from="-5198596#3" to="-5198586#0" fromLane="0" toLane="0" dir="l" state="m"/>
    <connection from="-5198596#3" to="5198596#3" fromLane="0" toLane="0" dir="t" state="m"/>
    <connection from="-5198596#4" to="-5198596#3" fromLane="0" toLane="0" dir="s" state="M"/>
    <connection from="-5198596#4" to="5198596#4" fromLane="0" toLane="0" dir="t" state="m"/>
    <connection from="-5198597#0" to="-5198585#1" fromLane="0" toLane="0" dir="r" state="m"/>
    <connection from="-5198597#0" to="5198585#2" fromLane="0" toLane="0" dir="l" state="m"/>
    <connection from="-5198597#0" to="5198597#0" fromLane="0" toLane="0" dir="t" state="m"/>
    <connection from="-5198597#1" to="-5198597#0" fromLane="0" toLane="0" dir="s" state="M"/>
    <connection from="-5198597#1" to="-5198596#4" fromLane="0" toLane="0" dir="l" state="m"/>
    <connection from="-5198597#1" to="5198597#1" fromLane="0" toLane="0" dir="t" state="m"/>
    <connection from="-5198597#2" to="26816413#0" fromLane="0" toLane="0" dir="r" state="M"/>
    <connection from="-5198597#2" to="-5198597#1" fromLane="0" toLane="0" dir="s" state="M"/>
    <connection from="-5198597#2" to="5198597#2" fromLane="0" toLane="0" dir="t" state="m"/>
    <connection from="-5784968#0" to="-5198585#5" fromLane="0" toLane="0" dir="r" state="m"/>
    <connection from="-5784968#0" to="5198585#6" fromLane="0" toLane="0" dir="l" state="m"/>
    <connection from="-5784968#0" to="5784968#0" fromLane="0" toLane="0" dir="t" state="m"/>
    <connection from="-5784968#1" to="-5784968#0" fromLane="0" toLane="0" dir="s" state="M"/>
    <connection from="-5784968#1" to="5784968#1" fromLane="0" toLane="0" dir="t" state="m"/>
    <connection from="-5784968#2" to="5198596#0" fromLane="0" toLane="0" dir="r" state="M"/>
    <connection from="-5784968#2" to="-5784968#1" fromLane="0" toLane="0" dir="s" state="M"/>
    <connection from="-5784968#2" to="5784968#2" fromLane="0" toLane="0" dir="t" state="m"/>
    <connection from="-5784968#3" to="-5784968#2" fromLane="0" toLane="0" dir="s" state="M"/>
    <connection from="-5784968#3" to="5784968#3" fromLane="0" toLane="0" dir="t" state="m"/>
    <connection from="-5784968#4" to="-5784968#3" fromLane="0" toLane="0" dir="s" state="m"/>
    <connection from="-5784968#4" to="27445015#4" fromLane="0" toLane="0" dir="l" state="m"/>
    <connection from="-5784968#4" to="5784968#4" fromLane="0" toLane="0" dir="t" state="m"/>
    <connection from="-5784968#5" to="-5784968#4" fromLane="0" toLane="0" dir="s" state="M"/>
    <connection from="-5784968#5" to="5784968#5" fromLane="0" toLane="0" dir="t" state="m"/>
    <connection from="-6137233#0" to="6137233#0" fromLane="0" toLane="0" dir="t" state="M"/>
    <connection from="-6137233#1" to="6137239#0" fromLane="0" toLane="0" dir="r" state="M"/>
    <connection from="-6137233#1" to="-6137233#0" fromLane="0" toLane="0" dir="s" state="M"/>
    <connection from="-6137233#1" to="6137233#1" fromLane="0" toLane="0" dir="t" state="m"/>
    <connection from="-6137233#2" to="-6137233#1" fromLane="0" toLane="0" dir="s" state="M"/>
    <connection from="-6137233#2" to="6137233#2" fromLane="0" toLane="0" dir="t" state="m"/>
    <connection from="-6137233#3" to="-6137233#2" fromLane="0" toLane="0" dir="s" state="M"/>
    <connection from="-6137233#3" to="6137233#3" fromLane="0" toLane="0" dir="t" state="m"/>
    <connection from="-6137233#4" to="25944603#0" fromLane="0" toLane="0" dir="r" state="M"/>
    <connection from="-6137233#4" to="-6137233#3" fromLane="0" toLane="0" dir="s" state="M"/>
    <connection from="-6137233#4" to="6137233#4" fromLane="0" toLane="0" dir="t" state="m"/>
    <connection from="-6137239#0" to="-6137233#0" fromLane="0" toLane="0" dir="r" state="m"/>
    <connection from="-6137239#0" to="6137233#1" fromLane="0" toLane="0" dir="l" state="m"/>
    <connection from="-6137239#0" to="6137239#0" fromLane="0" toLane="0" dir="t" state="m"/>
    <connection from="-6137239#1" to="-6137239#0" fromLane="0" toLane="0" dir="s" state="M"/>
    <connection from="-6137239#1" to="25944601#0" fromLane="0" toLane="0" dir="l" state="m"/>
    <connection from="-6137239#1" to="6137239#1" fromLane="0" toLane="0" dir="t" state="m"/>
    <connection from="-6137239#2" to="-6137239#1" fromLane="0" toLane="0" dir="s" state="M"/>
    <connection from="-6137239#2" to="6137239#2" fromLane="0" toLane="0" dir="t" state="m"/>
    <connection from="-6137239#3" to="-6137239#2" fromLane="0" toLane="0" dir="s" state="M"/>
    <connection from="-6137239#3" to="5784950#1" fromLane="0" toLane="0" dir="l" state="m"/>
    <connection from="-6137239#3" to="6137239#3" fromLane="0" toLane="0" dir="t" state="m"/>
    <connection from="-6137239#4" to="5784947#1" fromLane="0" toLane="0" dir="r" state="M"/>
    <connection from="-6137239#4" to="-6137239#3" fromLane="0" toLane="0" dir="s" state="M"/>
    <connection from="-6137239#4" to="6137239#4" fromLane="0" toLane="0" dir="t" state="m"/>
    <connection from="-7216737#0" to="7216737#0" fromLane="1" toLane="1" dir="t" state="M"/>
    <connection from="-7216737#1" to="-7216737#0" fromLane="0" toLane="0" dir="s" state="M"/>
    <connection from="-7216737#1" to="-7216737#0" fromLane="1" toLane="1" dir="s" state="M"/>
    <connection from="-7216737#1" to="24152812#0" fromLane="1" toLane="0" dir="l" state="m"/>
    <connection from="-7216737#1" to="7216737#1" fromLane="1" toLane="1" dir="t" state="m"/>
    <connection from="-7216737#2" to="-7216737#1" fromLane="0" toLane="0" dir="s" state="M"/>
    <connection from="-7216737#2" to="-7216737#1" fromLane="1" toLane="1" dir="s" state="M"/>
    <connection from="-7216737#2" to="7216737#2" fromLane="1" toLane="1" dir="t" state="m"/>
    <connection from="-7216737#3" to="-7216737#2" fromLane="0" toLane="0" dir="s" state="M"/>
    <connection from="-7216737#3" to="-7216737#2" fromLane="1" toLane="1" dir="s" state="M"/>
    <connection from="-7216737#3" to="5198585#0" fromLane="1" toLane="0" dir="l" state="m"/>
    <connection from="-7216737#3" to="7216737#3" fromLane="1" toLane="1" dir="t" state="m"/>
    <connection from="-7727483#0" to="7727482" fromLane="0" toLane="0" dir="s" state="M"/>
    <connection from="-7727483#0" to="7727483#0" fromLane="0" toLane="0" dir="t" state="m"/>
    <connection from="-7727483#1" to="-26816590#2" fromLane="0" toLane="0" dir="r" state="M"/>
    <connection from="-7727483#1" to="-7727483#0" fromLane="0" toLane="0" dir="s" state="M"/>
    <connection from="-7727483#1" to="7727483#1" fromLane="0" toLane="0" dir="t" state="m"/>
    <connection from="-7727483#2" to="-7727483#1" fromLane="0" toLane="0" dir="s" state="M"/>
    <connection from="-7727483#2" to="7727483#2" fromLane="0" toLane="0" dir="t" state="m"/>
    <connection from="-7727483#3" to="-7727483#2" fromLane="0" toLane="0" dir="s" state="M"/>
    <connection from="-7727483#3" to="7727483#3" fromLane="0" toLane="0" dir="t" state="m"/>
    <connection from="-7730464" to="27437972#4" fromLane="0" toLane="0" dir="l" state="m"/>
    <connection from="-7730464" to="7730464" fromLane="0" toLane="0" dir="t" state="m"/>
    <connection from="20430080" to="27441289" fromLane="0" toLane="0" dir="r" state="M"/>
    <connection from="20430080" to="27441168" fromLane="0" toLane="0" dir="s" state="M"/>
    <connection from="22917251" to="-22917251" fromLane="0" toLane="0" dir="t" state="M"/>
    <connection from="24152812#0" to="-5198586#4" fromLane="0" toLane="0" dir="s" state="M"/>
    <connection from="24152812#0" to="24152812#1" fromLane="0" toLane="0" dir="l" state="m"/>
    <connection from="24152812#1" to="7216737#2" fromLane="0" toLane="0" dir="r" state="m"/>
    <connection from="24152812#1" to="-7216737#1" fromLane="0" toLane="1" dir="l" state="m"/>
    <connection from="24214693#0" to="24214693#1" fromLane="0" toLane="0" dir="s" state="M"/>
    <connection from="24214693#0" to="24214693#1" fromLane="1" toLane="1" dir="s" state="M"/>
    <connection from="24214693#0" to="-24214693#0" fromLane="1" toLane="1" dir="t" state="m"/>
    <connection from="24214693#1" to="-24214693#1" fromLane="1" toLane="1" dir="t" state="M"/>
    <connection from="24214694" to="-25951490" fromLane="0" toLane="0" dir="r" state="M"/>
    <connection from="24214694" to="22917251" fromLane="0" toLane="0" dir="s" state="M"/>
    <connection from="24214694" to="-24214694" fromLane="0" toLane="0" dir="t" state="m"/>
    <connection from="25944590#0" to="25944603#1" fromLane="0" toLane="0" dir="r" state="="/>
    <connection from="25944590#0" to="25944590#1" fromLane="0" toLane="0" dir="s" state="="/>
    <connection from="25944590#1" to="25944590#2" fromLane="0" toLane="0" dir="s" state="="/>
    <connection from="25944590#2" to="25944590#3" fromLane="0" toLane="0" dir="s" state="="/>
    <connection from="25944590#2" to="25944601#1" fromLane="0" toLane="0" dir="l" state="="/>
    <connection from="25944590#3" to="-6137233#1" fromLane="0" toLane="0" dir="s" state="m"/>
    <connection from="25944590#3" to="6137233#2" fromLane="0" toLane="0" dir="l" state="m"/>
    <connection from="25944601#0" to="25944590#3" fromLane="0" toLane="0" dir="r" state="="/>
    <connection from="25944601#0" to="25944601#1" fromLane="0" toLane="0" dir="s" state="="/>
    <connection from="25944601#1" to="-6137233#2" fromLane="0" toLane="0" dir="r" state="m"/>
    <connection from="25944601#1" to="6137233#3" fromLane="0" toLane="0" dir="l" state="m"/>
    <connection from="25944603#0" to="25944603#1" fromLane="0" toLane="0" dir="s" state="="/>
    <connection from="25944603#0" to="25944590#1" fromLane="0" toLane="0" dir="l" state="="/>
    <connection from="25944603#1" to="25944603#2" fromLane="0" toLane="0" dir="s" state="M"/>
    <connection from="25944603#1" to="25944605" fromLane="0" toLane="0" dir="l" state="M"/>
    <connection from="25944603#2" to="6137239#2" fromLane="0" toLane="0" dir="r" state="m"/>
    <connection from="25944603#2" to="-6137239#1" fromLane="0" toLane="0" dir="l" state="m"/>
    <connection from="25944605" to="25944590#2" fromLane="0" toLane="0" dir="s" state="="/>
    <connection from="25951490" to="22917251" fromLane="0" toLane="0" dir="r" state="m"/>
    <connection from="25951490" to="-24214694" fromLane="0" toLane="0" dir="l" state="m"/>
    <connection from="25951490" to="-25951490" fromLane="0" toLane="0" dir="t" state="m"/>
    <connection from="26004787#0" to="26004787#1" fromLane="0" toLane="0" dir="s" state="="/>
    <connection from="26004787#0" to="26004861#1" fromLane="0" toLane="0" dir="l" state="="/>
    <connection from="26004787#1" to="26004787#2" fromLane="0" toLane="0" dir="s" state="="/>
    <connection from="26004787#1" to="26004966#2" fromLane="0" toLane="0" dir="l" state="="/>
    <connection from="26004787#2" to="5784968#3" fromLane="0" toLane="0" dir="s" state="m"/>
    <connection from="26004787#2" to="-5784968#2" fromLane="0" toLane="0" dir="l" state="m"/>
    <connection from="26004861#0" to="26004787#1" fromLane="0" toLane="0" dir="r" state="="/>
    <connection from="26004861#0" to="26004861#1" fromLane="0" toLane="0" dir="s" state="="/>
    <connection from="26004861#1" to="26004861#2" fromLane="0" toLane="0" dir="s" state="="/>
    <connection from="26004861#1" to="26004966#3" fromLane="0" toLane="0" dir="l" state="="/>
    <connection from="26004861#2" to="5784968#1" fromLane="0" toLane="0" dir="r" state="m"/>
    <connection from="26004861#2" to="-5784968#0" fromLane="0" toLane="0" dir="l" state="m"/>
    <connection from="26004868#0" to="26004868#1" fromLane="0" toLane="0" dir="s" state="M"/>
    <connection from="26004868#0" to="26004861#0" fromLane="0" toLane="0" dir="l" state="M"/>
    <connection from="26004868#1" to="26004966#1" fromLane="0" toLane="0" dir="l" state="="/>
    <connection from="26004966#0" to="26004966#1" fromLane="0" toLane="0" dir="s" state="="/>
    <connection from="26004966#1" to="26004787#2" fromLane="0" toLane="0" dir="r" state="="/>
    <connection from="26004966#1" to="26004966#2" fromLane="0" toLane="0" dir="l" state="="/>
    <connection from="26004966#2" to="26004861#2" fromLane="0" toLane="0" dir="r" state="="/>
    <connection from="26004966#2" to="26004966#3" fromLane="0" toLane="0" dir="s" state="="/>
    <connection from="26004966#3" to="-5198585#6" fromLane="0" toLane="0" dir="r" state="m"/>
    <connection from="26004966#3" to="5198585#7" fromLane="0" toLane="0" dir="l" state="m"/>
    <connection from="26816413#0" to="26816413#1" fromLane="0" toLane="0" dir="s" state="="/>
    <connection from="26816413#0" to="-26816413#0" fromLane="0" toLane="0" dir="t" state="="/>
    <connection from="26816413#1" to="26816541" fromLane="0" toLane="0" dir="r" state="="/>
    <connection from="26816413#1" to="26816590#0" fromLane="0" toLane="0" dir="s" state="="/>
    <connection from="26816413#1" to="26816553" fromLane="0" toLane="0" dir="s" state="="/>
    <connection from="26816413#1" to="-26816413#1" fromLane="0" toLane="0" dir="t" state="="/>
    <connection from="26816541" to="26816413#1" fromLane="0" toLane="0" dir="t" state="="/>
    <connection from="26816541" to="-26816413#0" fromLane="0" toLane="0" dir="l" state="="/>
    <connection from="26816553" to="-5198585#0" fromLane="0" toLane="0" dir="r" state="m"/>
    <connection from="26816553" to="5198585#1" fromLane="0" toLane="0" dir="l" state="m"/>
    <connection from="26816553" to="-26816553" fromLane="0" toLane="0" dir="t" state="m"/>
    <connection from="26816590#0" to="26816590#1" fromLane="0" toLane="0" dir="s" state="="/>
    <connection from="26816590#0" to="26816627" fromLane="0" toLane="0" dir="s" state="="/>
    <connection from="26816590#0" to="-26816590#0" fromLane="0" toLane="0" dir="t" state="="/>
    <connection from="26816590#1" to="26816590#2" fromLane="0" toLane="0" dir="s" state="="/>
    <connection from="26816590#1" to="26843133#0" fromLane="0" toLane="0" dir="l" state="="/>
    <connection from="26816590#1" to="-26816590#1" fromLane="0" toLane="0" dir="t" state="="/>
    <connection from="26816590#2" to="-7727483#0" fromLane="0" toLane="0" dir="r" state="m"/>
    <connection from="26816590#2" to="7727483#1" fromLane="0" toLane="0" dir="l" state="m"/>
    <connection from="26816590#2" to="-26816590#2" fromLane="0" toLane="0" dir="t" state="m"/>
    <connection from="26816627" to="-26816627" fromLane="0" toLane="0" dir="t" state="M"/>
    <connection from="26843019" to="-5198585#3" fromLane="0" toLane="0" dir="r" state="m"/>
    <connection from="26843019" to="5198585#4" fromLane="0" toLane="0" dir="l" state="m"/>
    <connection from="26843019" to="-26843019" fromLane="0" toLane="0" dir="t" state="m"/>
    <connection from="26843038#0" to="26843038#1" fromLane="0" toLane="0" dir="s" state="="/>
    <connection from="26843038#0" to="-26843038#2" fromLane="0" toLane="0" dir="l" state="="/>
    <connection from="26843038#0" to="-26843038#0" fromLane="0" toLane="0" dir="t" state="="/>
    <connection from="26843038#1" to="26843038#2" fromLane="0" toLane="0" dir="l" state="M"/>
    <connection from="26843038#1" to="-26843038#1" fromLane="0" toLane="0" dir="t" state="m"/>
    <connection from="26843038#2" to="-26843038#0" fromLane="0" toLane="0" dir="r" state="="/>
    <connection from="26843038#2" to="26843038#1" fromLane="0" toLane="0" dir="l" state="="/>
    <connection from="26843038#2" to="-26843038#2" fromLane="0" toLane="0" dir="t" state="="/>
    <connection from="26843133#0" to="-26843133#2" fromLane="0" toLane="0" dir="r" state="="/>
    <connection from="26843133#0" to="26843133#1" fromLane="0" toLane="0" dir="s" state="="/>
    <connection from="26843133#0" to="-26843133#0" fromLane="0" toLane="0" dir="t" state="="/>
    <connection from="26843133#1" to="26843133#2" fromLane="0" toLane="0" dir="r" state="M"/>
    <connection from="26843133#1" to="-26843133#1" fromLane="0" toLane="0" dir="t" state="m"/>
    <connection from="26843133#2" to="26843133#1" fromLane="0" toLane="0" dir="r" state="="/>
    <connection from="26843133#2" to="-26843133#0" fromLane="0" toLane="0" dir="l" state="="/>
    <connection from="26843133#2" to="-26843133#2" fromLane="0" toLane="0" dir="t" state="="/>
    <connection from="27437972#0" to="27437972#1" fromLane="0" toLane="0" dir="s" state="M"/>
    <connection from="27437972#0" to="-5784968#5" fromLane="0" toLane="0" dir="l" state="M"/>
    <connection from="27437972#1" to="5784947#0" fromLane="0" toLane="0" dir="r" state="M"/>
    <connection from="27437972#1" to="27437972#2" fromLane="0" toLane="0" dir="s" state="M"/>
    <connection from="27437972#2" to="27437972#3" fromLane="0" toLane="0" dir="s" state="M"/>
    <connection from="27437972#3" to="27437972#4" fromLane="0" toLane="0" dir="s" state="M"/>
    <connection from="27437972#3" to="7730464" fromLane="0" toLane="0" dir="l" state="M"/>
    <connection from="27437972#4" to="27441189" fromLane="0" toLane="0" dir="s" state="M"/>
    <connection from="27441168" to="27445015#0" fromLane="0" toLane="0" dir="s" state="m"/>
    <connection from="27441168" to="27445003" fromLane="0" toLane="0" dir="l" state="m"/>
    <connection from="27441189" to="27445000" fromLane="0" toLane="0" dir="s" state="M"/>
    <connection from="27441189" to="6137245" fromLane="0" toLane="0" dir="l" state="M"/>
    <connection from="27441289" to="7727483#0" fromLane="0" toLane="0" dir="s" state="M"/>
    <connection from="27441289" to="7727482" fromLane="0" toLane="0" dir="t" state="m"/>
    <connection from="27445000" to="20430080" fromLane="0" toLane="0" dir="l" state="M"/>
    <connection from="27445003" to="27441189" fromLane="0" toLane="0" dir="l" state="m"/>
    <connection from="27445015#0" to="-5198597#2" fromLane="0" toLane="0" dir="r" state="M"/>
    <connection from="27445015#0" to="27445015#1" fromLane="0" toLane="0" dir="s" state="M"/>
    <connection from="27445015#0" to="-7730464" fromLane="0" toLane="0" dir="l" state="M"/>
    <connection from="27445015#1" to="7730463" fromLane="0" toLane="0" dir="r" state="M"/>
    <connection from="27445015#1" to="27445015#2" fromLane="0" toLane="0" dir="s" state="M"/>
    <connection from="27445015#2" to="5198586#0" fromLane="0" toLane="0" dir="r" state="M"/>
    <connection from="27445015#2" to="27445015#3" fromLane="0" toLane="0" dir="s" state="M"/>
    <connection from="27445015#3" to="-5784968#3" fromLane="0" toLane="0" dir="r" state="M"/>
    <connection from="27445015#3" to="27445015#4" fromLane="0" toLane="0" dir="s" state="M"/>
    <connection from="27445015#3" to="5784968#4" fromLane="0" toLane="0" dir="l" state="M"/>
    <connection from="5198584" to="-5198584" fromLane="0" toLane="0" dir="t" state="M"/>
    <connection from="5198585#0" to="5198585#1" fromLane="0" toLane="0" dir="s" state="M"/>
    <connection from="5198585#0" to="-26816553" fromLane="0" toLane="0" dir="l" state="m"/>
    <connection from="5198585#0" to="-5198585#0" fromLane="0" toLane="0" dir="t" state="m"/>
    <connection from="5198585#1" to="5198585#2" fromLane="0" toLane="0" dir="s" state="M"/>
    <connection from="5198585#1" to="5198597#0" fromLane="0" toLane="0" dir="l" state="m"/>
    <connection from="5198585#1" to="-5198585#1" fromLane="0" toLane="0" dir="t" state="m"/>
    <connection from="5198585#2" to="5198586#2" fromLane="0" toLane="0" dir="r" state="M"/>
    <connection from="5198585#2" to="5198585#3" fromLane="0" toLane="0" dir="s" state="M"/>
    <connection from="5198585#2" to="-5198586#1" fromLane="0" toLane="0" dir="l" state="m"/>
    <connection from="5198585#2" to="-5198585#2" fromLane="0" toLane="0" dir="t" state="m"/>
    <connection from="5198585#3" to="5198585#4" fromLane="0" toLane="0" dir="s" state="M"/>
    <connection from="5198585#3" to="-26843019" fromLane="0" toLane="0" dir="l" state="m"/>
    <connection from="5198585#3" to="-5198585#3" fromLane="0" toLane="0" dir="t" state="m"/>
    <connection from="5198585#4" to="5198587" fromLane="0" toLane="0" dir="r" state="M"/>
    <connection from="5198585#4" to="5198585#5" fromLane="0" toLane="0" dir="s" state="M"/>
    <connection from="5198585#4" to="-5198585#4" fromLane="0" toLane="0" dir="t" state="m"/>
    <connection from="5198585#5" to="5198585#6" fromLane="0" toLane="0" dir="s" state="M"/>
    <connection from="5198585#5" to="5784968#0" fromLane="0" toLane="0" dir="l" state="m"/>
    <connection from="5198585#5" to="-5198585#5" fromLane="0" toLane="0" dir="t" state="m"/>
    <connection from="5198585#6" to="5198585#7" fromLane="0" toLane="0" dir="s" state="M"/>
    <connection from="5198585#6" to="-5198585#6" fromLane="0" toLane="0" dir="t" state="m"/>
    <connection from="5198585#7" to="5198585#8" fromLane="0" toLane="0" dir="s" state="M"/>
    <connection from="5198585#7" to="26004868#0" fromLane="0" toLane="0" dir="L" state="m"/>
    <connection from="5198585#7" to="26004787#0" fromLane="0" toLane="0" dir="l" state="m"/>
    <connection from="5198585#7" to="-5198585#7" fromLane="0" toLane="0" dir="t" state="m"/>
    <connection from="5198585#8" to="-5198585#8" fromLane="0" toLane="0" dir="t" state="M"/>
    <connection from="5198586#0" to="5198596#3" fromLane="0" toLane="0" dir="r" state="m"/>
    <connection from="5198586#0" to="5198586#1" fromLane="0" toLane="0" dir="s" state="m"/>
    <connection from="5198586#0" to="-5198596#2" fromLane="0" toLane="0" dir="l" state="m"/>
    <connection from="5198586#0" to="-5198586#0" fromLane="0" toLane="0" dir="t" state="m"/>
    <connection from="5198586#1" to="-5198585#2" fromLane="0" toLane="0" dir="r" state="m"/>
    <connection from="5198586#1" to="5198586#2" fromLane="0" toLane="0" dir="s" state="m"/>
    <connection from="5198586#1" to="5198585#3" fromLane="0" toLane="0" dir="l" state="m"/>
    <connection from="5198586#1" to="-5198586#1" fromLane="0" toLane="0" dir="t" state="m"/>
    <connection from="5198586#2" to="5198586#3" fromLane="0" toLane="0" dir="s" state="M"/>
    <connection from="5198586#2" to="5198588#0" fromLane="0" toLane="0" dir="l" state="m"/>
    <connection from="5198586#2" to="-5198586#2" fromLane="0" toLane="0" dir="t" state="m"/>
    <connection from="5198586#3" to="5198586#4" fromLane="0" toLane="0" dir="s" state="M"/>
    <connection from="5198586#3" to="5198584" fromLane="0" toLane="0" dir="l" state="m"/>
    <connection from="5198586#3" to="-5198586#3" fromLane="0" toLane="0" dir="t" state="m"/>
    <connection from="5198586#4" to="24152812#1" fromLane="0" toLane="0" dir="r" state="M"/>
    <connection from="5198586#4" to="-5198586#4" fromLane="0" toLane="0" dir="t" state="m"/>
    <connection from="5198587" to="-5198588#0" fromLane="0" toLane="0" dir="r" state="m"/>
    <connection from="5198587" to="5198588#1" fromLane="0" toLane="0" dir="l" state="m"/>
    <connection from="5198587" to="-5198587" fromLane="0" toLane="0" dir="t" state="m"/>
    <connection from="5198588#0" to="5198588#1" fromLane="0" toLane="0" dir="s" state="M"/>
    <connection from="5198588#0" to="-5198587" fromLane="0" toLane="0" dir="l" state="m"/>
    <connection from="5198588#0" to="-5198588#0" fromLane="0" toLane="0" dir="t" state="m"/>
    <connection from="5198588#1" to="-5198588#1" fromLane="0" toLane="0" dir="t" state="M"/>
    <connection from="5198596#0" to="5198596#1" fromLane="0" toLane="0" dir="s" state="M"/>
    <connection from="5198596#0" to="26843038#0" fromLane="0" toLane="0" dir="l" state="m"/>
    <connection from="5198596#0" to="-5198596#0" fromLane="0" toLane="0" dir="t" state="m"/>
    <connection from="5198596#1" to="5198596#2" fromLane="0" toLane="0" dir="s" state="M"/>
    <connection from="5198596#1" to="26843019" fromLane="0" toLane="0" dir="l" state="m"/>
    <connection from="5198596#1" to="-5198596#1" fromLane="0" toLane="0" dir="t" state="m"/>
    <connection from="5198596#2" to="-5198586#0" fromLane="0" toLane="0" dir="r" state="M"/>
    <connection from="5198596#2" to="5198596#3" fromLane="0" toLane="0" dir="s" state="M"/>
    <connection from="5198596#2" to="5198586#1" fromLane="0" toLane="0" dir="l" state="m"/>
    <connection from="5198596#2" to="-5198596#2" fromLane="0" toLane="0" dir="t" state="m"/>
    <connection from="5198596#3" to="5198596#4" fromLane="0" toLane="0" dir="s" state="M"/>
    <connection from="5198596#3" to="-5198596#3" fromLane="0" toLane="0" dir="t" state="m"/>
    <connection from="5198596#4" to="5198597#1" fromLane="0" toLane="0" dir="r" state="m"/>
    <connection from="5198596#4" to="-5198597#0" fromLane="0" toLane="0" dir="l" state="m"/>
    <connection from="5198596#4" to="-5198596#4" fromLane="0" toLane="0" dir="t" state="m"/>
    <connection from="5198597#0" to="-5198596#4" fromLane="0" toLane="0" dir="r" state="M"/>
    <connection from="5198597#0" to="5198597#1" fromLane="0" toLane="0" dir="s" state="M"/>
    <connection from="5198597#0" to="-5198597#0" fromLane="0" toLane="0" dir="t" state="m"/>
    <connection from="5198597#1" to="5198597#2" fromLane="0" toLane="0" dir="s" state="M"/>
    <connection from="5198597#1" to="26816413#0" fromLane="0" toLane="0" dir="l" state="m"/>
    <connection from="5198597#1" to="-5198597#1" fromLane="0" toLane="0" dir="t" state="m"/>
    <connection from="5198597#2" to="27445015#1" fromLane="0" toLane="0" dir="r" state="m"/>
    <connection from="5198597#2" to="-7730464" fromLane="0" toLane="0" dir="s" state="m"/>
    <connection from="5198597#2" to="-5198597#2" fromLane="0" toLane="0" dir="t" state="m"/>
    <connection from="5784947#0" to="6137239#4" fromLane="0" toLane="0" dir="r" state="m"/>
    <connection from="5784947#0" to="5784947#1" fromLane="0" toLane="0" dir="s" state="m"/>
    <connection from="5784947#0" to="-6137239#3" fromLane="0" toLane="0" dir="l" state="m"/>
    <connection from="5784950#0" to="-6137239#2" fromLane="0" toLane="0" dir="r" state="m"/>
    <connection from="5784950#0" to="5784950#1" fromLane="0" toLane="0" dir="s" state="m"/>
    <connection from="5784950#0" to="6137239#3" fromLane="0" toLane="0" dir="l" state="m"/>
    <connection from="5784950#1" to="25944590#0" fromLane="0" toLane="0" dir="r" state="M"/>
    <connection from="5784950#1" to="5784950#2" fromLane="0" toLane="0" dir="s" state="M"/>
    <connection from="5784950#2" to="-6137233#4" fromLane="0" toLane="0" dir="r" state="M"/>
    <connection from="5784950#2" to="5784950#3" fromLane="0" toLane="0" dir="s" state="m"/>
    <connection from="5784950#3" to="27437972#3" fromLane="0" toLane="0" dir="r" state="m"/>
    <connection from="5784968#0" to="5784968#1" fromLane="0" toLane="0" dir="s" state="M"/>
    <connection from="5784968#0" to="-5784968#0" fromLane="0" toLane="0" dir="t" state="m"/>
    <connection from="5784968#1" to="5784968#2" fromLane="0" toLane="0" dir="s" state="M"/>
    <connection from="5784968#1" to="5198596#0" fromLane="0" toLane="0" dir="l" state="m"/>
    <connection from="5784968#1" to="-5784968#1" fromLane="0" toLane="0" dir="t" state="m"/>
    <connection from="5784968#2" to="5784968#3" fromLane="0" toLane="0" dir="s" state="M"/>
    <connection from="5784968#2" to="-5784968#2" fromLane="0" toLane="0" dir="t" state="m"/>
    <connection from="5784968#3" to="27445015#4" fromLane="0" toLane="0" dir="r" state="m"/>
    <connection from="5784968#3" to="5784968#4" fromLane="0" toLane="0" dir="s" state="m"/>
    <connection from="5784968#3" to="-5784968#3" fromLane="0" toLane="0" dir="t" state="m"/>
    <connection from="5784968#4" to="5784968#5" fromLane="0" toLane="0" dir="s" state="M"/>
    <connection from="5784968#4" to="-5784968#4" fromLane="0" toLane="0" dir="t" state="m"/>
    <connection from="5784968#5" to="27437972#1" fromLane="0" toLane="0" dir="l" state="m"/>
    <connection from="5784968#5" to="-5784968#5" fromLane="0" toLane="0" dir="t" state="m"/>
    <connection from="6137233#0" to="6137233#1" fromLane="0" toLane="0" dir="s" state="M"/>
    <connection from="6137233#0" to="6137239#0" fromLane="0" toLane="0" dir="l" state="m"/>
    <connection from="6137233#0" to="-6137233#0" fromLane="0" toLane="0" dir="t" state="m"/>
    <connection from="6137233#1" to="6137233#2" fromLane="0" toLane="0" dir="s" state="M"/>
    <connection from="6137233#1" to="-6137233#1" fromLane="0" toLane="0" dir="t" state="m"/>
    <connection from="6137233#2" to="6137233#3" fromLane="0" toLane="0" dir="s" state="M"/>
    <connection from="6137233#2" to="-6137233#2" fromLane="0" toLane="0" dir="t" state="m"/>
    <connection from="6137233#3" to="6137233#4" fromLane="0" toLane="0" dir="s" state="M"/>
    <connection from="6137233#3" to="25944603#0" fromLane="0" toLane="0" dir="l" state="m"/>
    <connection from="6137233#3" to="-6137233#3" fromLane="0" toLane="0" dir="t" state="m"/>
    <connection from="6137233#4" to="5784950#3" fromLane="0" toLane="0" dir="r" state="M"/>
    <connection from="6137233#4" to="-6137233#4" fromLane="0" toLane="0" dir="t" state="m"/>
    <connection from="6137239#0" to="25944601#0" fromLane="0" toLane="0" dir="r" state="M"/>
    <connection from="6137239#0" to="6137239#1" fromLane="0" toLane="0" dir="s" state="M"/>
    <connection from="6137239#0" to="-6137239#0" fromLane="0" toLane="0" dir="t" state="m"/>
    <connection from="6137239#1" to="6137239#2" fromLane="0" toLane="0" dir="s" state="M"/>
    <connection from="6137239#1" to="-6137239#1" fromLane="0" toLane="0" dir="t" state="m"/>
    <connection from="6137239#2" to="5784950#1" fromLane="0" toLane="0" dir="r" state="M"/>
    <connection from="6137239#2" to="6137239#3" fromLane="0" toLane="0" dir="s" state="M"/>
    <connection from="6137239#2" to="-6137239#2" fromLane="0" toLane="0" dir="t" state="m"/>
    <connection from="6137239#3" to="6137239#4" fromLane="0" toLane="0" dir="s" state="M"/>
    <connection from="6137239#3" to="5784947#1" fromLane="0" toLane="0" dir="l" state="m"/>
    <connection from="6137239#3" to="-6137239#3" fromLane="0" toLane="0" dir="t" state="m"/>
    <connection from="6137239#4" to="-6137239#4" fromLane="0" toLane="0" dir="t" state="M"/>
    <connection from="6137245" to="27441289" fromLane="0" toLane="0" dir="s" state="m"/>
    <connection from="6137245" to="27441168" fromLane="0" toLane="0" dir="l" state="m"/>
    <connection from="7216737#0" to="24152812#0" fromLane="0" toLane="0" dir="r" state="M"/>
    <connection from="7216737#0" to="7216737#1" fromLane="0" toLane="0" dir="s" state="M"/>
    <connection from="7216737#0" to="7216737#1" fromLane="1" toLane="1" dir="s" state="M"/>
    <connection from="7216737#0" to="-7216737#0" fromLane="1" toLane="1" dir="t" state="m"/>
    <connection from="7216737#1" to="7216737#2" fromLane="0" toLane="0" dir="s" state="M"/>
    <connection from="7216737#1" to="7216737#2" fromLane="1" toLane="1" dir="s" state="M"/>
    <connection from="7216737#1" to="-7216737#1" fromLane="1" toLane="1" dir="t" state="m"/>
    <connection from="7216737#2" to="5198585#0" fromLane="0" toLane="0" dir="r" state="M"/>
    <connection from="7216737#2" to="7216737#3" fromLane="0" toLane="0" dir="s" state="M"/>
    <connection from="7216737#2" to="7216737#3" fromLane="1" toLane="1" dir="s" state="M"/>
    <connection from="7216737#2" to="-7216737#2" fromLane="1" toLane="1" dir="t" state="m"/>
    <connection from="7216737#3" to="-7727483#3" fromLane="0" toLane="0" dir="r" state="M"/>
    <connection from="7216737#3" to="24214693#0" fromLane="0" toLane="0" dir="s" state="M"/>
    <connection from="7216737#3" to="24214693#0" fromLane="1" toLane="1" dir="s" state="M"/>
    <connection from="7216737#3" to="24214694" fromLane="1" toLane="0" dir="l" state="m"/>
    <connection from="7216737#3" to="-7216737#3" fromLane="1" toLane="1" dir="t" state="m"/>
    <connection from="7727482" to="27445015#0" fromLane="0" toLane="0" dir="r" state="M"/>
    <connection from="7727482" to="27445003" fromLane="0" toLane="0" dir="s" state="M"/>
    <connection from="7727483#0" to="7727483#1" fromLane="0" toLane="0" dir="s" state="M"/>
    <connection from="7727483#0" to="-26816590#2" fromLane="0" toLane="0" dir="l" state="m"/>
    <connection from="7727483#0" to="-7727483#0" fromLane="0" toLane="0" dir="t" state="m"/>
    <connection from="7727483#1" to="7727483#2" fromLane="0" toLane="0" dir="s" state="M"/>
    <connection from="7727483#1" to="-7727483#1" fromLane="0" toLane="0" dir="t" state="m"/>
    <connection from="7727483#2" to="7727483#3" fromLane="0" toLane="0" dir="s" state="M"/>
    <connection from="7727483#2" to="-7727483#2" fromLane="0" toLane="0" dir="t" state="m"/>
    <connection from="7727483#3" to="24214693#0" fromLane="0" toLane="0" dir="r" state="m"/>
    <connection from="7727483#3" to="24214694" fromLane="0" toLane="0" dir="s" state="m"/>
    <connection from="7727483#3" to="-7216737#3" fromLane="0" toLane="1" dir="l" state="m"/>
    <connection from="7727483#3" to="-7727483#3" fromLane="0" toLane="0" dir="t" state="m"/>
    <connection from="7730463" to="5198596#4" fromLane="0" toLane="0" dir="r" state="m"/>
    <connection from="7730463" to="-5198596#3" fromLane="0" toLane="0" dir="l" state="m"/>
    <connection from="7730464" to="-5198597#2" fromLane="0" toLane="0" dir="s" state="m"/>
    <connection from="7730464" to="27445015#1" fromLane="0" toLane="0" dir="l" state="m"/>
    <connection from="7730464" to="-7730464" fromLane="0" toLane="0" dir="t" state="m"/>

</net><|MERGE_RESOLUTION|>--- conflicted
+++ resolved
@@ -1,10 +1,6 @@
 <?xml version="1.0" encoding="UTF-8"?>
 
-<<<<<<< HEAD
-<!-- generated on Tue Jul 30 15:49:29 2013 by SUMO netconvert Version dev-SVN-r14318
-=======
 <!-- generated on 05/21/14 12:48:15 by SUMO netconvert Version dev-SVN-r16394
->>>>>>> 51b2672b
 <?xml version="1.0" encoding="UTF-8"?>
 
 <configuration xmlns:xsi="http://www.w3.org/2001/XMLSchema-instance" xsi:noNamespaceSchemaLocation="http://sumo-sim.org/xsd/netconvertConfiguration.xsd">
@@ -56,39 +52,6 @@
     <edge id="-24214694" from="32266938" to="32266935" name="Wegedornstraße" priority="6" type="highway.tertiary">
         <lane id="-24214694_0" index="0" speed="22.22" length="13.87" shape="479.86,111.94 479.93,112.84"/>
     </edge>
-<<<<<<< HEAD
-    <edge id="-25944590#0" from="283018841" to="283018817" priority="1" type="highway.footway" shape="520.23,532.83 529.63,536.13 551.31,539.77 613.50,547.70">
-        <lane id="-25944590#0_0" index="0" allow="pedestrian" speed="8.33" length="94.64" shape="527.42,533.61 530.18,534.58 551.58,538.15 609.10,545.47"/>
-    </edge>
-    <edge id="-25944590#1" from="283018842" to="283018841" priority="1" type="highway.footway">
-        <lane id="-25944590#1_0" index="0" allow="pedestrian" speed="8.33" length="51.68" shape="493.76,523.83 514.56,529.56"/>
-    </edge>
-    <edge id="-25944590#2" from="283018844" to="283018842" priority="1" type="highway.footway" shape="402.53,486.32 420.24,495.86 480.89,521.99">
-        <lane id="-25944590#2_0" index="0" allow="pedestrian" speed="8.33" length="97.04" shape="408.16,487.48 421.02,494.41 488.79,523.60"/>
-    </edge>
-    <edge id="-25944590#3" from="283018845" to="283018844" priority="1" type="highway.footway">
-        <lane id="-25944590#3_0" index="0" allow="pedestrian" speed="8.33" length="50.40" shape="361.14,458.30 398.99,482.14"/>
-    </edge>
-    <edge id="-25944601#0" from="283018844" to="38919854" priority="1" type="highway.footway">
-        <lane id="-25944601#0_0" index="0" allow="pedestrian" speed="8.33" length="23.50" shape="400.44,491.38 392.32,501.07"/>
-    </edge>
-    <edge id="-25944601#1" from="283018932" to="283018844" priority="1" type="highway.footway">
-        <lane id="-25944601#1_0" index="0" allow="pedestrian" speed="8.33" length="17.59" shape="410.80,479.08 407.34,483.18"/>
-    </edge>
-    <edge id="-25944603#0" from="283018841" to="283018933" priority="1" type="highway.footway" shape="520.23,532.83 531.69,522.71 537.36,508.91">
-        <lane id="-25944603#0_0" index="0" allow="pedestrian" speed="8.33" length="30.21" shape="524.41,526.93 530.31,521.72 534.00,512.77"/>
-    </edge>
-    <edge id="-25944603#1" from="283018937" to="283018841" priority="1" type="highway.footway">
-        <lane id="-25944603#1_0" index="0" allow="pedestrian" speed="8.33" length="22.39" shape="508.61,545.24 515.06,536.84"/>
-    </edge>
-    <edge id="-25944603#2" from="38919841" to="283018937" priority="1" type="highway.footway">
-        <lane id="-25944603#2_0" index="0" allow="pedestrian" speed="8.33" length="11.27" shape="502.67,555.67 503.70,553.19"/>
-    </edge>
-    <edge id="-25944605" from="283018842" to="283018937" priority="1" type="highway.footway" shape="480.89,521.99 494.62,536.85 506.58,550.58">
-        <lane id="-25944605_0" index="0" allow="pedestrian" speed="8.33" length="49.31" shape="490.86,530.34 495.83,535.73 504.23,545.37"/>
-    </edge>
-=======
->>>>>>> 51b2672b
     <edge id="-25951490" from="32266938" to="175648134" priority="1" type="highway.cycleway">
         <lane id="-25951490_0" index="0" allow="bicycle" speed="5.56" length="466.10" shape="473.15,109.48 15.89,169.70"/>
     </edge>
@@ -317,19 +280,11 @@
     <edge id="25944590#0" from="283018817" to="283018841" priority="1" type="highway.footway" spreadType="center" shape="613.50,547.70 551.31,539.77 529.63,536.13 520.23,532.83">
         <lane id="25944590#0_0" index="0" allow="pedestrian" speed="2.78" length="94.64" shape="609.60,547.20 551.31,539.77 529.63,536.13 524.22,534.23"/>
     </edge>
-<<<<<<< HEAD
-    <edge id="25944590#1" from="283018841" to="283018842" priority="1" type="highway.footway">
-        <lane id="25944590#1_0" index="0" allow="pedestrian" speed="8.33" length="51.68" shape="513.69,532.74 492.88,527.01"/>
-    </edge>
-    <edge id="25944590#2" from="283018842" to="283018844" priority="1" type="highway.footway" shape="480.89,521.99 420.24,495.86 402.53,486.32">
-        <lane id="25944590#2_0" index="0" allow="pedestrian" speed="8.33" length="97.04" shape="487.49,526.63 419.58,497.37 406.59,490.38"/>
-=======
     <edge id="25944590#1" from="283018841" to="283018842" priority="1" type="highway.footway" spreadType="center">
         <lane id="25944590#1_0" index="0" allow="pedestrian" speed="2.78" length="46.05" shape="516.49,531.80 487.75,523.88"/>
     </edge>
     <edge id="25944590#2" from="283018842" to="283018844" priority="1" type="highway.footway" spreadType="center" shape="480.89,521.99 420.24,495.86 402.53,486.32">
         <lane id="25944590#2_0" index="0" allow="pedestrian" speed="2.78" length="91.42" shape="482.83,522.83 420.24,495.86 405.58,487.96"/>
->>>>>>> 51b2672b
     </edge>
     <edge id="25944590#3" from="283018844" to="283018845" priority="1" type="highway.footway" spreadType="center">
         <lane id="25944590#3_0" index="0" allow="pedestrian" speed="2.78" length="50.40" shape="399.71,484.54 365.45,462.96"/>
@@ -349,13 +304,8 @@
     <edge id="25944603#2" from="283018937" to="38919841" priority="1" type="highway.footway" spreadType="center">
         <lane id="25944603#2_0" index="0" allow="pedestrian" speed="2.78" length="11.27" shape="505.62,552.88 504.13,556.45"/>
     </edge>
-<<<<<<< HEAD
-    <edge id="25944605" from="283018937" to="283018842" priority="1" type="highway.footway" shape="506.58,550.58 494.62,536.85 480.89,521.99">
-        <lane id="25944605_0" index="0" allow="pedestrian" speed="8.33" length="49.31" shape="501.74,547.54 493.38,537.93 488.43,532.58"/>
-=======
     <edge id="25944605" from="283018937" to="283018842" priority="1" type="highway.footway" spreadType="center" shape="506.58,550.58 494.62,536.85 480.89,521.99">
         <lane id="25944605_0" index="0" allow="pedestrian" speed="2.78" length="43.69" shape="504.31,547.97 494.62,536.85 485.72,527.21"/>
->>>>>>> 51b2672b
     </edge>
     <edge id="25951490" from="175648134" to="32266938" priority="1" type="highway.cycleway">
         <lane id="25951490_0" index="0" allow="bicycle" speed="5.56" length="466.10" shape="15.46,166.43 472.72,106.21"/>
