# Area around the ITS in Berlin, Adlershof (13.52494,52.42582,13.53625,52.43026)
adlershof_dlr
adlershof_dlr_discard-tls
eichstaett

# In this scenario, two nodes with the same coordinates start the shape of an edge. The scenario also tests traffic signals and isolated roads.
duplicate_nodes

# Tests the robustness of the parser with a defective OSM file
osm_parser

# Checks for false joining of two edges into one
false_edge_join

# OSM allows edges which are used by multiple modes at the same time (i.e. tram/cars). The imported edge should still be allowed for all listed modes
multimodal_edge

# when a list of lane numbers is given, use the minimum value 
# (larger values are probably short turning lanes)
key_lanes_non_numerical
way_with_with_insufficient_nodes
way_with_selfloop
turning_restrictions

# test handling various problems with osm input files
recoverable_errors

# import elevation data
<<<<<<< HEAD
elevation
=======
elevation

# add sidewalks to appropriate edges
adlershof_dlr_sidewalks
>>>>>>> 51b2672b
<|MERGE_RESOLUTION|>--- conflicted
+++ resolved
@@ -26,11 +26,7 @@
 recoverable_errors
 
 # import elevation data
-<<<<<<< HEAD
-elevation
-=======
 elevation
 
 # add sidewalks to appropriate edges
-adlershof_dlr_sidewalks
->>>>>>> 51b2672b
+adlershof_dlr_sidewalks