<edges xmlns:xsi="http://www.w3.org/2001/XMLSchema-instance" xsi:noNamespaceSchemaLocation="http://sumo-sim.org/xsd/edges_file.xsd">
   <edge id="1fi" from="1" to="m1" priority="2" numLanes="2" speed="40" />
<<<<<<< HEAD
   <edge id="1si" from="m1" to="0" priority="3" numLanes="3" speed="50" disallow="private public_transport public_emergency public_authority public_army vip ignoring passenger hov taxi bus delivery transport lightrail cityrail rail_slow rail_fast motorcycle bicycle pedestrian custom1 custom2"/>
=======
   <edge id="1si" from="m1" to="0" priority="3" numLanes="3" speed="50" disallow="all"/>
>>>>>>> 51b2672b
   <edge id="1o" from="0" to="1" priority="1" numLanes="1" speed="40" />

   <edge id="2fi" from="2" to="m2" priority="2" numLanes="2" speed="40" />
   <edge id="2si" from="m2" to="0" priority="3" numLanes="3" speed="50" />
   <edge id="2o" from="0" to="2" priority="1" numLanes="1" speed="40" />

   <edge id="3fi" from="3" to="m3" priority="2" numLanes="2" speed="40" />
   <edge id="3si" from="m3" to="0" priority="3" numLanes="3" speed="50" />
   <edge id="3o" from="0" to="3" priority="1" numLanes="1" speed="40" />

   <edge id="4fi" from="4" to="m4" priority="2" numLanes="2" speed="40" />
   <edge id="4si" from="m4" to="0" priority="3" numLanes="3" speed="50" />
   <edge id="4o" from="0" to="4" priority="1" numLanes="1" speed="40" />

</edges><|MERGE_RESOLUTION|>--- conflicted
+++ resolved
@@ -1,10 +1,6 @@
 <edges xmlns:xsi="http://www.w3.org/2001/XMLSchema-instance" xsi:noNamespaceSchemaLocation="http://sumo-sim.org/xsd/edges_file.xsd">
    <edge id="1fi" from="1" to="m1" priority="2" numLanes="2" speed="40" />
-<<<<<<< HEAD
-   <edge id="1si" from="m1" to="0" priority="3" numLanes="3" speed="50" disallow="private public_transport public_emergency public_authority public_army vip ignoring passenger hov taxi bus delivery transport lightrail cityrail rail_slow rail_fast motorcycle bicycle pedestrian custom1 custom2"/>
-=======
    <edge id="1si" from="m1" to="0" priority="3" numLanes="3" speed="50" disallow="all"/>
->>>>>>> 51b2672b
    <edge id="1o" from="0" to="1" priority="1" numLanes="1" speed="40" />
 
    <edge id="2fi" from="2" to="m2" priority="2" numLanes="2" speed="40" />
