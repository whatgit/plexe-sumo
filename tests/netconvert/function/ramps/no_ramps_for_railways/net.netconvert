--- conflicted
+++ resolved
@@ -1,10 +1,6 @@
 <?xml version="1.0" encoding="UTF-8"?>
 
-<<<<<<< HEAD
-<!-- generated on Tue Jul 30 15:49:40 2013 by SUMO netconvert Version dev-SVN-r14318
-=======
 <!-- generated on Tue Apr 15 16:09:47 2014 by SUMO netconvert Version dev-SVN-r16196
->>>>>>> 51b2672b
 <?xml version="1.0" encoding="UTF-8"?>
 
 <configuration xmlns:xsi="http://www.w3.org/2001/XMLSchema-instance" xsi:noNamespaceSchemaLocation="http://sumo-sim.org/xsd/netconvertConfiguration.xsd">
@@ -38,19 +34,6 @@
     <location netOffset="1000.00,0.00" convBoundary="0.00,0.00,2000.00,200.00" origBoundary="-1000.00,0.00,1000.00,200.00" projParameter="!"/>
 
     <edge id="on" from="4a" to="4" priority="-1">
-<<<<<<< HEAD
-        <lane id="on_0" index="0" allow="lightrail" speed="30.00" length="376.47" shape="1799.08,201.37 1515.05,12.01"/>
-    </edge>
-    <edge id="s1" from="5" to="4" priority="-1">
-        <lane id="s1_0" index="0" allow="lightrail" speed="30.00" length="515.91" shape="2000.00,8.25 1516.18,8.25"/>
-        <lane id="s1_1" index="1" allow="lightrail" speed="30.00" length="515.91" shape="2000.00,4.95 1516.18,4.95"/>
-        <lane id="s1_2" index="2" allow="lightrail" speed="30.00" length="515.91" shape="2000.00,1.65 1516.18,1.65"/>
-    </edge>
-    <edge id="s2" from="4" to="3" priority="-1">
-        <lane id="s2_0" index="0" allow="cityrail" speed="30.00" length="515.91" shape="1511.18,8.25 1000.00,8.25"/>
-        <lane id="s2_1" index="1" allow="cityrail" speed="30.00" length="515.91" shape="1511.18,4.95 1000.00,4.95"/>
-        <lane id="s2_2" index="2" allow="cityrail" speed="30.00" length="515.91" shape="1511.18,1.65 1000.00,1.65"/>
-=======
         <lane id="on_0" index="0" allow="rail" speed="30.00" length="376.47" shape="1799.08,201.37 1515.05,12.01"/>
     </edge>
     <edge id="s1" from="5" to="4" priority="-1">
@@ -62,7 +45,6 @@
         <lane id="s2_0" index="0" allow="rail_urban rail" speed="30.00" length="515.91" shape="1511.18,8.25 1000.00,8.25"/>
         <lane id="s2_1" index="1" allow="rail_urban rail" speed="30.00" length="515.91" shape="1511.18,4.95 1000.00,4.95"/>
         <lane id="s2_2" index="2" allow="rail_urban rail" speed="30.00" length="515.91" shape="1511.18,1.65 1000.00,1.65"/>
->>>>>>> 51b2672b
     </edge>
     <edge id="s3" from="3" to="2" priority="-1">
         <lane id="s3_0" index="0" allow="rail" speed="30.00" length="500.00" shape="1000.00,8.25 500.00,8.25"/>
