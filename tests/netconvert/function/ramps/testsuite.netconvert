--- conflicted
+++ resolved
@@ -38,11 +38,7 @@
 
 # if edges in opposite directions are involved no ramp should be built
 off_turnaround_noramp
-<<<<<<< HEAD
-on_turnaround_noramp
-=======
 on_turnaround_noramp
 
 # special case where the off ramp has more lanes than the main motorway (see #1252)
-2in_1main_2off
->>>>>>> 51b2672b
+2in_1main_2off