--- conflicted
+++ resolved
@@ -1,10 +1,6 @@
 <?xml version="1.0" encoding="UTF-8"?>
 
-<<<<<<< HEAD
-<!-- generated on Thu Dec 12 07:35:09 2013 by SUMO netconvert Version dev-SVN-r15319
-=======
 <!-- generated on 03/28/14 12:31:40 by SUMO netconvert Version dev-SVN-rUNKNOWN
->>>>>>> 51b2672b
 <?xml version="1.0" encoding="UTF-8"?>
 
 <configuration xmlns:xsi="http://www.w3.org/2001/XMLSchema-instance" xsi:noNamespaceSchemaLocation="http://sumo-sim.org/xsd/netconvertConfiguration.xsd">
@@ -35,33 +31,19 @@
     <location netOffset="-593345.09,-5779253.43" convBoundary="4215.39,2341.00,4331.69,2716.03" origBoundary="1036887.000000,5215434.000000,1076426.000000,5239923.000000" projParameter="+proj=utm +zone=32 +ellps=WGS84 +datum=WGS84 +units=m +no_defs"/>
 
     <edge id=":54525860_0" function="internal">
-<<<<<<< HEAD
-        <lane id=":54525860_0_0" index="0" allow="public_transport public_emergency passenger hov taxi bus delivery transport" speed="13.89" length="6.70" shape="4220.72,2542.43 4218.58,2542.63 4217.49,2542.12 4217.45,2540.92 4218.45,2539.02"/>
-    </edge>
-    <edge id=":54525860_1" function="internal">
-        <lane id=":54525860_1_0" index="0" allow="public_transport public_emergency passenger hov taxi bus delivery transport" speed="13.89" length="2.99" shape="4220.21,2540.58 4218.29,2541.59 4217.47,2541.65"/>
-=======
         <lane id=":54525860_0_0" index="0" allow="emergency passenger hov taxi bus delivery truck" speed="13.89" length="6.70" shape="4220.72,2542.43 4218.58,2542.63 4217.49,2542.12 4217.45,2540.92 4218.45,2539.02"/>
     </edge>
     <edge id=":54525860_1" function="internal">
         <lane id=":54525860_1_0" index="0" allow="emergency passenger hov taxi bus delivery truck" speed="13.89" length="2.99" shape="4220.21,2540.58 4218.29,2541.59 4217.47,2541.65"/>
->>>>>>> 51b2672b
     </edge>
     <edge id=":54525860_2" function="internal">
         <lane id=":54525860_2_0" index="0" speed="13.89" length="3.03" shape="4217.47,2541.65 4217.36,2541.66 4217.41,2540.81 4218.45,2539.02"/>
     </edge>
     <edge id=":54525871_0" function="internal">
-<<<<<<< HEAD
-        <lane id=":54525871_0_0" index="0" allow="public_transport public_emergency passenger hov taxi bus delivery transport" speed="13.89" length="5.33" shape="4256.15,2510.06 4258.50,2505.28"/>
-    </edge>
-    <edge id=":54525871_1" function="internal">
-        <lane id=":54525871_1_0" index="0" allow="public_transport public_emergency passenger hov taxi bus delivery transport" speed="13.89" length="5.01" shape="4256.15,2510.06 4260.87,2508.39"/>
-=======
         <lane id=":54525871_0_0" index="0" allow="emergency passenger hov taxi bus delivery truck" speed="13.89" length="5.33" shape="4256.15,2510.06 4258.50,2505.28"/>
     </edge>
     <edge id=":54525871_1" function="internal">
         <lane id=":54525871_1_0" index="0" allow="emergency passenger hov taxi bus delivery truck" speed="13.89" length="5.01" shape="4256.15,2510.06 4260.87,2508.39"/>
->>>>>>> 51b2672b
     </edge>
     <edge id=":54525873_0" function="internal">
         <lane id=":54525873_0_0" index="0" speed="19.44" length="13.32" shape="4282.99,2462.83 4282.54,2459.37 4282.14,2456.22 4281.73,2453.08 4281.27,2449.62"/>
