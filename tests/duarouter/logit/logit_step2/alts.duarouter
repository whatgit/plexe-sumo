<?xml version="1.0" encoding="UTF-8"?>

<<<<<<< HEAD
<!-- generated on Mon Mar  3 14:00:45 2014 by SUMO duarouter Version dev-SVN-r15793
=======
<!-- generated on 04/01/14 13:45:06 by SUMO duarouter Version dev-SVN-r16088
>>>>>>> 51b2672b
<?xml version="1.0" encoding="UTF-8"?>

<configuration xmlns:xsi="http://www.w3.org/2001/XMLSchema-instance" xsi:noNamespaceSchemaLocation="http://sumo-sim.org/xsd/duarouterConfiguration.xsd">

    <input>
        <net-file value="input_net.net.xml"/>
        <alternative-files value="input_alts.rou.alt.xml"/>
        <weight-files value="input_weights.dump.xml"/>
    </input>

    <output>
        <output-file value="routes.rou.xml"/>
    </output>

    <processing>
        <route-choice-method value="logit"/>
    </processing>

    <report>
        <xml-validation value="never"/>
        <no-step-log value="true"/>
    </report>

</configuration>
-->

<routes xmlns:xsi="http://www.w3.org/2001/XMLSchema-instance" xsi:noNamespaceSchemaLocation="http://sumo-sim.org/xsd/routes_file.xsd">
    <vehicle id="0" type="0" depart="0.00">
        <routeDistribution last="1">
<<<<<<< HEAD
            <route cost="258.30" probability="0.47185091" edges="beg middle end"/>
            <route cost="98.36" probability="0.52814909" edges="beg beg2right right right2end end"/>
=======
            <route cost="264.07" probability="0.46297357" edges="beg middle end"/>
            <route cost="219.45" probability="0.53702643" edges="beg beg2right right right2end end"/>
>>>>>>> 51b2672b
        </routeDistribution>
    </vehicle>
    <vehicle id="1" type="0" depart="0.00">
        <routeDistribution last="1">
<<<<<<< HEAD
            <route cost="258.30" probability="0.47185091" edges="beg middle end"/>
            <route cost="98.36" probability="0.52814909" edges="beg beg2right right right2end end"/>
=======
            <route cost="264.07" probability="0.46297357" edges="beg middle end"/>
            <route cost="219.45" probability="0.53702643" edges="beg beg2right right right2end end"/>
>>>>>>> 51b2672b
        </routeDistribution>
    </vehicle>
    <vehicle id="10" type="0" depart="0.00">
        <routeDistribution last="0">
<<<<<<< HEAD
            <route cost="258.30" probability="0.47185091" edges="beg middle end"/>
            <route cost="98.36" probability="0.52814909" edges="beg beg2right right right2end end"/>
=======
            <route cost="264.07" probability="0.46297357" edges="beg middle end"/>
            <route cost="219.45" probability="0.53702643" edges="beg beg2right right right2end end"/>
>>>>>>> 51b2672b
        </routeDistribution>
    </vehicle>
    <vehicle id="11" type="0" depart="0.00">
        <routeDistribution last="1">
<<<<<<< HEAD
            <route cost="258.30" probability="0.47185091" edges="beg middle end"/>
            <route cost="98.36" probability="0.52814909" edges="beg beg2right right right2end end"/>
=======
            <route cost="264.07" probability="0.46297357" edges="beg middle end"/>
            <route cost="219.45" probability="0.53702643" edges="beg beg2right right right2end end"/>
>>>>>>> 51b2672b
        </routeDistribution>
    </vehicle>
    <vehicle id="12" type="0" depart="0.00">
        <routeDistribution last="1">
<<<<<<< HEAD
            <route cost="258.30" probability="0.47185091" edges="beg middle end"/>
            <route cost="98.36" probability="0.52814909" edges="beg beg2right right right2end end"/>
=======
            <route cost="264.07" probability="0.46297357" edges="beg middle end"/>
            <route cost="219.45" probability="0.53702643" edges="beg beg2right right right2end end"/>
>>>>>>> 51b2672b
        </routeDistribution>
    </vehicle>
    <vehicle id="13" type="0" depart="0.00">
        <routeDistribution last="0">
<<<<<<< HEAD
            <route cost="258.30" probability="0.47185091" edges="beg middle end"/>
            <route cost="98.36" probability="0.52814909" edges="beg beg2right right right2end end"/>
=======
            <route cost="264.07" probability="0.46297357" edges="beg middle end"/>
            <route cost="219.45" probability="0.53702643" edges="beg beg2right right right2end end"/>
>>>>>>> 51b2672b
        </routeDistribution>
    </vehicle>
    <vehicle id="14" type="0" depart="0.00">
        <routeDistribution last="1">
<<<<<<< HEAD
            <route cost="258.30" probability="0.47185091" edges="beg middle end"/>
            <route cost="98.36" probability="0.52814909" edges="beg beg2right right right2end end"/>
=======
            <route cost="264.07" probability="0.46297357" edges="beg middle end"/>
            <route cost="219.45" probability="0.53702643" edges="beg beg2right right right2end end"/>
>>>>>>> 51b2672b
        </routeDistribution>
    </vehicle>
    <vehicle id="15" type="0" depart="0.00">
        <routeDistribution last="0">
<<<<<<< HEAD
            <route cost="258.30" probability="0.47185091" edges="beg middle end"/>
            <route cost="98.36" probability="0.52814909" edges="beg beg2right right right2end end"/>
=======
            <route cost="264.07" probability="0.46297357" edges="beg middle end"/>
            <route cost="219.45" probability="0.53702643" edges="beg beg2right right right2end end"/>
>>>>>>> 51b2672b
        </routeDistribution>
    </vehicle>
    <vehicle id="16" type="0" depart="0.00">
        <routeDistribution last="1">
<<<<<<< HEAD
            <route cost="258.30" probability="0.47185091" edges="beg middle end"/>
            <route cost="98.36" probability="0.52814909" edges="beg beg2right right right2end end"/>
=======
            <route cost="264.07" probability="0.46297357" edges="beg middle end"/>
            <route cost="219.45" probability="0.53702643" edges="beg beg2right right right2end end"/>
>>>>>>> 51b2672b
        </routeDistribution>
    </vehicle>
    <vehicle id="17" type="0" depart="0.00">
        <routeDistribution last="1">
<<<<<<< HEAD
            <route cost="258.30" probability="0.47185091" edges="beg middle end"/>
            <route cost="98.36" probability="0.52814909" edges="beg beg2right right right2end end"/>
=======
            <route cost="264.07" probability="0.46297357" edges="beg middle end"/>
            <route cost="219.45" probability="0.53702643" edges="beg beg2right right right2end end"/>
>>>>>>> 51b2672b
        </routeDistribution>
    </vehicle>
    <vehicle id="18" type="0" depart="0.00">
        <routeDistribution last="0">
<<<<<<< HEAD
            <route cost="258.30" probability="0.47185091" edges="beg middle end"/>
            <route cost="98.36" probability="0.52814909" edges="beg beg2right right right2end end"/>
=======
            <route cost="264.07" probability="0.46297357" edges="beg middle end"/>
            <route cost="219.45" probability="0.53702643" edges="beg beg2right right right2end end"/>
>>>>>>> 51b2672b
        </routeDistribution>
    </vehicle>
    <vehicle id="19" type="0" depart="0.00">
        <routeDistribution last="1">
<<<<<<< HEAD
            <route cost="258.30" probability="0.47185091" edges="beg middle end"/>
            <route cost="98.36" probability="0.52814909" edges="beg beg2right right right2end end"/>
        </routeDistribution>
    </vehicle>
    <vehicle id="2" type="0" depart="0.00">
        <routeDistribution last="0">
            <route cost="258.30" probability="0.47185091" edges="beg middle end"/>
            <route cost="98.36" probability="0.52814909" edges="beg beg2right right right2end end"/>
=======
            <route cost="264.07" probability="0.46297357" edges="beg middle end"/>
            <route cost="219.45" probability="0.53702643" edges="beg beg2right right right2end end"/>
        </routeDistribution>
    </vehicle>
    <vehicle id="2" type="0" depart="0.00">
        <routeDistribution last="1">
            <route cost="264.07" probability="0.46297357" edges="beg middle end"/>
            <route cost="219.45" probability="0.53702643" edges="beg beg2right right right2end end"/>
>>>>>>> 51b2672b
        </routeDistribution>
    </vehicle>
    <vehicle id="20" type="0" depart="0.00">
        <routeDistribution last="0">
<<<<<<< HEAD
            <route cost="258.30" probability="0.47185091" edges="beg middle end"/>
            <route cost="98.36" probability="0.52814909" edges="beg beg2right right right2end end"/>
=======
            <route cost="264.07" probability="0.46297357" edges="beg middle end"/>
            <route cost="219.45" probability="0.53702643" edges="beg beg2right right right2end end"/>
>>>>>>> 51b2672b
        </routeDistribution>
    </vehicle>
    <vehicle id="21" type="0" depart="0.00">
        <routeDistribution last="1">
<<<<<<< HEAD
            <route cost="258.30" probability="0.47185091" edges="beg middle end"/>
            <route cost="98.36" probability="0.52814909" edges="beg beg2right right right2end end"/>
=======
            <route cost="264.07" probability="0.46297357" edges="beg middle end"/>
            <route cost="219.45" probability="0.53702643" edges="beg beg2right right right2end end"/>
>>>>>>> 51b2672b
        </routeDistribution>
    </vehicle>
    <vehicle id="22" type="0" depart="0.00">
        <routeDistribution last="0">
<<<<<<< HEAD
            <route cost="258.30" probability="0.47185091" edges="beg middle end"/>
            <route cost="98.36" probability="0.52814909" edges="beg beg2right right right2end end"/>
=======
            <route cost="264.07" probability="0.46297357" edges="beg middle end"/>
            <route cost="219.45" probability="0.53702643" edges="beg beg2right right right2end end"/>
>>>>>>> 51b2672b
        </routeDistribution>
    </vehicle>
    <vehicle id="23" type="0" depart="0.00">
        <routeDistribution last="0">
<<<<<<< HEAD
            <route cost="258.30" probability="0.47185091" edges="beg middle end"/>
            <route cost="98.36" probability="0.52814909" edges="beg beg2right right right2end end"/>
=======
            <route cost="264.07" probability="0.46297357" edges="beg middle end"/>
            <route cost="219.45" probability="0.53702643" edges="beg beg2right right right2end end"/>
>>>>>>> 51b2672b
        </routeDistribution>
    </vehicle>
    <vehicle id="24" type="0" depart="0.00">
        <routeDistribution last="1">
<<<<<<< HEAD
            <route cost="258.30" probability="0.47185091" edges="beg middle end"/>
            <route cost="98.36" probability="0.52814909" edges="beg beg2right right right2end end"/>
=======
            <route cost="264.07" probability="0.46297357" edges="beg middle end"/>
            <route cost="219.45" probability="0.53702643" edges="beg beg2right right right2end end"/>
>>>>>>> 51b2672b
        </routeDistribution>
    </vehicle>
    <vehicle id="25" type="0" depart="0.00">
        <routeDistribution last="0">
<<<<<<< HEAD
            <route cost="258.30" probability="0.47185091" edges="beg middle end"/>
            <route cost="98.36" probability="0.52814909" edges="beg beg2right right right2end end"/>
=======
            <route cost="264.07" probability="0.46297357" edges="beg middle end"/>
            <route cost="219.45" probability="0.53702643" edges="beg beg2right right right2end end"/>
>>>>>>> 51b2672b
        </routeDistribution>
    </vehicle>
    <vehicle id="26" type="0" depart="0.00">
        <routeDistribution last="1">
<<<<<<< HEAD
            <route cost="258.30" probability="0.47185091" edges="beg middle end"/>
            <route cost="98.36" probability="0.52814909" edges="beg beg2right right right2end end"/>
=======
            <route cost="264.07" probability="0.46297357" edges="beg middle end"/>
            <route cost="219.45" probability="0.53702643" edges="beg beg2right right right2end end"/>
>>>>>>> 51b2672b
        </routeDistribution>
    </vehicle>
    <vehicle id="27" type="0" depart="0.00">
        <routeDistribution last="0">
<<<<<<< HEAD
            <route cost="258.30" probability="0.47185091" edges="beg middle end"/>
            <route cost="98.36" probability="0.52814909" edges="beg beg2right right right2end end"/>
=======
            <route cost="264.07" probability="0.46297357" edges="beg middle end"/>
            <route cost="219.45" probability="0.53702643" edges="beg beg2right right right2end end"/>
>>>>>>> 51b2672b
        </routeDistribution>
    </vehicle>
    <vehicle id="28" type="0" depart="0.00">
        <routeDistribution last="1">
<<<<<<< HEAD
            <route cost="258.30" probability="0.47185091" edges="beg middle end"/>
            <route cost="98.36" probability="0.52814909" edges="beg beg2right right right2end end"/>
=======
            <route cost="264.07" probability="0.46297357" edges="beg middle end"/>
            <route cost="219.45" probability="0.53702643" edges="beg beg2right right right2end end"/>
>>>>>>> 51b2672b
        </routeDistribution>
    </vehicle>
    <vehicle id="29" type="0" depart="0.00">
        <routeDistribution last="0">
<<<<<<< HEAD
            <route cost="258.30" probability="0.47185091" edges="beg middle end"/>
            <route cost="98.36" probability="0.52814909" edges="beg beg2right right right2end end"/>
=======
            <route cost="264.07" probability="0.46297357" edges="beg middle end"/>
            <route cost="219.45" probability="0.53702643" edges="beg beg2right right right2end end"/>
>>>>>>> 51b2672b
        </routeDistribution>
    </vehicle>
    <vehicle id="3" type="0" depart="0.00">
        <routeDistribution last="1">
<<<<<<< HEAD
            <route cost="258.30" probability="0.47185091" edges="beg middle end"/>
            <route cost="98.36" probability="0.52814909" edges="beg beg2right right right2end end"/>
=======
            <route cost="264.07" probability="0.46297357" edges="beg middle end"/>
            <route cost="219.45" probability="0.53702643" edges="beg beg2right right right2end end"/>
>>>>>>> 51b2672b
        </routeDistribution>
    </vehicle>
    <vehicle id="30" type="0" depart="0.00">
        <routeDistribution last="1">
<<<<<<< HEAD
            <route cost="258.30" probability="0.47185091" edges="beg middle end"/>
            <route cost="98.36" probability="0.52814909" edges="beg beg2right right right2end end"/>
=======
            <route cost="264.07" probability="0.46297357" edges="beg middle end"/>
            <route cost="219.45" probability="0.53702643" edges="beg beg2right right right2end end"/>
>>>>>>> 51b2672b
        </routeDistribution>
    </vehicle>
    <vehicle id="31" type="0" depart="0.00">
        <routeDistribution last="1">
<<<<<<< HEAD
            <route cost="258.30" probability="0.47185091" edges="beg middle end"/>
            <route cost="98.36" probability="0.52814909" edges="beg beg2right right right2end end"/>
=======
            <route cost="264.07" probability="0.46297357" edges="beg middle end"/>
            <route cost="219.45" probability="0.53702643" edges="beg beg2right right right2end end"/>
>>>>>>> 51b2672b
        </routeDistribution>
    </vehicle>
    <vehicle id="32" type="0" depart="0.00">
        <routeDistribution last="1">
<<<<<<< HEAD
            <route cost="258.30" probability="0.47185091" edges="beg middle end"/>
            <route cost="98.36" probability="0.52814909" edges="beg beg2right right right2end end"/>
=======
            <route cost="264.07" probability="0.46297357" edges="beg middle end"/>
            <route cost="219.45" probability="0.53702643" edges="beg beg2right right right2end end"/>
>>>>>>> 51b2672b
        </routeDistribution>
    </vehicle>
    <vehicle id="33" type="0" depart="0.00">
        <routeDistribution last="0">
<<<<<<< HEAD
            <route cost="258.30" probability="0.47185091" edges="beg middle end"/>
            <route cost="98.36" probability="0.52814909" edges="beg beg2right right right2end end"/>
=======
            <route cost="264.07" probability="0.46297357" edges="beg middle end"/>
            <route cost="219.45" probability="0.53702643" edges="beg beg2right right right2end end"/>
>>>>>>> 51b2672b
        </routeDistribution>
    </vehicle>
    <vehicle id="34" type="0" depart="0.00">
        <routeDistribution last="1">
<<<<<<< HEAD
            <route cost="258.30" probability="0.47185091" edges="beg middle end"/>
            <route cost="98.36" probability="0.52814909" edges="beg beg2right right right2end end"/>
=======
            <route cost="264.07" probability="0.46297357" edges="beg middle end"/>
            <route cost="219.45" probability="0.53702643" edges="beg beg2right right right2end end"/>
>>>>>>> 51b2672b
        </routeDistribution>
    </vehicle>
    <vehicle id="35" type="0" depart="0.00">
        <routeDistribution last="0">
<<<<<<< HEAD
            <route cost="258.30" probability="0.47185091" edges="beg middle end"/>
            <route cost="98.36" probability="0.52814909" edges="beg beg2right right right2end end"/>
=======
            <route cost="264.07" probability="0.46297357" edges="beg middle end"/>
            <route cost="219.45" probability="0.53702643" edges="beg beg2right right right2end end"/>
>>>>>>> 51b2672b
        </routeDistribution>
    </vehicle>
    <vehicle id="36" type="0" depart="0.00">
        <routeDistribution last="0">
<<<<<<< HEAD
            <route cost="258.30" probability="0.47185091" edges="beg middle end"/>
            <route cost="98.36" probability="0.52814909" edges="beg beg2right right right2end end"/>
=======
            <route cost="264.07" probability="0.46297357" edges="beg middle end"/>
            <route cost="219.45" probability="0.53702643" edges="beg beg2right right right2end end"/>
>>>>>>> 51b2672b
        </routeDistribution>
    </vehicle>
    <vehicle id="37" type="0" depart="0.00">
        <routeDistribution last="0">
<<<<<<< HEAD
            <route cost="258.30" probability="0.47185091" edges="beg middle end"/>
            <route cost="98.36" probability="0.52814909" edges="beg beg2right right right2end end"/>
=======
            <route cost="264.07" probability="0.46297357" edges="beg middle end"/>
            <route cost="219.45" probability="0.53702643" edges="beg beg2right right right2end end"/>
>>>>>>> 51b2672b
        </routeDistribution>
    </vehicle>
    <vehicle id="38" type="0" depart="0.00">
        <routeDistribution last="1">
<<<<<<< HEAD
            <route cost="258.30" probability="0.47185091" edges="beg middle end"/>
            <route cost="98.36" probability="0.52814909" edges="beg beg2right right right2end end"/>
=======
            <route cost="264.07" probability="0.46297357" edges="beg middle end"/>
            <route cost="219.45" probability="0.53702643" edges="beg beg2right right right2end end"/>
>>>>>>> 51b2672b
        </routeDistribution>
    </vehicle>
    <vehicle id="39" type="0" depart="0.00">
        <routeDistribution last="0">
<<<<<<< HEAD
            <route cost="258.30" probability="0.47185091" edges="beg middle end"/>
            <route cost="98.36" probability="0.52814909" edges="beg beg2right right right2end end"/>
=======
            <route cost="264.07" probability="0.46297357" edges="beg middle end"/>
            <route cost="219.45" probability="0.53702643" edges="beg beg2right right right2end end"/>
>>>>>>> 51b2672b
        </routeDistribution>
    </vehicle>
    <vehicle id="4" type="0" depart="0.00">
        <routeDistribution last="1">
<<<<<<< HEAD
            <route cost="258.30" probability="0.47185091" edges="beg middle end"/>
            <route cost="98.36" probability="0.52814909" edges="beg beg2right right right2end end"/>
=======
            <route cost="264.07" probability="0.46297357" edges="beg middle end"/>
            <route cost="219.45" probability="0.53702643" edges="beg beg2right right right2end end"/>
>>>>>>> 51b2672b
        </routeDistribution>
    </vehicle>
    <vehicle id="40" type="0" depart="0.00">
        <routeDistribution last="0">
<<<<<<< HEAD
            <route cost="258.30" probability="0.47185091" edges="beg middle end"/>
            <route cost="98.36" probability="0.52814909" edges="beg beg2right right right2end end"/>
=======
            <route cost="264.07" probability="0.46297357" edges="beg middle end"/>
            <route cost="219.45" probability="0.53702643" edges="beg beg2right right right2end end"/>
>>>>>>> 51b2672b
        </routeDistribution>
    </vehicle>
    <vehicle id="41" type="0" depart="0.00">
        <routeDistribution last="1">
<<<<<<< HEAD
            <route cost="258.30" probability="0.47185091" edges="beg middle end"/>
            <route cost="98.36" probability="0.52814909" edges="beg beg2right right right2end end"/>
=======
            <route cost="264.07" probability="0.46297357" edges="beg middle end"/>
            <route cost="219.45" probability="0.53702643" edges="beg beg2right right right2end end"/>
>>>>>>> 51b2672b
        </routeDistribution>
    </vehicle>
    <vehicle id="42" type="0" depart="0.00">
        <routeDistribution last="0">
<<<<<<< HEAD
            <route cost="258.30" probability="0.47185091" edges="beg middle end"/>
            <route cost="98.36" probability="0.52814909" edges="beg beg2right right right2end end"/>
=======
            <route cost="264.07" probability="0.46297357" edges="beg middle end"/>
            <route cost="219.45" probability="0.53702643" edges="beg beg2right right right2end end"/>
>>>>>>> 51b2672b
        </routeDistribution>
    </vehicle>
    <vehicle id="43" type="0" depart="0.00">
        <routeDistribution last="0">
<<<<<<< HEAD
            <route cost="258.30" probability="0.47185091" edges="beg middle end"/>
            <route cost="98.36" probability="0.52814909" edges="beg beg2right right right2end end"/>
=======
            <route cost="264.07" probability="0.46297357" edges="beg middle end"/>
            <route cost="219.45" probability="0.53702643" edges="beg beg2right right right2end end"/>
>>>>>>> 51b2672b
        </routeDistribution>
    </vehicle>
    <vehicle id="44" type="0" depart="0.00">
        <routeDistribution last="0">
<<<<<<< HEAD
            <route cost="258.30" probability="0.47185091" edges="beg middle end"/>
            <route cost="98.36" probability="0.52814909" edges="beg beg2right right right2end end"/>
=======
            <route cost="264.07" probability="0.46297357" edges="beg middle end"/>
            <route cost="219.45" probability="0.53702643" edges="beg beg2right right right2end end"/>
>>>>>>> 51b2672b
        </routeDistribution>
    </vehicle>
    <vehicle id="45" type="0" depart="0.00">
        <routeDistribution last="0">
<<<<<<< HEAD
            <route cost="258.30" probability="0.47185091" edges="beg middle end"/>
            <route cost="98.36" probability="0.52814909" edges="beg beg2right right right2end end"/>
=======
            <route cost="264.07" probability="0.46297357" edges="beg middle end"/>
            <route cost="219.45" probability="0.53702643" edges="beg beg2right right right2end end"/>
>>>>>>> 51b2672b
        </routeDistribution>
    </vehicle>
    <vehicle id="46" type="0" depart="0.00">
        <routeDistribution last="1">
<<<<<<< HEAD
            <route cost="258.30" probability="0.47185091" edges="beg middle end"/>
            <route cost="98.36" probability="0.52814909" edges="beg beg2right right right2end end"/>
=======
            <route cost="264.07" probability="0.46297357" edges="beg middle end"/>
            <route cost="219.45" probability="0.53702643" edges="beg beg2right right right2end end"/>
>>>>>>> 51b2672b
        </routeDistribution>
    </vehicle>
    <vehicle id="47" type="0" depart="0.00">
        <routeDistribution last="0">
<<<<<<< HEAD
            <route cost="258.30" probability="0.47185091" edges="beg middle end"/>
            <route cost="98.36" probability="0.52814909" edges="beg beg2right right right2end end"/>
=======
            <route cost="264.07" probability="0.46297357" edges="beg middle end"/>
            <route cost="219.45" probability="0.53702643" edges="beg beg2right right right2end end"/>
>>>>>>> 51b2672b
        </routeDistribution>
    </vehicle>
    <vehicle id="48" type="0" depart="0.00">
        <routeDistribution last="0">
<<<<<<< HEAD
            <route cost="258.30" probability="0.47185091" edges="beg middle end"/>
            <route cost="98.36" probability="0.52814909" edges="beg beg2right right right2end end"/>
=======
            <route cost="264.07" probability="0.46297357" edges="beg middle end"/>
            <route cost="219.45" probability="0.53702643" edges="beg beg2right right right2end end"/>
>>>>>>> 51b2672b
        </routeDistribution>
    </vehicle>
    <vehicle id="49" type="0" depart="0.00">
        <routeDistribution last="0">
<<<<<<< HEAD
            <route cost="258.30" probability="0.47185091" edges="beg middle end"/>
            <route cost="98.36" probability="0.52814909" edges="beg beg2right right right2end end"/>
=======
            <route cost="264.07" probability="0.46297357" edges="beg middle end"/>
            <route cost="219.45" probability="0.53702643" edges="beg beg2right right right2end end"/>
>>>>>>> 51b2672b
        </routeDistribution>
    </vehicle>
    <vehicle id="5" type="0" depart="0.00">
        <routeDistribution last="1">
<<<<<<< HEAD
            <route cost="258.30" probability="0.47185091" edges="beg middle end"/>
            <route cost="98.36" probability="0.52814909" edges="beg beg2right right right2end end"/>
=======
            <route cost="264.07" probability="0.46297357" edges="beg middle end"/>
            <route cost="219.45" probability="0.53702643" edges="beg beg2right right right2end end"/>
>>>>>>> 51b2672b
        </routeDistribution>
    </vehicle>
    <vehicle id="50" type="0" depart="0.00">
        <routeDistribution last="0">
<<<<<<< HEAD
            <route cost="258.30" probability="0.47185091" edges="beg middle end"/>
            <route cost="98.36" probability="0.52814909" edges="beg beg2right right right2end end"/>
=======
            <route cost="264.07" probability="0.46297357" edges="beg middle end"/>
            <route cost="219.45" probability="0.53702643" edges="beg beg2right right right2end end"/>
>>>>>>> 51b2672b
        </routeDistribution>
    </vehicle>
    <vehicle id="51" type="0" depart="0.00">
        <routeDistribution last="1">
<<<<<<< HEAD
            <route cost="258.30" probability="0.47185091" edges="beg middle end"/>
            <route cost="98.36" probability="0.52814909" edges="beg beg2right right right2end end"/>
=======
            <route cost="264.07" probability="0.46297357" edges="beg middle end"/>
            <route cost="219.45" probability="0.53702643" edges="beg beg2right right right2end end"/>
>>>>>>> 51b2672b
        </routeDistribution>
    </vehicle>
    <vehicle id="52" type="0" depart="0.00">
        <routeDistribution last="0">
<<<<<<< HEAD
            <route cost="258.30" probability="0.47185091" edges="beg middle end"/>
            <route cost="98.36" probability="0.52814909" edges="beg beg2right right right2end end"/>
=======
            <route cost="264.07" probability="0.46297357" edges="beg middle end"/>
            <route cost="219.45" probability="0.53702643" edges="beg beg2right right right2end end"/>
>>>>>>> 51b2672b
        </routeDistribution>
    </vehicle>
    <vehicle id="53" type="0" depart="0.00">
        <routeDistribution last="1">
<<<<<<< HEAD
            <route cost="258.30" probability="0.47185091" edges="beg middle end"/>
            <route cost="98.36" probability="0.52814909" edges="beg beg2right right right2end end"/>
=======
            <route cost="264.07" probability="0.46297357" edges="beg middle end"/>
            <route cost="219.45" probability="0.53702643" edges="beg beg2right right right2end end"/>
>>>>>>> 51b2672b
        </routeDistribution>
    </vehicle>
    <vehicle id="54" type="0" depart="0.00">
        <routeDistribution last="1">
<<<<<<< HEAD
            <route cost="258.30" probability="0.47185091" edges="beg middle end"/>
            <route cost="98.36" probability="0.52814909" edges="beg beg2right right right2end end"/>
=======
            <route cost="264.07" probability="0.46297357" edges="beg middle end"/>
            <route cost="219.45" probability="0.53702643" edges="beg beg2right right right2end end"/>
>>>>>>> 51b2672b
        </routeDistribution>
    </vehicle>
    <vehicle id="55" type="0" depart="0.00">
        <routeDistribution last="1">
<<<<<<< HEAD
            <route cost="258.30" probability="0.47185091" edges="beg middle end"/>
            <route cost="98.36" probability="0.52814909" edges="beg beg2right right right2end end"/>
=======
            <route cost="264.07" probability="0.46297357" edges="beg middle end"/>
            <route cost="219.45" probability="0.53702643" edges="beg beg2right right right2end end"/>
>>>>>>> 51b2672b
        </routeDistribution>
    </vehicle>
    <vehicle id="56" type="0" depart="0.00">
        <routeDistribution last="1">
<<<<<<< HEAD
            <route cost="258.30" probability="0.47185091" edges="beg middle end"/>
            <route cost="98.36" probability="0.52814909" edges="beg beg2right right right2end end"/>
=======
            <route cost="264.07" probability="0.46297357" edges="beg middle end"/>
            <route cost="219.45" probability="0.53702643" edges="beg beg2right right right2end end"/>
>>>>>>> 51b2672b
        </routeDistribution>
    </vehicle>
    <vehicle id="57" type="0" depart="0.00">
        <routeDistribution last="1">
<<<<<<< HEAD
            <route cost="258.30" probability="0.47185091" edges="beg middle end"/>
            <route cost="98.36" probability="0.52814909" edges="beg beg2right right right2end end"/>
=======
            <route cost="264.07" probability="0.46297357" edges="beg middle end"/>
            <route cost="219.45" probability="0.53702643" edges="beg beg2right right right2end end"/>
>>>>>>> 51b2672b
        </routeDistribution>
    </vehicle>
    <vehicle id="58" type="0" depart="0.00">
        <routeDistribution last="1">
<<<<<<< HEAD
            <route cost="258.30" probability="0.47185091" edges="beg middle end"/>
            <route cost="98.36" probability="0.52814909" edges="beg beg2right right right2end end"/>
=======
            <route cost="264.07" probability="0.46297357" edges="beg middle end"/>
            <route cost="219.45" probability="0.53702643" edges="beg beg2right right right2end end"/>
>>>>>>> 51b2672b
        </routeDistribution>
    </vehicle>
    <vehicle id="59" type="0" depart="0.00">
        <routeDistribution last="0">
<<<<<<< HEAD
            <route cost="258.30" probability="0.47185091" edges="beg middle end"/>
            <route cost="98.36" probability="0.52814909" edges="beg beg2right right right2end end"/>
=======
            <route cost="264.07" probability="0.46297357" edges="beg middle end"/>
            <route cost="219.45" probability="0.53702643" edges="beg beg2right right right2end end"/>
>>>>>>> 51b2672b
        </routeDistribution>
    </vehicle>
    <vehicle id="6" type="0" depart="0.00">
        <routeDistribution last="1">
<<<<<<< HEAD
            <route cost="258.30" probability="0.47185091" edges="beg middle end"/>
            <route cost="98.36" probability="0.52814909" edges="beg beg2right right right2end end"/>
=======
            <route cost="264.07" probability="0.46297357" edges="beg middle end"/>
            <route cost="219.45" probability="0.53702643" edges="beg beg2right right right2end end"/>
>>>>>>> 51b2672b
        </routeDistribution>
    </vehicle>
    <vehicle id="60" type="0" depart="0.00">
        <routeDistribution last="1">
<<<<<<< HEAD
            <route cost="258.30" probability="0.47185091" edges="beg middle end"/>
            <route cost="98.36" probability="0.52814909" edges="beg beg2right right right2end end"/>
=======
            <route cost="264.07" probability="0.46297357" edges="beg middle end"/>
            <route cost="219.45" probability="0.53702643" edges="beg beg2right right right2end end"/>
>>>>>>> 51b2672b
        </routeDistribution>
    </vehicle>
    <vehicle id="61" type="0" depart="0.00">
        <routeDistribution last="0">
<<<<<<< HEAD
            <route cost="258.30" probability="0.47185091" edges="beg middle end"/>
            <route cost="98.36" probability="0.52814909" edges="beg beg2right right right2end end"/>
=======
            <route cost="264.07" probability="0.46297357" edges="beg middle end"/>
            <route cost="219.45" probability="0.53702643" edges="beg beg2right right right2end end"/>
>>>>>>> 51b2672b
        </routeDistribution>
    </vehicle>
    <vehicle id="62" type="0" depart="0.00">
        <routeDistribution last="1">
<<<<<<< HEAD
            <route cost="258.30" probability="0.47185091" edges="beg middle end"/>
            <route cost="98.36" probability="0.52814909" edges="beg beg2right right right2end end"/>
=======
            <route cost="264.07" probability="0.46297357" edges="beg middle end"/>
            <route cost="219.45" probability="0.53702643" edges="beg beg2right right right2end end"/>
>>>>>>> 51b2672b
        </routeDistribution>
    </vehicle>
    <vehicle id="63" type="0" depart="0.00">
        <routeDistribution last="0">
<<<<<<< HEAD
            <route cost="258.30" probability="0.47185091" edges="beg middle end"/>
            <route cost="98.36" probability="0.52814909" edges="beg beg2right right right2end end"/>
=======
            <route cost="264.07" probability="0.46297357" edges="beg middle end"/>
            <route cost="219.45" probability="0.53702643" edges="beg beg2right right right2end end"/>
>>>>>>> 51b2672b
        </routeDistribution>
    </vehicle>
    <vehicle id="64" type="0" depart="0.00">
        <routeDistribution last="1">
<<<<<<< HEAD
            <route cost="258.30" probability="0.47185091" edges="beg middle end"/>
            <route cost="98.36" probability="0.52814909" edges="beg beg2right right right2end end"/>
=======
            <route cost="264.07" probability="0.46297357" edges="beg middle end"/>
            <route cost="219.45" probability="0.53702643" edges="beg beg2right right right2end end"/>
>>>>>>> 51b2672b
        </routeDistribution>
    </vehicle>
    <vehicle id="65" type="0" depart="0.00">
        <routeDistribution last="0">
<<<<<<< HEAD
            <route cost="258.30" probability="0.47185091" edges="beg middle end"/>
            <route cost="98.36" probability="0.52814909" edges="beg beg2right right right2end end"/>
=======
            <route cost="264.07" probability="0.46297357" edges="beg middle end"/>
            <route cost="219.45" probability="0.53702643" edges="beg beg2right right right2end end"/>
>>>>>>> 51b2672b
        </routeDistribution>
    </vehicle>
    <vehicle id="66" type="0" depart="0.00">
        <routeDistribution last="0">
<<<<<<< HEAD
            <route cost="258.30" probability="0.47185091" edges="beg middle end"/>
            <route cost="98.36" probability="0.52814909" edges="beg beg2right right right2end end"/>
=======
            <route cost="264.07" probability="0.46297357" edges="beg middle end"/>
            <route cost="219.45" probability="0.53702643" edges="beg beg2right right right2end end"/>
>>>>>>> 51b2672b
        </routeDistribution>
    </vehicle>
    <vehicle id="67" type="0" depart="0.00">
        <routeDistribution last="0">
<<<<<<< HEAD
            <route cost="258.30" probability="0.47185091" edges="beg middle end"/>
            <route cost="98.36" probability="0.52814909" edges="beg beg2right right right2end end"/>
=======
            <route cost="264.07" probability="0.46297357" edges="beg middle end"/>
            <route cost="219.45" probability="0.53702643" edges="beg beg2right right right2end end"/>
>>>>>>> 51b2672b
        </routeDistribution>
    </vehicle>
    <vehicle id="68" type="0" depart="0.00">
        <routeDistribution last="1">
<<<<<<< HEAD
            <route cost="258.30" probability="0.47185091" edges="beg middle end"/>
            <route cost="98.36" probability="0.52814909" edges="beg beg2right right right2end end"/>
=======
            <route cost="264.07" probability="0.46297357" edges="beg middle end"/>
            <route cost="219.45" probability="0.53702643" edges="beg beg2right right right2end end"/>
>>>>>>> 51b2672b
        </routeDistribution>
    </vehicle>
    <vehicle id="69" type="0" depart="0.00">
        <routeDistribution last="1">
<<<<<<< HEAD
            <route cost="258.30" probability="0.47185091" edges="beg middle end"/>
            <route cost="98.36" probability="0.52814909" edges="beg beg2right right right2end end"/>
=======
            <route cost="264.07" probability="0.46297357" edges="beg middle end"/>
            <route cost="219.45" probability="0.53702643" edges="beg beg2right right right2end end"/>
>>>>>>> 51b2672b
        </routeDistribution>
    </vehicle>
    <vehicle id="7" type="0" depart="0.00">
        <routeDistribution last="0">
<<<<<<< HEAD
            <route cost="258.30" probability="0.47185091" edges="beg middle end"/>
            <route cost="98.36" probability="0.52814909" edges="beg beg2right right right2end end"/>
=======
            <route cost="264.07" probability="0.46297357" edges="beg middle end"/>
            <route cost="219.45" probability="0.53702643" edges="beg beg2right right right2end end"/>
>>>>>>> 51b2672b
        </routeDistribution>
    </vehicle>
    <vehicle id="70" type="0" depart="0.00">
        <routeDistribution last="0">
<<<<<<< HEAD
            <route cost="258.30" probability="0.47185091" edges="beg middle end"/>
            <route cost="98.36" probability="0.52814909" edges="beg beg2right right right2end end"/>
=======
            <route cost="264.07" probability="0.46297357" edges="beg middle end"/>
            <route cost="219.45" probability="0.53702643" edges="beg beg2right right right2end end"/>
>>>>>>> 51b2672b
        </routeDistribution>
    </vehicle>
    <vehicle id="71" type="0" depart="0.00">
        <routeDistribution last="1">
<<<<<<< HEAD
            <route cost="258.30" probability="0.47185091" edges="beg middle end"/>
            <route cost="98.36" probability="0.52814909" edges="beg beg2right right right2end end"/>
=======
            <route cost="264.07" probability="0.46297357" edges="beg middle end"/>
            <route cost="219.45" probability="0.53702643" edges="beg beg2right right right2end end"/>
>>>>>>> 51b2672b
        </routeDistribution>
    </vehicle>
    <vehicle id="72" type="0" depart="0.00">
        <routeDistribution last="0">
<<<<<<< HEAD
            <route cost="258.30" probability="0.47185091" edges="beg middle end"/>
            <route cost="98.36" probability="0.52814909" edges="beg beg2right right right2end end"/>
=======
            <route cost="264.07" probability="0.46297357" edges="beg middle end"/>
            <route cost="219.45" probability="0.53702643" edges="beg beg2right right right2end end"/>
>>>>>>> 51b2672b
        </routeDistribution>
    </vehicle>
    <vehicle id="73" type="0" depart="0.00">
        <routeDistribution last="0">
<<<<<<< HEAD
            <route cost="258.30" probability="0.47185091" edges="beg middle end"/>
            <route cost="98.36" probability="0.52814909" edges="beg beg2right right right2end end"/>
=======
            <route cost="264.07" probability="0.46297357" edges="beg middle end"/>
            <route cost="219.45" probability="0.53702643" edges="beg beg2right right right2end end"/>
>>>>>>> 51b2672b
        </routeDistribution>
    </vehicle>
    <vehicle id="74" type="0" depart="0.00">
        <routeDistribution last="0">
<<<<<<< HEAD
            <route cost="258.30" probability="0.47185091" edges="beg middle end"/>
            <route cost="98.36" probability="0.52814909" edges="beg beg2right right right2end end"/>
=======
            <route cost="264.07" probability="0.46297357" edges="beg middle end"/>
            <route cost="219.45" probability="0.53702643" edges="beg beg2right right right2end end"/>
>>>>>>> 51b2672b
        </routeDistribution>
    </vehicle>
    <vehicle id="75" type="0" depart="0.00">
        <routeDistribution last="1">
<<<<<<< HEAD
            <route cost="258.30" probability="0.47185091" edges="beg middle end"/>
            <route cost="98.36" probability="0.52814909" edges="beg beg2right right right2end end"/>
=======
            <route cost="264.07" probability="0.46297357" edges="beg middle end"/>
            <route cost="219.45" probability="0.53702643" edges="beg beg2right right right2end end"/>
>>>>>>> 51b2672b
        </routeDistribution>
    </vehicle>
    <vehicle id="76" type="0" depart="0.00">
        <routeDistribution last="0">
<<<<<<< HEAD
            <route cost="258.30" probability="0.47185091" edges="beg middle end"/>
            <route cost="98.36" probability="0.52814909" edges="beg beg2right right right2end end"/>
=======
            <route cost="264.07" probability="0.46297357" edges="beg middle end"/>
            <route cost="219.45" probability="0.53702643" edges="beg beg2right right right2end end"/>
>>>>>>> 51b2672b
        </routeDistribution>
    </vehicle>
    <vehicle id="77" type="0" depart="0.00">
        <routeDistribution last="0">
<<<<<<< HEAD
            <route cost="258.30" probability="0.47185091" edges="beg middle end"/>
            <route cost="98.36" probability="0.52814909" edges="beg beg2right right right2end end"/>
=======
            <route cost="264.07" probability="0.46297357" edges="beg middle end"/>
            <route cost="219.45" probability="0.53702643" edges="beg beg2right right right2end end"/>
>>>>>>> 51b2672b
        </routeDistribution>
    </vehicle>
    <vehicle id="78" type="0" depart="0.00">
        <routeDistribution last="0">
<<<<<<< HEAD
            <route cost="258.30" probability="0.47185091" edges="beg middle end"/>
            <route cost="98.36" probability="0.52814909" edges="beg beg2right right right2end end"/>
=======
            <route cost="264.07" probability="0.46297357" edges="beg middle end"/>
            <route cost="219.45" probability="0.53702643" edges="beg beg2right right right2end end"/>
>>>>>>> 51b2672b
        </routeDistribution>
    </vehicle>
    <vehicle id="79" type="0" depart="0.00">
        <routeDistribution last="0">
<<<<<<< HEAD
            <route cost="258.30" probability="0.47185091" edges="beg middle end"/>
            <route cost="98.36" probability="0.52814909" edges="beg beg2right right right2end end"/>
=======
            <route cost="264.07" probability="0.46297357" edges="beg middle end"/>
            <route cost="219.45" probability="0.53702643" edges="beg beg2right right right2end end"/>
>>>>>>> 51b2672b
        </routeDistribution>
    </vehicle>
    <vehicle id="8" type="0" depart="0.00">
        <routeDistribution last="1">
<<<<<<< HEAD
            <route cost="258.30" probability="0.47185091" edges="beg middle end"/>
            <route cost="98.36" probability="0.52814909" edges="beg beg2right right right2end end"/>
=======
            <route cost="264.07" probability="0.46297357" edges="beg middle end"/>
            <route cost="219.45" probability="0.53702643" edges="beg beg2right right right2end end"/>
>>>>>>> 51b2672b
        </routeDistribution>
    </vehicle>
    <vehicle id="80" type="0" depart="0.00">
        <routeDistribution last="0">
<<<<<<< HEAD
            <route cost="258.30" probability="0.47185091" edges="beg middle end"/>
            <route cost="98.36" probability="0.52814909" edges="beg beg2right right right2end end"/>
=======
            <route cost="264.07" probability="0.46297357" edges="beg middle end"/>
            <route cost="219.45" probability="0.53702643" edges="beg beg2right right right2end end"/>
>>>>>>> 51b2672b
        </routeDistribution>
    </vehicle>
    <vehicle id="81" type="0" depart="0.00">
        <routeDistribution last="0">
<<<<<<< HEAD
            <route cost="258.30" probability="0.47185091" edges="beg middle end"/>
            <route cost="98.36" probability="0.52814909" edges="beg beg2right right right2end end"/>
=======
            <route cost="264.07" probability="0.46297357" edges="beg middle end"/>
            <route cost="219.45" probability="0.53702643" edges="beg beg2right right right2end end"/>
>>>>>>> 51b2672b
        </routeDistribution>
    </vehicle>
    <vehicle id="82" type="0" depart="0.00">
        <routeDistribution last="0">
<<<<<<< HEAD
            <route cost="258.30" probability="0.47185091" edges="beg middle end"/>
            <route cost="98.36" probability="0.52814909" edges="beg beg2right right right2end end"/>
=======
            <route cost="264.07" probability="0.46297357" edges="beg middle end"/>
            <route cost="219.45" probability="0.53702643" edges="beg beg2right right right2end end"/>
>>>>>>> 51b2672b
        </routeDistribution>
    </vehicle>
    <vehicle id="83" type="0" depart="0.00">
        <routeDistribution last="1">
<<<<<<< HEAD
            <route cost="258.30" probability="0.47185091" edges="beg middle end"/>
            <route cost="98.36" probability="0.52814909" edges="beg beg2right right right2end end"/>
=======
            <route cost="264.07" probability="0.46297357" edges="beg middle end"/>
            <route cost="219.45" probability="0.53702643" edges="beg beg2right right right2end end"/>
>>>>>>> 51b2672b
        </routeDistribution>
    </vehicle>
    <vehicle id="84" type="0" depart="0.00">
        <routeDistribution last="0">
<<<<<<< HEAD
            <route cost="258.30" probability="0.47185091" edges="beg middle end"/>
            <route cost="98.36" probability="0.52814909" edges="beg beg2right right right2end end"/>
=======
            <route cost="264.07" probability="0.46297357" edges="beg middle end"/>
            <route cost="219.45" probability="0.53702643" edges="beg beg2right right right2end end"/>
>>>>>>> 51b2672b
        </routeDistribution>
    </vehicle>
    <vehicle id="85" type="0" depart="0.00">
        <routeDistribution last="1">
<<<<<<< HEAD
            <route cost="258.30" probability="0.47185091" edges="beg middle end"/>
            <route cost="98.36" probability="0.52814909" edges="beg beg2right right right2end end"/>
=======
            <route cost="264.07" probability="0.46297357" edges="beg middle end"/>
            <route cost="219.45" probability="0.53702643" edges="beg beg2right right right2end end"/>
>>>>>>> 51b2672b
        </routeDistribution>
    </vehicle>
    <vehicle id="86" type="0" depart="0.00">
        <routeDistribution last="0">
<<<<<<< HEAD
            <route cost="258.30" probability="0.47185091" edges="beg middle end"/>
            <route cost="98.36" probability="0.52814909" edges="beg beg2right right right2end end"/>
=======
            <route cost="264.07" probability="0.46297357" edges="beg middle end"/>
            <route cost="219.45" probability="0.53702643" edges="beg beg2right right right2end end"/>
>>>>>>> 51b2672b
        </routeDistribution>
    </vehicle>
    <vehicle id="87" type="0" depart="0.00">
        <routeDistribution last="1">
<<<<<<< HEAD
            <route cost="258.30" probability="0.47185091" edges="beg middle end"/>
            <route cost="98.36" probability="0.52814909" edges="beg beg2right right right2end end"/>
=======
            <route cost="264.07" probability="0.46297357" edges="beg middle end"/>
            <route cost="219.45" probability="0.53702643" edges="beg beg2right right right2end end"/>
>>>>>>> 51b2672b
        </routeDistribution>
    </vehicle>
    <vehicle id="88" type="0" depart="0.00">
        <routeDistribution last="1">
<<<<<<< HEAD
            <route cost="258.30" probability="0.47185091" edges="beg middle end"/>
            <route cost="98.36" probability="0.52814909" edges="beg beg2right right right2end end"/>
=======
            <route cost="264.07" probability="0.46297357" edges="beg middle end"/>
            <route cost="219.45" probability="0.53702643" edges="beg beg2right right right2end end"/>
>>>>>>> 51b2672b
        </routeDistribution>
    </vehicle>
    <vehicle id="89" type="0" depart="0.00">
        <routeDistribution last="1">
<<<<<<< HEAD
            <route cost="258.30" probability="0.47185091" edges="beg middle end"/>
            <route cost="98.36" probability="0.52814909" edges="beg beg2right right right2end end"/>
=======
            <route cost="264.07" probability="0.46297357" edges="beg middle end"/>
            <route cost="219.45" probability="0.53702643" edges="beg beg2right right right2end end"/>
>>>>>>> 51b2672b
        </routeDistribution>
    </vehicle>
    <vehicle id="9" type="0" depart="0.00">
        <routeDistribution last="0">
<<<<<<< HEAD
            <route cost="258.30" probability="0.47185091" edges="beg middle end"/>
            <route cost="98.36" probability="0.52814909" edges="beg beg2right right right2end end"/>
=======
            <route cost="264.07" probability="0.46297357" edges="beg middle end"/>
            <route cost="219.45" probability="0.53702643" edges="beg beg2right right right2end end"/>
>>>>>>> 51b2672b
        </routeDistribution>
    </vehicle>
    <vehicle id="90" type="0" depart="0.00">
        <routeDistribution last="0">
<<<<<<< HEAD
            <route cost="258.30" probability="0.47185091" edges="beg middle end"/>
            <route cost="98.36" probability="0.52814909" edges="beg beg2right right right2end end"/>
=======
            <route cost="264.07" probability="0.46297357" edges="beg middle end"/>
            <route cost="219.45" probability="0.53702643" edges="beg beg2right right right2end end"/>
>>>>>>> 51b2672b
        </routeDistribution>
    </vehicle>
    <vehicle id="91" type="0" depart="0.00">
        <routeDistribution last="1">
<<<<<<< HEAD
            <route cost="258.30" probability="0.47185091" edges="beg middle end"/>
            <route cost="98.36" probability="0.52814909" edges="beg beg2right right right2end end"/>
=======
            <route cost="264.07" probability="0.46297357" edges="beg middle end"/>
            <route cost="219.45" probability="0.53702643" edges="beg beg2right right right2end end"/>
>>>>>>> 51b2672b
        </routeDistribution>
    </vehicle>
    <vehicle id="92" type="0" depart="0.00">
        <routeDistribution last="0">
<<<<<<< HEAD
            <route cost="258.30" probability="0.47185091" edges="beg middle end"/>
            <route cost="98.36" probability="0.52814909" edges="beg beg2right right right2end end"/>
=======
            <route cost="264.07" probability="0.46297357" edges="beg middle end"/>
            <route cost="219.45" probability="0.53702643" edges="beg beg2right right right2end end"/>
>>>>>>> 51b2672b
        </routeDistribution>
    </vehicle>
    <vehicle id="93" type="0" depart="0.00">
        <routeDistribution last="0">
<<<<<<< HEAD
            <route cost="258.30" probability="0.47185091" edges="beg middle end"/>
            <route cost="98.36" probability="0.52814909" edges="beg beg2right right right2end end"/>
=======
            <route cost="264.07" probability="0.46297357" edges="beg middle end"/>
            <route cost="219.45" probability="0.53702643" edges="beg beg2right right right2end end"/>
>>>>>>> 51b2672b
        </routeDistribution>
    </vehicle>
    <vehicle id="94" type="0" depart="0.00">
        <routeDistribution last="0">
<<<<<<< HEAD
            <route cost="258.30" probability="0.47185091" edges="beg middle end"/>
            <route cost="98.36" probability="0.52814909" edges="beg beg2right right right2end end"/>
=======
            <route cost="264.07" probability="0.46297357" edges="beg middle end"/>
            <route cost="219.45" probability="0.53702643" edges="beg beg2right right right2end end"/>
>>>>>>> 51b2672b
        </routeDistribution>
    </vehicle>
    <vehicle id="95" type="0" depart="0.00">
        <routeDistribution last="1">
<<<<<<< HEAD
            <route cost="258.30" probability="0.47185091" edges="beg middle end"/>
            <route cost="98.36" probability="0.52814909" edges="beg beg2right right right2end end"/>
=======
            <route cost="264.07" probability="0.46297357" edges="beg middle end"/>
            <route cost="219.45" probability="0.53702643" edges="beg beg2right right right2end end"/>
>>>>>>> 51b2672b
        </routeDistribution>
    </vehicle>
    <vehicle id="96" type="0" depart="0.00">
        <routeDistribution last="1">
<<<<<<< HEAD
            <route cost="258.30" probability="0.47185091" edges="beg middle end"/>
            <route cost="98.36" probability="0.52814909" edges="beg beg2right right right2end end"/>
=======
            <route cost="264.07" probability="0.46297357" edges="beg middle end"/>
            <route cost="219.45" probability="0.53702643" edges="beg beg2right right right2end end"/>
>>>>>>> 51b2672b
        </routeDistribution>
    </vehicle>
    <vehicle id="97" type="0" depart="0.00">
        <routeDistribution last="1">
<<<<<<< HEAD
            <route cost="258.30" probability="0.47185091" edges="beg middle end"/>
            <route cost="98.36" probability="0.52814909" edges="beg beg2right right right2end end"/>
=======
            <route cost="264.07" probability="0.46297357" edges="beg middle end"/>
            <route cost="219.45" probability="0.53702643" edges="beg beg2right right right2end end"/>
>>>>>>> 51b2672b
        </routeDistribution>
    </vehicle>
    <vehicle id="98" type="0" depart="0.00">
        <routeDistribution last="1">
<<<<<<< HEAD
            <route cost="258.30" probability="0.47185091" edges="beg middle end"/>
            <route cost="98.36" probability="0.52814909" edges="beg beg2right right right2end end"/>
=======
            <route cost="264.07" probability="0.46297357" edges="beg middle end"/>
            <route cost="219.45" probability="0.53702643" edges="beg beg2right right right2end end"/>
>>>>>>> 51b2672b
        </routeDistribution>
    </vehicle>
    <vehicle id="99" type="0" depart="0.00">
        <routeDistribution last="0">
<<<<<<< HEAD
            <route cost="258.30" probability="0.47185091" edges="beg middle end"/>
            <route cost="98.36" probability="0.52814909" edges="beg beg2right right right2end end"/>
=======
            <route cost="264.07" probability="0.46297357" edges="beg middle end"/>
            <route cost="219.45" probability="0.53702643" edges="beg beg2right right right2end end"/>
>>>>>>> 51b2672b
        </routeDistribution>
    </vehicle>
</routes><|MERGE_RESOLUTION|>--- conflicted
+++ resolved
@@ -1,10 +1,6 @@
 <?xml version="1.0" encoding="UTF-8"?>
 
-<<<<<<< HEAD
-<!-- generated on Mon Mar  3 14:00:45 2014 by SUMO duarouter Version dev-SVN-r15793
-=======
 <!-- generated on 04/01/14 13:45:06 by SUMO duarouter Version dev-SVN-r16088
->>>>>>> 51b2672b
 <?xml version="1.0" encoding="UTF-8"?>
 
 <configuration xmlns:xsi="http://www.w3.org/2001/XMLSchema-instance" xsi:noNamespaceSchemaLocation="http://sumo-sim.org/xsd/duarouterConfiguration.xsd">
@@ -34,1103 +30,602 @@
 <routes xmlns:xsi="http://www.w3.org/2001/XMLSchema-instance" xsi:noNamespaceSchemaLocation="http://sumo-sim.org/xsd/routes_file.xsd">
     <vehicle id="0" type="0" depart="0.00">
         <routeDistribution last="1">
-<<<<<<< HEAD
-            <route cost="258.30" probability="0.47185091" edges="beg middle end"/>
-            <route cost="98.36" probability="0.52814909" edges="beg beg2right right right2end end"/>
-=======
-            <route cost="264.07" probability="0.46297357" edges="beg middle end"/>
-            <route cost="219.45" probability="0.53702643" edges="beg beg2right right right2end end"/>
->>>>>>> 51b2672b
+            <route cost="264.07" probability="0.46297357" edges="beg middle end"/>
+            <route cost="219.45" probability="0.53702643" edges="beg beg2right right right2end end"/>
         </routeDistribution>
     </vehicle>
     <vehicle id="1" type="0" depart="0.00">
         <routeDistribution last="1">
-<<<<<<< HEAD
-            <route cost="258.30" probability="0.47185091" edges="beg middle end"/>
-            <route cost="98.36" probability="0.52814909" edges="beg beg2right right right2end end"/>
-=======
-            <route cost="264.07" probability="0.46297357" edges="beg middle end"/>
-            <route cost="219.45" probability="0.53702643" edges="beg beg2right right right2end end"/>
->>>>>>> 51b2672b
+            <route cost="264.07" probability="0.46297357" edges="beg middle end"/>
+            <route cost="219.45" probability="0.53702643" edges="beg beg2right right right2end end"/>
         </routeDistribution>
     </vehicle>
     <vehicle id="10" type="0" depart="0.00">
         <routeDistribution last="0">
-<<<<<<< HEAD
-            <route cost="258.30" probability="0.47185091" edges="beg middle end"/>
-            <route cost="98.36" probability="0.52814909" edges="beg beg2right right right2end end"/>
-=======
-            <route cost="264.07" probability="0.46297357" edges="beg middle end"/>
-            <route cost="219.45" probability="0.53702643" edges="beg beg2right right right2end end"/>
->>>>>>> 51b2672b
+            <route cost="264.07" probability="0.46297357" edges="beg middle end"/>
+            <route cost="219.45" probability="0.53702643" edges="beg beg2right right right2end end"/>
         </routeDistribution>
     </vehicle>
     <vehicle id="11" type="0" depart="0.00">
         <routeDistribution last="1">
-<<<<<<< HEAD
-            <route cost="258.30" probability="0.47185091" edges="beg middle end"/>
-            <route cost="98.36" probability="0.52814909" edges="beg beg2right right right2end end"/>
-=======
-            <route cost="264.07" probability="0.46297357" edges="beg middle end"/>
-            <route cost="219.45" probability="0.53702643" edges="beg beg2right right right2end end"/>
->>>>>>> 51b2672b
+            <route cost="264.07" probability="0.46297357" edges="beg middle end"/>
+            <route cost="219.45" probability="0.53702643" edges="beg beg2right right right2end end"/>
         </routeDistribution>
     </vehicle>
     <vehicle id="12" type="0" depart="0.00">
         <routeDistribution last="1">
-<<<<<<< HEAD
-            <route cost="258.30" probability="0.47185091" edges="beg middle end"/>
-            <route cost="98.36" probability="0.52814909" edges="beg beg2right right right2end end"/>
-=======
-            <route cost="264.07" probability="0.46297357" edges="beg middle end"/>
-            <route cost="219.45" probability="0.53702643" edges="beg beg2right right right2end end"/>
->>>>>>> 51b2672b
+            <route cost="264.07" probability="0.46297357" edges="beg middle end"/>
+            <route cost="219.45" probability="0.53702643" edges="beg beg2right right right2end end"/>
         </routeDistribution>
     </vehicle>
     <vehicle id="13" type="0" depart="0.00">
         <routeDistribution last="0">
-<<<<<<< HEAD
-            <route cost="258.30" probability="0.47185091" edges="beg middle end"/>
-            <route cost="98.36" probability="0.52814909" edges="beg beg2right right right2end end"/>
-=======
-            <route cost="264.07" probability="0.46297357" edges="beg middle end"/>
-            <route cost="219.45" probability="0.53702643" edges="beg beg2right right right2end end"/>
->>>>>>> 51b2672b
+            <route cost="264.07" probability="0.46297357" edges="beg middle end"/>
+            <route cost="219.45" probability="0.53702643" edges="beg beg2right right right2end end"/>
         </routeDistribution>
     </vehicle>
     <vehicle id="14" type="0" depart="0.00">
         <routeDistribution last="1">
-<<<<<<< HEAD
-            <route cost="258.30" probability="0.47185091" edges="beg middle end"/>
-            <route cost="98.36" probability="0.52814909" edges="beg beg2right right right2end end"/>
-=======
-            <route cost="264.07" probability="0.46297357" edges="beg middle end"/>
-            <route cost="219.45" probability="0.53702643" edges="beg beg2right right right2end end"/>
->>>>>>> 51b2672b
+            <route cost="264.07" probability="0.46297357" edges="beg middle end"/>
+            <route cost="219.45" probability="0.53702643" edges="beg beg2right right right2end end"/>
         </routeDistribution>
     </vehicle>
     <vehicle id="15" type="0" depart="0.00">
         <routeDistribution last="0">
-<<<<<<< HEAD
-            <route cost="258.30" probability="0.47185091" edges="beg middle end"/>
-            <route cost="98.36" probability="0.52814909" edges="beg beg2right right right2end end"/>
-=======
-            <route cost="264.07" probability="0.46297357" edges="beg middle end"/>
-            <route cost="219.45" probability="0.53702643" edges="beg beg2right right right2end end"/>
->>>>>>> 51b2672b
+            <route cost="264.07" probability="0.46297357" edges="beg middle end"/>
+            <route cost="219.45" probability="0.53702643" edges="beg beg2right right right2end end"/>
         </routeDistribution>
     </vehicle>
     <vehicle id="16" type="0" depart="0.00">
         <routeDistribution last="1">
-<<<<<<< HEAD
-            <route cost="258.30" probability="0.47185091" edges="beg middle end"/>
-            <route cost="98.36" probability="0.52814909" edges="beg beg2right right right2end end"/>
-=======
-            <route cost="264.07" probability="0.46297357" edges="beg middle end"/>
-            <route cost="219.45" probability="0.53702643" edges="beg beg2right right right2end end"/>
->>>>>>> 51b2672b
+            <route cost="264.07" probability="0.46297357" edges="beg middle end"/>
+            <route cost="219.45" probability="0.53702643" edges="beg beg2right right right2end end"/>
         </routeDistribution>
     </vehicle>
     <vehicle id="17" type="0" depart="0.00">
         <routeDistribution last="1">
-<<<<<<< HEAD
-            <route cost="258.30" probability="0.47185091" edges="beg middle end"/>
-            <route cost="98.36" probability="0.52814909" edges="beg beg2right right right2end end"/>
-=======
-            <route cost="264.07" probability="0.46297357" edges="beg middle end"/>
-            <route cost="219.45" probability="0.53702643" edges="beg beg2right right right2end end"/>
->>>>>>> 51b2672b
+            <route cost="264.07" probability="0.46297357" edges="beg middle end"/>
+            <route cost="219.45" probability="0.53702643" edges="beg beg2right right right2end end"/>
         </routeDistribution>
     </vehicle>
     <vehicle id="18" type="0" depart="0.00">
         <routeDistribution last="0">
-<<<<<<< HEAD
-            <route cost="258.30" probability="0.47185091" edges="beg middle end"/>
-            <route cost="98.36" probability="0.52814909" edges="beg beg2right right right2end end"/>
-=======
-            <route cost="264.07" probability="0.46297357" edges="beg middle end"/>
-            <route cost="219.45" probability="0.53702643" edges="beg beg2right right right2end end"/>
->>>>>>> 51b2672b
+            <route cost="264.07" probability="0.46297357" edges="beg middle end"/>
+            <route cost="219.45" probability="0.53702643" edges="beg beg2right right right2end end"/>
         </routeDistribution>
     </vehicle>
     <vehicle id="19" type="0" depart="0.00">
         <routeDistribution last="1">
-<<<<<<< HEAD
-            <route cost="258.30" probability="0.47185091" edges="beg middle end"/>
-            <route cost="98.36" probability="0.52814909" edges="beg beg2right right right2end end"/>
+            <route cost="264.07" probability="0.46297357" edges="beg middle end"/>
+            <route cost="219.45" probability="0.53702643" edges="beg beg2right right right2end end"/>
         </routeDistribution>
     </vehicle>
     <vehicle id="2" type="0" depart="0.00">
-        <routeDistribution last="0">
-            <route cost="258.30" probability="0.47185091" edges="beg middle end"/>
-            <route cost="98.36" probability="0.52814909" edges="beg beg2right right right2end end"/>
-=======
-            <route cost="264.07" probability="0.46297357" edges="beg middle end"/>
-            <route cost="219.45" probability="0.53702643" edges="beg beg2right right right2end end"/>
-        </routeDistribution>
-    </vehicle>
-    <vehicle id="2" type="0" depart="0.00">
-        <routeDistribution last="1">
-            <route cost="264.07" probability="0.46297357" edges="beg middle end"/>
-            <route cost="219.45" probability="0.53702643" edges="beg beg2right right right2end end"/>
->>>>>>> 51b2672b
+        <routeDistribution last="1">
+            <route cost="264.07" probability="0.46297357" edges="beg middle end"/>
+            <route cost="219.45" probability="0.53702643" edges="beg beg2right right right2end end"/>
         </routeDistribution>
     </vehicle>
     <vehicle id="20" type="0" depart="0.00">
         <routeDistribution last="0">
-<<<<<<< HEAD
-            <route cost="258.30" probability="0.47185091" edges="beg middle end"/>
-            <route cost="98.36" probability="0.52814909" edges="beg beg2right right right2end end"/>
-=======
-            <route cost="264.07" probability="0.46297357" edges="beg middle end"/>
-            <route cost="219.45" probability="0.53702643" edges="beg beg2right right right2end end"/>
->>>>>>> 51b2672b
+            <route cost="264.07" probability="0.46297357" edges="beg middle end"/>
+            <route cost="219.45" probability="0.53702643" edges="beg beg2right right right2end end"/>
         </routeDistribution>
     </vehicle>
     <vehicle id="21" type="0" depart="0.00">
         <routeDistribution last="1">
-<<<<<<< HEAD
-            <route cost="258.30" probability="0.47185091" edges="beg middle end"/>
-            <route cost="98.36" probability="0.52814909" edges="beg beg2right right right2end end"/>
-=======
-            <route cost="264.07" probability="0.46297357" edges="beg middle end"/>
-            <route cost="219.45" probability="0.53702643" edges="beg beg2right right right2end end"/>
->>>>>>> 51b2672b
+            <route cost="264.07" probability="0.46297357" edges="beg middle end"/>
+            <route cost="219.45" probability="0.53702643" edges="beg beg2right right right2end end"/>
         </routeDistribution>
     </vehicle>
     <vehicle id="22" type="0" depart="0.00">
         <routeDistribution last="0">
-<<<<<<< HEAD
-            <route cost="258.30" probability="0.47185091" edges="beg middle end"/>
-            <route cost="98.36" probability="0.52814909" edges="beg beg2right right right2end end"/>
-=======
-            <route cost="264.07" probability="0.46297357" edges="beg middle end"/>
-            <route cost="219.45" probability="0.53702643" edges="beg beg2right right right2end end"/>
->>>>>>> 51b2672b
+            <route cost="264.07" probability="0.46297357" edges="beg middle end"/>
+            <route cost="219.45" probability="0.53702643" edges="beg beg2right right right2end end"/>
         </routeDistribution>
     </vehicle>
     <vehicle id="23" type="0" depart="0.00">
         <routeDistribution last="0">
-<<<<<<< HEAD
-            <route cost="258.30" probability="0.47185091" edges="beg middle end"/>
-            <route cost="98.36" probability="0.52814909" edges="beg beg2right right right2end end"/>
-=======
-            <route cost="264.07" probability="0.46297357" edges="beg middle end"/>
-            <route cost="219.45" probability="0.53702643" edges="beg beg2right right right2end end"/>
->>>>>>> 51b2672b
+            <route cost="264.07" probability="0.46297357" edges="beg middle end"/>
+            <route cost="219.45" probability="0.53702643" edges="beg beg2right right right2end end"/>
         </routeDistribution>
     </vehicle>
     <vehicle id="24" type="0" depart="0.00">
         <routeDistribution last="1">
-<<<<<<< HEAD
-            <route cost="258.30" probability="0.47185091" edges="beg middle end"/>
-            <route cost="98.36" probability="0.52814909" edges="beg beg2right right right2end end"/>
-=======
-            <route cost="264.07" probability="0.46297357" edges="beg middle end"/>
-            <route cost="219.45" probability="0.53702643" edges="beg beg2right right right2end end"/>
->>>>>>> 51b2672b
+            <route cost="264.07" probability="0.46297357" edges="beg middle end"/>
+            <route cost="219.45" probability="0.53702643" edges="beg beg2right right right2end end"/>
         </routeDistribution>
     </vehicle>
     <vehicle id="25" type="0" depart="0.00">
         <routeDistribution last="0">
-<<<<<<< HEAD
-            <route cost="258.30" probability="0.47185091" edges="beg middle end"/>
-            <route cost="98.36" probability="0.52814909" edges="beg beg2right right right2end end"/>
-=======
-            <route cost="264.07" probability="0.46297357" edges="beg middle end"/>
-            <route cost="219.45" probability="0.53702643" edges="beg beg2right right right2end end"/>
->>>>>>> 51b2672b
+            <route cost="264.07" probability="0.46297357" edges="beg middle end"/>
+            <route cost="219.45" probability="0.53702643" edges="beg beg2right right right2end end"/>
         </routeDistribution>
     </vehicle>
     <vehicle id="26" type="0" depart="0.00">
         <routeDistribution last="1">
-<<<<<<< HEAD
-            <route cost="258.30" probability="0.47185091" edges="beg middle end"/>
-            <route cost="98.36" probability="0.52814909" edges="beg beg2right right right2end end"/>
-=======
-            <route cost="264.07" probability="0.46297357" edges="beg middle end"/>
-            <route cost="219.45" probability="0.53702643" edges="beg beg2right right right2end end"/>
->>>>>>> 51b2672b
+            <route cost="264.07" probability="0.46297357" edges="beg middle end"/>
+            <route cost="219.45" probability="0.53702643" edges="beg beg2right right right2end end"/>
         </routeDistribution>
     </vehicle>
     <vehicle id="27" type="0" depart="0.00">
         <routeDistribution last="0">
-<<<<<<< HEAD
-            <route cost="258.30" probability="0.47185091" edges="beg middle end"/>
-            <route cost="98.36" probability="0.52814909" edges="beg beg2right right right2end end"/>
-=======
-            <route cost="264.07" probability="0.46297357" edges="beg middle end"/>
-            <route cost="219.45" probability="0.53702643" edges="beg beg2right right right2end end"/>
->>>>>>> 51b2672b
+            <route cost="264.07" probability="0.46297357" edges="beg middle end"/>
+            <route cost="219.45" probability="0.53702643" edges="beg beg2right right right2end end"/>
         </routeDistribution>
     </vehicle>
     <vehicle id="28" type="0" depart="0.00">
         <routeDistribution last="1">
-<<<<<<< HEAD
-            <route cost="258.30" probability="0.47185091" edges="beg middle end"/>
-            <route cost="98.36" probability="0.52814909" edges="beg beg2right right right2end end"/>
-=======
-            <route cost="264.07" probability="0.46297357" edges="beg middle end"/>
-            <route cost="219.45" probability="0.53702643" edges="beg beg2right right right2end end"/>
->>>>>>> 51b2672b
+            <route cost="264.07" probability="0.46297357" edges="beg middle end"/>
+            <route cost="219.45" probability="0.53702643" edges="beg beg2right right right2end end"/>
         </routeDistribution>
     </vehicle>
     <vehicle id="29" type="0" depart="0.00">
         <routeDistribution last="0">
-<<<<<<< HEAD
-            <route cost="258.30" probability="0.47185091" edges="beg middle end"/>
-            <route cost="98.36" probability="0.52814909" edges="beg beg2right right right2end end"/>
-=======
-            <route cost="264.07" probability="0.46297357" edges="beg middle end"/>
-            <route cost="219.45" probability="0.53702643" edges="beg beg2right right right2end end"/>
->>>>>>> 51b2672b
+            <route cost="264.07" probability="0.46297357" edges="beg middle end"/>
+            <route cost="219.45" probability="0.53702643" edges="beg beg2right right right2end end"/>
         </routeDistribution>
     </vehicle>
     <vehicle id="3" type="0" depart="0.00">
         <routeDistribution last="1">
-<<<<<<< HEAD
-            <route cost="258.30" probability="0.47185091" edges="beg middle end"/>
-            <route cost="98.36" probability="0.52814909" edges="beg beg2right right right2end end"/>
-=======
-            <route cost="264.07" probability="0.46297357" edges="beg middle end"/>
-            <route cost="219.45" probability="0.53702643" edges="beg beg2right right right2end end"/>
->>>>>>> 51b2672b
+            <route cost="264.07" probability="0.46297357" edges="beg middle end"/>
+            <route cost="219.45" probability="0.53702643" edges="beg beg2right right right2end end"/>
         </routeDistribution>
     </vehicle>
     <vehicle id="30" type="0" depart="0.00">
         <routeDistribution last="1">
-<<<<<<< HEAD
-            <route cost="258.30" probability="0.47185091" edges="beg middle end"/>
-            <route cost="98.36" probability="0.52814909" edges="beg beg2right right right2end end"/>
-=======
-            <route cost="264.07" probability="0.46297357" edges="beg middle end"/>
-            <route cost="219.45" probability="0.53702643" edges="beg beg2right right right2end end"/>
->>>>>>> 51b2672b
+            <route cost="264.07" probability="0.46297357" edges="beg middle end"/>
+            <route cost="219.45" probability="0.53702643" edges="beg beg2right right right2end end"/>
         </routeDistribution>
     </vehicle>
     <vehicle id="31" type="0" depart="0.00">
         <routeDistribution last="1">
-<<<<<<< HEAD
-            <route cost="258.30" probability="0.47185091" edges="beg middle end"/>
-            <route cost="98.36" probability="0.52814909" edges="beg beg2right right right2end end"/>
-=======
-            <route cost="264.07" probability="0.46297357" edges="beg middle end"/>
-            <route cost="219.45" probability="0.53702643" edges="beg beg2right right right2end end"/>
->>>>>>> 51b2672b
+            <route cost="264.07" probability="0.46297357" edges="beg middle end"/>
+            <route cost="219.45" probability="0.53702643" edges="beg beg2right right right2end end"/>
         </routeDistribution>
     </vehicle>
     <vehicle id="32" type="0" depart="0.00">
         <routeDistribution last="1">
-<<<<<<< HEAD
-            <route cost="258.30" probability="0.47185091" edges="beg middle end"/>
-            <route cost="98.36" probability="0.52814909" edges="beg beg2right right right2end end"/>
-=======
-            <route cost="264.07" probability="0.46297357" edges="beg middle end"/>
-            <route cost="219.45" probability="0.53702643" edges="beg beg2right right right2end end"/>
->>>>>>> 51b2672b
+            <route cost="264.07" probability="0.46297357" edges="beg middle end"/>
+            <route cost="219.45" probability="0.53702643" edges="beg beg2right right right2end end"/>
         </routeDistribution>
     </vehicle>
     <vehicle id="33" type="0" depart="0.00">
         <routeDistribution last="0">
-<<<<<<< HEAD
-            <route cost="258.30" probability="0.47185091" edges="beg middle end"/>
-            <route cost="98.36" probability="0.52814909" edges="beg beg2right right right2end end"/>
-=======
-            <route cost="264.07" probability="0.46297357" edges="beg middle end"/>
-            <route cost="219.45" probability="0.53702643" edges="beg beg2right right right2end end"/>
->>>>>>> 51b2672b
+            <route cost="264.07" probability="0.46297357" edges="beg middle end"/>
+            <route cost="219.45" probability="0.53702643" edges="beg beg2right right right2end end"/>
         </routeDistribution>
     </vehicle>
     <vehicle id="34" type="0" depart="0.00">
         <routeDistribution last="1">
-<<<<<<< HEAD
-            <route cost="258.30" probability="0.47185091" edges="beg middle end"/>
-            <route cost="98.36" probability="0.52814909" edges="beg beg2right right right2end end"/>
-=======
-            <route cost="264.07" probability="0.46297357" edges="beg middle end"/>
-            <route cost="219.45" probability="0.53702643" edges="beg beg2right right right2end end"/>
->>>>>>> 51b2672b
+            <route cost="264.07" probability="0.46297357" edges="beg middle end"/>
+            <route cost="219.45" probability="0.53702643" edges="beg beg2right right right2end end"/>
         </routeDistribution>
     </vehicle>
     <vehicle id="35" type="0" depart="0.00">
         <routeDistribution last="0">
-<<<<<<< HEAD
-            <route cost="258.30" probability="0.47185091" edges="beg middle end"/>
-            <route cost="98.36" probability="0.52814909" edges="beg beg2right right right2end end"/>
-=======
-            <route cost="264.07" probability="0.46297357" edges="beg middle end"/>
-            <route cost="219.45" probability="0.53702643" edges="beg beg2right right right2end end"/>
->>>>>>> 51b2672b
+            <route cost="264.07" probability="0.46297357" edges="beg middle end"/>
+            <route cost="219.45" probability="0.53702643" edges="beg beg2right right right2end end"/>
         </routeDistribution>
     </vehicle>
     <vehicle id="36" type="0" depart="0.00">
         <routeDistribution last="0">
-<<<<<<< HEAD
-            <route cost="258.30" probability="0.47185091" edges="beg middle end"/>
-            <route cost="98.36" probability="0.52814909" edges="beg beg2right right right2end end"/>
-=======
-            <route cost="264.07" probability="0.46297357" edges="beg middle end"/>
-            <route cost="219.45" probability="0.53702643" edges="beg beg2right right right2end end"/>
->>>>>>> 51b2672b
+            <route cost="264.07" probability="0.46297357" edges="beg middle end"/>
+            <route cost="219.45" probability="0.53702643" edges="beg beg2right right right2end end"/>
         </routeDistribution>
     </vehicle>
     <vehicle id="37" type="0" depart="0.00">
         <routeDistribution last="0">
-<<<<<<< HEAD
-            <route cost="258.30" probability="0.47185091" edges="beg middle end"/>
-            <route cost="98.36" probability="0.52814909" edges="beg beg2right right right2end end"/>
-=======
-            <route cost="264.07" probability="0.46297357" edges="beg middle end"/>
-            <route cost="219.45" probability="0.53702643" edges="beg beg2right right right2end end"/>
->>>>>>> 51b2672b
+            <route cost="264.07" probability="0.46297357" edges="beg middle end"/>
+            <route cost="219.45" probability="0.53702643" edges="beg beg2right right right2end end"/>
         </routeDistribution>
     </vehicle>
     <vehicle id="38" type="0" depart="0.00">
         <routeDistribution last="1">
-<<<<<<< HEAD
-            <route cost="258.30" probability="0.47185091" edges="beg middle end"/>
-            <route cost="98.36" probability="0.52814909" edges="beg beg2right right right2end end"/>
-=======
-            <route cost="264.07" probability="0.46297357" edges="beg middle end"/>
-            <route cost="219.45" probability="0.53702643" edges="beg beg2right right right2end end"/>
->>>>>>> 51b2672b
+            <route cost="264.07" probability="0.46297357" edges="beg middle end"/>
+            <route cost="219.45" probability="0.53702643" edges="beg beg2right right right2end end"/>
         </routeDistribution>
     </vehicle>
     <vehicle id="39" type="0" depart="0.00">
         <routeDistribution last="0">
-<<<<<<< HEAD
-            <route cost="258.30" probability="0.47185091" edges="beg middle end"/>
-            <route cost="98.36" probability="0.52814909" edges="beg beg2right right right2end end"/>
-=======
-            <route cost="264.07" probability="0.46297357" edges="beg middle end"/>
-            <route cost="219.45" probability="0.53702643" edges="beg beg2right right right2end end"/>
->>>>>>> 51b2672b
+            <route cost="264.07" probability="0.46297357" edges="beg middle end"/>
+            <route cost="219.45" probability="0.53702643" edges="beg beg2right right right2end end"/>
         </routeDistribution>
     </vehicle>
     <vehicle id="4" type="0" depart="0.00">
         <routeDistribution last="1">
-<<<<<<< HEAD
-            <route cost="258.30" probability="0.47185091" edges="beg middle end"/>
-            <route cost="98.36" probability="0.52814909" edges="beg beg2right right right2end end"/>
-=======
-            <route cost="264.07" probability="0.46297357" edges="beg middle end"/>
-            <route cost="219.45" probability="0.53702643" edges="beg beg2right right right2end end"/>
->>>>>>> 51b2672b
+            <route cost="264.07" probability="0.46297357" edges="beg middle end"/>
+            <route cost="219.45" probability="0.53702643" edges="beg beg2right right right2end end"/>
         </routeDistribution>
     </vehicle>
     <vehicle id="40" type="0" depart="0.00">
         <routeDistribution last="0">
-<<<<<<< HEAD
-            <route cost="258.30" probability="0.47185091" edges="beg middle end"/>
-            <route cost="98.36" probability="0.52814909" edges="beg beg2right right right2end end"/>
-=======
-            <route cost="264.07" probability="0.46297357" edges="beg middle end"/>
-            <route cost="219.45" probability="0.53702643" edges="beg beg2right right right2end end"/>
->>>>>>> 51b2672b
+            <route cost="264.07" probability="0.46297357" edges="beg middle end"/>
+            <route cost="219.45" probability="0.53702643" edges="beg beg2right right right2end end"/>
         </routeDistribution>
     </vehicle>
     <vehicle id="41" type="0" depart="0.00">
         <routeDistribution last="1">
-<<<<<<< HEAD
-            <route cost="258.30" probability="0.47185091" edges="beg middle end"/>
-            <route cost="98.36" probability="0.52814909" edges="beg beg2right right right2end end"/>
-=======
-            <route cost="264.07" probability="0.46297357" edges="beg middle end"/>
-            <route cost="219.45" probability="0.53702643" edges="beg beg2right right right2end end"/>
->>>>>>> 51b2672b
+            <route cost="264.07" probability="0.46297357" edges="beg middle end"/>
+            <route cost="219.45" probability="0.53702643" edges="beg beg2right right right2end end"/>
         </routeDistribution>
     </vehicle>
     <vehicle id="42" type="0" depart="0.00">
         <routeDistribution last="0">
-<<<<<<< HEAD
-            <route cost="258.30" probability="0.47185091" edges="beg middle end"/>
-            <route cost="98.36" probability="0.52814909" edges="beg beg2right right right2end end"/>
-=======
-            <route cost="264.07" probability="0.46297357" edges="beg middle end"/>
-            <route cost="219.45" probability="0.53702643" edges="beg beg2right right right2end end"/>
->>>>>>> 51b2672b
+            <route cost="264.07" probability="0.46297357" edges="beg middle end"/>
+            <route cost="219.45" probability="0.53702643" edges="beg beg2right right right2end end"/>
         </routeDistribution>
     </vehicle>
     <vehicle id="43" type="0" depart="0.00">
         <routeDistribution last="0">
-<<<<<<< HEAD
-            <route cost="258.30" probability="0.47185091" edges="beg middle end"/>
-            <route cost="98.36" probability="0.52814909" edges="beg beg2right right right2end end"/>
-=======
-            <route cost="264.07" probability="0.46297357" edges="beg middle end"/>
-            <route cost="219.45" probability="0.53702643" edges="beg beg2right right right2end end"/>
->>>>>>> 51b2672b
+            <route cost="264.07" probability="0.46297357" edges="beg middle end"/>
+            <route cost="219.45" probability="0.53702643" edges="beg beg2right right right2end end"/>
         </routeDistribution>
     </vehicle>
     <vehicle id="44" type="0" depart="0.00">
         <routeDistribution last="0">
-<<<<<<< HEAD
-            <route cost="258.30" probability="0.47185091" edges="beg middle end"/>
-            <route cost="98.36" probability="0.52814909" edges="beg beg2right right right2end end"/>
-=======
-            <route cost="264.07" probability="0.46297357" edges="beg middle end"/>
-            <route cost="219.45" probability="0.53702643" edges="beg beg2right right right2end end"/>
->>>>>>> 51b2672b
+            <route cost="264.07" probability="0.46297357" edges="beg middle end"/>
+            <route cost="219.45" probability="0.53702643" edges="beg beg2right right right2end end"/>
         </routeDistribution>
     </vehicle>
     <vehicle id="45" type="0" depart="0.00">
         <routeDistribution last="0">
-<<<<<<< HEAD
-            <route cost="258.30" probability="0.47185091" edges="beg middle end"/>
-            <route cost="98.36" probability="0.52814909" edges="beg beg2right right right2end end"/>
-=======
-            <route cost="264.07" probability="0.46297357" edges="beg middle end"/>
-            <route cost="219.45" probability="0.53702643" edges="beg beg2right right right2end end"/>
->>>>>>> 51b2672b
+            <route cost="264.07" probability="0.46297357" edges="beg middle end"/>
+            <route cost="219.45" probability="0.53702643" edges="beg beg2right right right2end end"/>
         </routeDistribution>
     </vehicle>
     <vehicle id="46" type="0" depart="0.00">
         <routeDistribution last="1">
-<<<<<<< HEAD
-            <route cost="258.30" probability="0.47185091" edges="beg middle end"/>
-            <route cost="98.36" probability="0.52814909" edges="beg beg2right right right2end end"/>
-=======
-            <route cost="264.07" probability="0.46297357" edges="beg middle end"/>
-            <route cost="219.45" probability="0.53702643" edges="beg beg2right right right2end end"/>
->>>>>>> 51b2672b
+            <route cost="264.07" probability="0.46297357" edges="beg middle end"/>
+            <route cost="219.45" probability="0.53702643" edges="beg beg2right right right2end end"/>
         </routeDistribution>
     </vehicle>
     <vehicle id="47" type="0" depart="0.00">
         <routeDistribution last="0">
-<<<<<<< HEAD
-            <route cost="258.30" probability="0.47185091" edges="beg middle end"/>
-            <route cost="98.36" probability="0.52814909" edges="beg beg2right right right2end end"/>
-=======
-            <route cost="264.07" probability="0.46297357" edges="beg middle end"/>
-            <route cost="219.45" probability="0.53702643" edges="beg beg2right right right2end end"/>
->>>>>>> 51b2672b
+            <route cost="264.07" probability="0.46297357" edges="beg middle end"/>
+            <route cost="219.45" probability="0.53702643" edges="beg beg2right right right2end end"/>
         </routeDistribution>
     </vehicle>
     <vehicle id="48" type="0" depart="0.00">
         <routeDistribution last="0">
-<<<<<<< HEAD
-            <route cost="258.30" probability="0.47185091" edges="beg middle end"/>
-            <route cost="98.36" probability="0.52814909" edges="beg beg2right right right2end end"/>
-=======
-            <route cost="264.07" probability="0.46297357" edges="beg middle end"/>
-            <route cost="219.45" probability="0.53702643" edges="beg beg2right right right2end end"/>
->>>>>>> 51b2672b
+            <route cost="264.07" probability="0.46297357" edges="beg middle end"/>
+            <route cost="219.45" probability="0.53702643" edges="beg beg2right right right2end end"/>
         </routeDistribution>
     </vehicle>
     <vehicle id="49" type="0" depart="0.00">
         <routeDistribution last="0">
-<<<<<<< HEAD
-            <route cost="258.30" probability="0.47185091" edges="beg middle end"/>
-            <route cost="98.36" probability="0.52814909" edges="beg beg2right right right2end end"/>
-=======
-            <route cost="264.07" probability="0.46297357" edges="beg middle end"/>
-            <route cost="219.45" probability="0.53702643" edges="beg beg2right right right2end end"/>
->>>>>>> 51b2672b
+            <route cost="264.07" probability="0.46297357" edges="beg middle end"/>
+            <route cost="219.45" probability="0.53702643" edges="beg beg2right right right2end end"/>
         </routeDistribution>
     </vehicle>
     <vehicle id="5" type="0" depart="0.00">
         <routeDistribution last="1">
-<<<<<<< HEAD
-            <route cost="258.30" probability="0.47185091" edges="beg middle end"/>
-            <route cost="98.36" probability="0.52814909" edges="beg beg2right right right2end end"/>
-=======
-            <route cost="264.07" probability="0.46297357" edges="beg middle end"/>
-            <route cost="219.45" probability="0.53702643" edges="beg beg2right right right2end end"/>
->>>>>>> 51b2672b
+            <route cost="264.07" probability="0.46297357" edges="beg middle end"/>
+            <route cost="219.45" probability="0.53702643" edges="beg beg2right right right2end end"/>
         </routeDistribution>
     </vehicle>
     <vehicle id="50" type="0" depart="0.00">
         <routeDistribution last="0">
-<<<<<<< HEAD
-            <route cost="258.30" probability="0.47185091" edges="beg middle end"/>
-            <route cost="98.36" probability="0.52814909" edges="beg beg2right right right2end end"/>
-=======
-            <route cost="264.07" probability="0.46297357" edges="beg middle end"/>
-            <route cost="219.45" probability="0.53702643" edges="beg beg2right right right2end end"/>
->>>>>>> 51b2672b
+            <route cost="264.07" probability="0.46297357" edges="beg middle end"/>
+            <route cost="219.45" probability="0.53702643" edges="beg beg2right right right2end end"/>
         </routeDistribution>
     </vehicle>
     <vehicle id="51" type="0" depart="0.00">
         <routeDistribution last="1">
-<<<<<<< HEAD
-            <route cost="258.30" probability="0.47185091" edges="beg middle end"/>
-            <route cost="98.36" probability="0.52814909" edges="beg beg2right right right2end end"/>
-=======
-            <route cost="264.07" probability="0.46297357" edges="beg middle end"/>
-            <route cost="219.45" probability="0.53702643" edges="beg beg2right right right2end end"/>
->>>>>>> 51b2672b
+            <route cost="264.07" probability="0.46297357" edges="beg middle end"/>
+            <route cost="219.45" probability="0.53702643" edges="beg beg2right right right2end end"/>
         </routeDistribution>
     </vehicle>
     <vehicle id="52" type="0" depart="0.00">
         <routeDistribution last="0">
-<<<<<<< HEAD
-            <route cost="258.30" probability="0.47185091" edges="beg middle end"/>
-            <route cost="98.36" probability="0.52814909" edges="beg beg2right right right2end end"/>
-=======
-            <route cost="264.07" probability="0.46297357" edges="beg middle end"/>
-            <route cost="219.45" probability="0.53702643" edges="beg beg2right right right2end end"/>
->>>>>>> 51b2672b
+            <route cost="264.07" probability="0.46297357" edges="beg middle end"/>
+            <route cost="219.45" probability="0.53702643" edges="beg beg2right right right2end end"/>
         </routeDistribution>
     </vehicle>
     <vehicle id="53" type="0" depart="0.00">
         <routeDistribution last="1">
-<<<<<<< HEAD
-            <route cost="258.30" probability="0.47185091" edges="beg middle end"/>
-            <route cost="98.36" probability="0.52814909" edges="beg beg2right right right2end end"/>
-=======
-            <route cost="264.07" probability="0.46297357" edges="beg middle end"/>
-            <route cost="219.45" probability="0.53702643" edges="beg beg2right right right2end end"/>
->>>>>>> 51b2672b
+            <route cost="264.07" probability="0.46297357" edges="beg middle end"/>
+            <route cost="219.45" probability="0.53702643" edges="beg beg2right right right2end end"/>
         </routeDistribution>
     </vehicle>
     <vehicle id="54" type="0" depart="0.00">
         <routeDistribution last="1">
-<<<<<<< HEAD
-            <route cost="258.30" probability="0.47185091" edges="beg middle end"/>
-            <route cost="98.36" probability="0.52814909" edges="beg beg2right right right2end end"/>
-=======
-            <route cost="264.07" probability="0.46297357" edges="beg middle end"/>
-            <route cost="219.45" probability="0.53702643" edges="beg beg2right right right2end end"/>
->>>>>>> 51b2672b
+            <route cost="264.07" probability="0.46297357" edges="beg middle end"/>
+            <route cost="219.45" probability="0.53702643" edges="beg beg2right right right2end end"/>
         </routeDistribution>
     </vehicle>
     <vehicle id="55" type="0" depart="0.00">
         <routeDistribution last="1">
-<<<<<<< HEAD
-            <route cost="258.30" probability="0.47185091" edges="beg middle end"/>
-            <route cost="98.36" probability="0.52814909" edges="beg beg2right right right2end end"/>
-=======
-            <route cost="264.07" probability="0.46297357" edges="beg middle end"/>
-            <route cost="219.45" probability="0.53702643" edges="beg beg2right right right2end end"/>
->>>>>>> 51b2672b
+            <route cost="264.07" probability="0.46297357" edges="beg middle end"/>
+            <route cost="219.45" probability="0.53702643" edges="beg beg2right right right2end end"/>
         </routeDistribution>
     </vehicle>
     <vehicle id="56" type="0" depart="0.00">
         <routeDistribution last="1">
-<<<<<<< HEAD
-            <route cost="258.30" probability="0.47185091" edges="beg middle end"/>
-            <route cost="98.36" probability="0.52814909" edges="beg beg2right right right2end end"/>
-=======
-            <route cost="264.07" probability="0.46297357" edges="beg middle end"/>
-            <route cost="219.45" probability="0.53702643" edges="beg beg2right right right2end end"/>
->>>>>>> 51b2672b
+            <route cost="264.07" probability="0.46297357" edges="beg middle end"/>
+            <route cost="219.45" probability="0.53702643" edges="beg beg2right right right2end end"/>
         </routeDistribution>
     </vehicle>
     <vehicle id="57" type="0" depart="0.00">
         <routeDistribution last="1">
-<<<<<<< HEAD
-            <route cost="258.30" probability="0.47185091" edges="beg middle end"/>
-            <route cost="98.36" probability="0.52814909" edges="beg beg2right right right2end end"/>
-=======
-            <route cost="264.07" probability="0.46297357" edges="beg middle end"/>
-            <route cost="219.45" probability="0.53702643" edges="beg beg2right right right2end end"/>
->>>>>>> 51b2672b
+            <route cost="264.07" probability="0.46297357" edges="beg middle end"/>
+            <route cost="219.45" probability="0.53702643" edges="beg beg2right right right2end end"/>
         </routeDistribution>
     </vehicle>
     <vehicle id="58" type="0" depart="0.00">
         <routeDistribution last="1">
-<<<<<<< HEAD
-            <route cost="258.30" probability="0.47185091" edges="beg middle end"/>
-            <route cost="98.36" probability="0.52814909" edges="beg beg2right right right2end end"/>
-=======
-            <route cost="264.07" probability="0.46297357" edges="beg middle end"/>
-            <route cost="219.45" probability="0.53702643" edges="beg beg2right right right2end end"/>
->>>>>>> 51b2672b
+            <route cost="264.07" probability="0.46297357" edges="beg middle end"/>
+            <route cost="219.45" probability="0.53702643" edges="beg beg2right right right2end end"/>
         </routeDistribution>
     </vehicle>
     <vehicle id="59" type="0" depart="0.00">
         <routeDistribution last="0">
-<<<<<<< HEAD
-            <route cost="258.30" probability="0.47185091" edges="beg middle end"/>
-            <route cost="98.36" probability="0.52814909" edges="beg beg2right right right2end end"/>
-=======
-            <route cost="264.07" probability="0.46297357" edges="beg middle end"/>
-            <route cost="219.45" probability="0.53702643" edges="beg beg2right right right2end end"/>
->>>>>>> 51b2672b
+            <route cost="264.07" probability="0.46297357" edges="beg middle end"/>
+            <route cost="219.45" probability="0.53702643" edges="beg beg2right right right2end end"/>
         </routeDistribution>
     </vehicle>
     <vehicle id="6" type="0" depart="0.00">
         <routeDistribution last="1">
-<<<<<<< HEAD
-            <route cost="258.30" probability="0.47185091" edges="beg middle end"/>
-            <route cost="98.36" probability="0.52814909" edges="beg beg2right right right2end end"/>
-=======
-            <route cost="264.07" probability="0.46297357" edges="beg middle end"/>
-            <route cost="219.45" probability="0.53702643" edges="beg beg2right right right2end end"/>
->>>>>>> 51b2672b
+            <route cost="264.07" probability="0.46297357" edges="beg middle end"/>
+            <route cost="219.45" probability="0.53702643" edges="beg beg2right right right2end end"/>
         </routeDistribution>
     </vehicle>
     <vehicle id="60" type="0" depart="0.00">
         <routeDistribution last="1">
-<<<<<<< HEAD
-            <route cost="258.30" probability="0.47185091" edges="beg middle end"/>
-            <route cost="98.36" probability="0.52814909" edges="beg beg2right right right2end end"/>
-=======
-            <route cost="264.07" probability="0.46297357" edges="beg middle end"/>
-            <route cost="219.45" probability="0.53702643" edges="beg beg2right right right2end end"/>
->>>>>>> 51b2672b
+            <route cost="264.07" probability="0.46297357" edges="beg middle end"/>
+            <route cost="219.45" probability="0.53702643" edges="beg beg2right right right2end end"/>
         </routeDistribution>
     </vehicle>
     <vehicle id="61" type="0" depart="0.00">
         <routeDistribution last="0">
-<<<<<<< HEAD
-            <route cost="258.30" probability="0.47185091" edges="beg middle end"/>
-            <route cost="98.36" probability="0.52814909" edges="beg beg2right right right2end end"/>
-=======
-            <route cost="264.07" probability="0.46297357" edges="beg middle end"/>
-            <route cost="219.45" probability="0.53702643" edges="beg beg2right right right2end end"/>
->>>>>>> 51b2672b
+            <route cost="264.07" probability="0.46297357" edges="beg middle end"/>
+            <route cost="219.45" probability="0.53702643" edges="beg beg2right right right2end end"/>
         </routeDistribution>
     </vehicle>
     <vehicle id="62" type="0" depart="0.00">
         <routeDistribution last="1">
-<<<<<<< HEAD
-            <route cost="258.30" probability="0.47185091" edges="beg middle end"/>
-            <route cost="98.36" probability="0.52814909" edges="beg beg2right right right2end end"/>
-=======
-            <route cost="264.07" probability="0.46297357" edges="beg middle end"/>
-            <route cost="219.45" probability="0.53702643" edges="beg beg2right right right2end end"/>
->>>>>>> 51b2672b
+            <route cost="264.07" probability="0.46297357" edges="beg middle end"/>
+            <route cost="219.45" probability="0.53702643" edges="beg beg2right right right2end end"/>
         </routeDistribution>
     </vehicle>
     <vehicle id="63" type="0" depart="0.00">
         <routeDistribution last="0">
-<<<<<<< HEAD
-            <route cost="258.30" probability="0.47185091" edges="beg middle end"/>
-            <route cost="98.36" probability="0.52814909" edges="beg beg2right right right2end end"/>
-=======
-            <route cost="264.07" probability="0.46297357" edges="beg middle end"/>
-            <route cost="219.45" probability="0.53702643" edges="beg beg2right right right2end end"/>
->>>>>>> 51b2672b
+            <route cost="264.07" probability="0.46297357" edges="beg middle end"/>
+            <route cost="219.45" probability="0.53702643" edges="beg beg2right right right2end end"/>
         </routeDistribution>
     </vehicle>
     <vehicle id="64" type="0" depart="0.00">
         <routeDistribution last="1">
-<<<<<<< HEAD
-            <route cost="258.30" probability="0.47185091" edges="beg middle end"/>
-            <route cost="98.36" probability="0.52814909" edges="beg beg2right right right2end end"/>
-=======
-            <route cost="264.07" probability="0.46297357" edges="beg middle end"/>
-            <route cost="219.45" probability="0.53702643" edges="beg beg2right right right2end end"/>
->>>>>>> 51b2672b
+            <route cost="264.07" probability="0.46297357" edges="beg middle end"/>
+            <route cost="219.45" probability="0.53702643" edges="beg beg2right right right2end end"/>
         </routeDistribution>
     </vehicle>
     <vehicle id="65" type="0" depart="0.00">
         <routeDistribution last="0">
-<<<<<<< HEAD
-            <route cost="258.30" probability="0.47185091" edges="beg middle end"/>
-            <route cost="98.36" probability="0.52814909" edges="beg beg2right right right2end end"/>
-=======
-            <route cost="264.07" probability="0.46297357" edges="beg middle end"/>
-            <route cost="219.45" probability="0.53702643" edges="beg beg2right right right2end end"/>
->>>>>>> 51b2672b
+            <route cost="264.07" probability="0.46297357" edges="beg middle end"/>
+            <route cost="219.45" probability="0.53702643" edges="beg beg2right right right2end end"/>
         </routeDistribution>
     </vehicle>
     <vehicle id="66" type="0" depart="0.00">
         <routeDistribution last="0">
-<<<<<<< HEAD
-            <route cost="258.30" probability="0.47185091" edges="beg middle end"/>
-            <route cost="98.36" probability="0.52814909" edges="beg beg2right right right2end end"/>
-=======
-            <route cost="264.07" probability="0.46297357" edges="beg middle end"/>
-            <route cost="219.45" probability="0.53702643" edges="beg beg2right right right2end end"/>
->>>>>>> 51b2672b
+            <route cost="264.07" probability="0.46297357" edges="beg middle end"/>
+            <route cost="219.45" probability="0.53702643" edges="beg beg2right right right2end end"/>
         </routeDistribution>
     </vehicle>
     <vehicle id="67" type="0" depart="0.00">
         <routeDistribution last="0">
-<<<<<<< HEAD
-            <route cost="258.30" probability="0.47185091" edges="beg middle end"/>
-            <route cost="98.36" probability="0.52814909" edges="beg beg2right right right2end end"/>
-=======
-            <route cost="264.07" probability="0.46297357" edges="beg middle end"/>
-            <route cost="219.45" probability="0.53702643" edges="beg beg2right right right2end end"/>
->>>>>>> 51b2672b
+            <route cost="264.07" probability="0.46297357" edges="beg middle end"/>
+            <route cost="219.45" probability="0.53702643" edges="beg beg2right right right2end end"/>
         </routeDistribution>
     </vehicle>
     <vehicle id="68" type="0" depart="0.00">
         <routeDistribution last="1">
-<<<<<<< HEAD
-            <route cost="258.30" probability="0.47185091" edges="beg middle end"/>
-            <route cost="98.36" probability="0.52814909" edges="beg beg2right right right2end end"/>
-=======
-            <route cost="264.07" probability="0.46297357" edges="beg middle end"/>
-            <route cost="219.45" probability="0.53702643" edges="beg beg2right right right2end end"/>
->>>>>>> 51b2672b
+            <route cost="264.07" probability="0.46297357" edges="beg middle end"/>
+            <route cost="219.45" probability="0.53702643" edges="beg beg2right right right2end end"/>
         </routeDistribution>
     </vehicle>
     <vehicle id="69" type="0" depart="0.00">
         <routeDistribution last="1">
-<<<<<<< HEAD
-            <route cost="258.30" probability="0.47185091" edges="beg middle end"/>
-            <route cost="98.36" probability="0.52814909" edges="beg beg2right right right2end end"/>
-=======
-            <route cost="264.07" probability="0.46297357" edges="beg middle end"/>
-            <route cost="219.45" probability="0.53702643" edges="beg beg2right right right2end end"/>
->>>>>>> 51b2672b
+            <route cost="264.07" probability="0.46297357" edges="beg middle end"/>
+            <route cost="219.45" probability="0.53702643" edges="beg beg2right right right2end end"/>
         </routeDistribution>
     </vehicle>
     <vehicle id="7" type="0" depart="0.00">
         <routeDistribution last="0">
-<<<<<<< HEAD
-            <route cost="258.30" probability="0.47185091" edges="beg middle end"/>
-            <route cost="98.36" probability="0.52814909" edges="beg beg2right right right2end end"/>
-=======
-            <route cost="264.07" probability="0.46297357" edges="beg middle end"/>
-            <route cost="219.45" probability="0.53702643" edges="beg beg2right right right2end end"/>
->>>>>>> 51b2672b
+            <route cost="264.07" probability="0.46297357" edges="beg middle end"/>
+            <route cost="219.45" probability="0.53702643" edges="beg beg2right right right2end end"/>
         </routeDistribution>
     </vehicle>
     <vehicle id="70" type="0" depart="0.00">
         <routeDistribution last="0">
-<<<<<<< HEAD
-            <route cost="258.30" probability="0.47185091" edges="beg middle end"/>
-            <route cost="98.36" probability="0.52814909" edges="beg beg2right right right2end end"/>
-=======
-            <route cost="264.07" probability="0.46297357" edges="beg middle end"/>
-            <route cost="219.45" probability="0.53702643" edges="beg beg2right right right2end end"/>
->>>>>>> 51b2672b
+            <route cost="264.07" probability="0.46297357" edges="beg middle end"/>
+            <route cost="219.45" probability="0.53702643" edges="beg beg2right right right2end end"/>
         </routeDistribution>
     </vehicle>
     <vehicle id="71" type="0" depart="0.00">
         <routeDistribution last="1">
-<<<<<<< HEAD
-            <route cost="258.30" probability="0.47185091" edges="beg middle end"/>
-            <route cost="98.36" probability="0.52814909" edges="beg beg2right right right2end end"/>
-=======
-            <route cost="264.07" probability="0.46297357" edges="beg middle end"/>
-            <route cost="219.45" probability="0.53702643" edges="beg beg2right right right2end end"/>
->>>>>>> 51b2672b
+            <route cost="264.07" probability="0.46297357" edges="beg middle end"/>
+            <route cost="219.45" probability="0.53702643" edges="beg beg2right right right2end end"/>
         </routeDistribution>
     </vehicle>
     <vehicle id="72" type="0" depart="0.00">
         <routeDistribution last="0">
-<<<<<<< HEAD
-            <route cost="258.30" probability="0.47185091" edges="beg middle end"/>
-            <route cost="98.36" probability="0.52814909" edges="beg beg2right right right2end end"/>
-=======
-            <route cost="264.07" probability="0.46297357" edges="beg middle end"/>
-            <route cost="219.45" probability="0.53702643" edges="beg beg2right right right2end end"/>
->>>>>>> 51b2672b
+            <route cost="264.07" probability="0.46297357" edges="beg middle end"/>
+            <route cost="219.45" probability="0.53702643" edges="beg beg2right right right2end end"/>
         </routeDistribution>
     </vehicle>
     <vehicle id="73" type="0" depart="0.00">
         <routeDistribution last="0">
-<<<<<<< HEAD
-            <route cost="258.30" probability="0.47185091" edges="beg middle end"/>
-            <route cost="98.36" probability="0.52814909" edges="beg beg2right right right2end end"/>
-=======
-            <route cost="264.07" probability="0.46297357" edges="beg middle end"/>
-            <route cost="219.45" probability="0.53702643" edges="beg beg2right right right2end end"/>
->>>>>>> 51b2672b
+            <route cost="264.07" probability="0.46297357" edges="beg middle end"/>
+            <route cost="219.45" probability="0.53702643" edges="beg beg2right right right2end end"/>
         </routeDistribution>
     </vehicle>
     <vehicle id="74" type="0" depart="0.00">
         <routeDistribution last="0">
-<<<<<<< HEAD
-            <route cost="258.30" probability="0.47185091" edges="beg middle end"/>
-            <route cost="98.36" probability="0.52814909" edges="beg beg2right right right2end end"/>
-=======
-            <route cost="264.07" probability="0.46297357" edges="beg middle end"/>
-            <route cost="219.45" probability="0.53702643" edges="beg beg2right right right2end end"/>
->>>>>>> 51b2672b
+            <route cost="264.07" probability="0.46297357" edges="beg middle end"/>
+            <route cost="219.45" probability="0.53702643" edges="beg beg2right right right2end end"/>
         </routeDistribution>
     </vehicle>
     <vehicle id="75" type="0" depart="0.00">
         <routeDistribution last="1">
-<<<<<<< HEAD
-            <route cost="258.30" probability="0.47185091" edges="beg middle end"/>
-            <route cost="98.36" probability="0.52814909" edges="beg beg2right right right2end end"/>
-=======
-            <route cost="264.07" probability="0.46297357" edges="beg middle end"/>
-            <route cost="219.45" probability="0.53702643" edges="beg beg2right right right2end end"/>
->>>>>>> 51b2672b
+            <route cost="264.07" probability="0.46297357" edges="beg middle end"/>
+            <route cost="219.45" probability="0.53702643" edges="beg beg2right right right2end end"/>
         </routeDistribution>
     </vehicle>
     <vehicle id="76" type="0" depart="0.00">
         <routeDistribution last="0">
-<<<<<<< HEAD
-            <route cost="258.30" probability="0.47185091" edges="beg middle end"/>
-            <route cost="98.36" probability="0.52814909" edges="beg beg2right right right2end end"/>
-=======
-            <route cost="264.07" probability="0.46297357" edges="beg middle end"/>
-            <route cost="219.45" probability="0.53702643" edges="beg beg2right right right2end end"/>
->>>>>>> 51b2672b
+            <route cost="264.07" probability="0.46297357" edges="beg middle end"/>
+            <route cost="219.45" probability="0.53702643" edges="beg beg2right right right2end end"/>
         </routeDistribution>
     </vehicle>
     <vehicle id="77" type="0" depart="0.00">
         <routeDistribution last="0">
-<<<<<<< HEAD
-            <route cost="258.30" probability="0.47185091" edges="beg middle end"/>
-            <route cost="98.36" probability="0.52814909" edges="beg beg2right right right2end end"/>
-=======
-            <route cost="264.07" probability="0.46297357" edges="beg middle end"/>
-            <route cost="219.45" probability="0.53702643" edges="beg beg2right right right2end end"/>
->>>>>>> 51b2672b
+            <route cost="264.07" probability="0.46297357" edges="beg middle end"/>
+            <route cost="219.45" probability="0.53702643" edges="beg beg2right right right2end end"/>
         </routeDistribution>
     </vehicle>
     <vehicle id="78" type="0" depart="0.00">
         <routeDistribution last="0">
-<<<<<<< HEAD
-            <route cost="258.30" probability="0.47185091" edges="beg middle end"/>
-            <route cost="98.36" probability="0.52814909" edges="beg beg2right right right2end end"/>
-=======
-            <route cost="264.07" probability="0.46297357" edges="beg middle end"/>
-            <route cost="219.45" probability="0.53702643" edges="beg beg2right right right2end end"/>
->>>>>>> 51b2672b
+            <route cost="264.07" probability="0.46297357" edges="beg middle end"/>
+            <route cost="219.45" probability="0.53702643" edges="beg beg2right right right2end end"/>
         </routeDistribution>
     </vehicle>
     <vehicle id="79" type="0" depart="0.00">
         <routeDistribution last="0">
-<<<<<<< HEAD
-            <route cost="258.30" probability="0.47185091" edges="beg middle end"/>
-            <route cost="98.36" probability="0.52814909" edges="beg beg2right right right2end end"/>
-=======
-            <route cost="264.07" probability="0.46297357" edges="beg middle end"/>
-            <route cost="219.45" probability="0.53702643" edges="beg beg2right right right2end end"/>
->>>>>>> 51b2672b
+            <route cost="264.07" probability="0.46297357" edges="beg middle end"/>
+            <route cost="219.45" probability="0.53702643" edges="beg beg2right right right2end end"/>
         </routeDistribution>
     </vehicle>
     <vehicle id="8" type="0" depart="0.00">
         <routeDistribution last="1">
-<<<<<<< HEAD
-            <route cost="258.30" probability="0.47185091" edges="beg middle end"/>
-            <route cost="98.36" probability="0.52814909" edges="beg beg2right right right2end end"/>
-=======
-            <route cost="264.07" probability="0.46297357" edges="beg middle end"/>
-            <route cost="219.45" probability="0.53702643" edges="beg beg2right right right2end end"/>
->>>>>>> 51b2672b
+            <route cost="264.07" probability="0.46297357" edges="beg middle end"/>
+            <route cost="219.45" probability="0.53702643" edges="beg beg2right right right2end end"/>
         </routeDistribution>
     </vehicle>
     <vehicle id="80" type="0" depart="0.00">
         <routeDistribution last="0">
-<<<<<<< HEAD
-            <route cost="258.30" probability="0.47185091" edges="beg middle end"/>
-            <route cost="98.36" probability="0.52814909" edges="beg beg2right right right2end end"/>
-=======
-            <route cost="264.07" probability="0.46297357" edges="beg middle end"/>
-            <route cost="219.45" probability="0.53702643" edges="beg beg2right right right2end end"/>
->>>>>>> 51b2672b
+            <route cost="264.07" probability="0.46297357" edges="beg middle end"/>
+            <route cost="219.45" probability="0.53702643" edges="beg beg2right right right2end end"/>
         </routeDistribution>
     </vehicle>
     <vehicle id="81" type="0" depart="0.00">
         <routeDistribution last="0">
-<<<<<<< HEAD
-            <route cost="258.30" probability="0.47185091" edges="beg middle end"/>
-            <route cost="98.36" probability="0.52814909" edges="beg beg2right right right2end end"/>
-=======
-            <route cost="264.07" probability="0.46297357" edges="beg middle end"/>
-            <route cost="219.45" probability="0.53702643" edges="beg beg2right right right2end end"/>
->>>>>>> 51b2672b
+            <route cost="264.07" probability="0.46297357" edges="beg middle end"/>
+            <route cost="219.45" probability="0.53702643" edges="beg beg2right right right2end end"/>
         </routeDistribution>
     </vehicle>
     <vehicle id="82" type="0" depart="0.00">
         <routeDistribution last="0">
-<<<<<<< HEAD
-            <route cost="258.30" probability="0.47185091" edges="beg middle end"/>
-            <route cost="98.36" probability="0.52814909" edges="beg beg2right right right2end end"/>
-=======
-            <route cost="264.07" probability="0.46297357" edges="beg middle end"/>
-            <route cost="219.45" probability="0.53702643" edges="beg beg2right right right2end end"/>
->>>>>>> 51b2672b
+            <route cost="264.07" probability="0.46297357" edges="beg middle end"/>
+            <route cost="219.45" probability="0.53702643" edges="beg beg2right right right2end end"/>
         </routeDistribution>
     </vehicle>
     <vehicle id="83" type="0" depart="0.00">
         <routeDistribution last="1">
-<<<<<<< HEAD
-            <route cost="258.30" probability="0.47185091" edges="beg middle end"/>
-            <route cost="98.36" probability="0.52814909" edges="beg beg2right right right2end end"/>
-=======
-            <route cost="264.07" probability="0.46297357" edges="beg middle end"/>
-            <route cost="219.45" probability="0.53702643" edges="beg beg2right right right2end end"/>
->>>>>>> 51b2672b
+            <route cost="264.07" probability="0.46297357" edges="beg middle end"/>
+            <route cost="219.45" probability="0.53702643" edges="beg beg2right right right2end end"/>
         </routeDistribution>
     </vehicle>
     <vehicle id="84" type="0" depart="0.00">
         <routeDistribution last="0">
-<<<<<<< HEAD
-            <route cost="258.30" probability="0.47185091" edges="beg middle end"/>
-            <route cost="98.36" probability="0.52814909" edges="beg beg2right right right2end end"/>
-=======
-            <route cost="264.07" probability="0.46297357" edges="beg middle end"/>
-            <route cost="219.45" probability="0.53702643" edges="beg beg2right right right2end end"/>
->>>>>>> 51b2672b
+            <route cost="264.07" probability="0.46297357" edges="beg middle end"/>
+            <route cost="219.45" probability="0.53702643" edges="beg beg2right right right2end end"/>
         </routeDistribution>
     </vehicle>
     <vehicle id="85" type="0" depart="0.00">
         <routeDistribution last="1">
-<<<<<<< HEAD
-            <route cost="258.30" probability="0.47185091" edges="beg middle end"/>
-            <route cost="98.36" probability="0.52814909" edges="beg beg2right right right2end end"/>
-=======
-            <route cost="264.07" probability="0.46297357" edges="beg middle end"/>
-            <route cost="219.45" probability="0.53702643" edges="beg beg2right right right2end end"/>
->>>>>>> 51b2672b
+            <route cost="264.07" probability="0.46297357" edges="beg middle end"/>
+            <route cost="219.45" probability="0.53702643" edges="beg beg2right right right2end end"/>
         </routeDistribution>
     </vehicle>
     <vehicle id="86" type="0" depart="0.00">
         <routeDistribution last="0">
-<<<<<<< HEAD
-            <route cost="258.30" probability="0.47185091" edges="beg middle end"/>
-            <route cost="98.36" probability="0.52814909" edges="beg beg2right right right2end end"/>
-=======
-            <route cost="264.07" probability="0.46297357" edges="beg middle end"/>
-            <route cost="219.45" probability="0.53702643" edges="beg beg2right right right2end end"/>
->>>>>>> 51b2672b
+            <route cost="264.07" probability="0.46297357" edges="beg middle end"/>
+            <route cost="219.45" probability="0.53702643" edges="beg beg2right right right2end end"/>
         </routeDistribution>
     </vehicle>
     <vehicle id="87" type="0" depart="0.00">
         <routeDistribution last="1">
-<<<<<<< HEAD
-            <route cost="258.30" probability="0.47185091" edges="beg middle end"/>
-            <route cost="98.36" probability="0.52814909" edges="beg beg2right right right2end end"/>
-=======
-            <route cost="264.07" probability="0.46297357" edges="beg middle end"/>
-            <route cost="219.45" probability="0.53702643" edges="beg beg2right right right2end end"/>
->>>>>>> 51b2672b
+            <route cost="264.07" probability="0.46297357" edges="beg middle end"/>
+            <route cost="219.45" probability="0.53702643" edges="beg beg2right right right2end end"/>
         </routeDistribution>
     </vehicle>
     <vehicle id="88" type="0" depart="0.00">
         <routeDistribution last="1">
-<<<<<<< HEAD
-            <route cost="258.30" probability="0.47185091" edges="beg middle end"/>
-            <route cost="98.36" probability="0.52814909" edges="beg beg2right right right2end end"/>
-=======
-            <route cost="264.07" probability="0.46297357" edges="beg middle end"/>
-            <route cost="219.45" probability="0.53702643" edges="beg beg2right right right2end end"/>
->>>>>>> 51b2672b
+            <route cost="264.07" probability="0.46297357" edges="beg middle end"/>
+            <route cost="219.45" probability="0.53702643" edges="beg beg2right right right2end end"/>
         </routeDistribution>
     </vehicle>
     <vehicle id="89" type="0" depart="0.00">
         <routeDistribution last="1">
-<<<<<<< HEAD
-            <route cost="258.30" probability="0.47185091" edges="beg middle end"/>
-            <route cost="98.36" probability="0.52814909" edges="beg beg2right right right2end end"/>
-=======
-            <route cost="264.07" probability="0.46297357" edges="beg middle end"/>
-            <route cost="219.45" probability="0.53702643" edges="beg beg2right right right2end end"/>
->>>>>>> 51b2672b
+            <route cost="264.07" probability="0.46297357" edges="beg middle end"/>
+            <route cost="219.45" probability="0.53702643" edges="beg beg2right right right2end end"/>
         </routeDistribution>
     </vehicle>
     <vehicle id="9" type="0" depart="0.00">
         <routeDistribution last="0">
-<<<<<<< HEAD
-            <route cost="258.30" probability="0.47185091" edges="beg middle end"/>
-            <route cost="98.36" probability="0.52814909" edges="beg beg2right right right2end end"/>
-=======
-            <route cost="264.07" probability="0.46297357" edges="beg middle end"/>
-            <route cost="219.45" probability="0.53702643" edges="beg beg2right right right2end end"/>
->>>>>>> 51b2672b
+            <route cost="264.07" probability="0.46297357" edges="beg middle end"/>
+            <route cost="219.45" probability="0.53702643" edges="beg beg2right right right2end end"/>
         </routeDistribution>
     </vehicle>
     <vehicle id="90" type="0" depart="0.00">
         <routeDistribution last="0">
-<<<<<<< HEAD
-            <route cost="258.30" probability="0.47185091" edges="beg middle end"/>
-            <route cost="98.36" probability="0.52814909" edges="beg beg2right right right2end end"/>
-=======
-            <route cost="264.07" probability="0.46297357" edges="beg middle end"/>
-            <route cost="219.45" probability="0.53702643" edges="beg beg2right right right2end end"/>
->>>>>>> 51b2672b
+            <route cost="264.07" probability="0.46297357" edges="beg middle end"/>
+            <route cost="219.45" probability="0.53702643" edges="beg beg2right right right2end end"/>
         </routeDistribution>
     </vehicle>
     <vehicle id="91" type="0" depart="0.00">
         <routeDistribution last="1">
-<<<<<<< HEAD
-            <route cost="258.30" probability="0.47185091" edges="beg middle end"/>
-            <route cost="98.36" probability="0.52814909" edges="beg beg2right right right2end end"/>
-=======
-            <route cost="264.07" probability="0.46297357" edges="beg middle end"/>
-            <route cost="219.45" probability="0.53702643" edges="beg beg2right right right2end end"/>
->>>>>>> 51b2672b
+            <route cost="264.07" probability="0.46297357" edges="beg middle end"/>
+            <route cost="219.45" probability="0.53702643" edges="beg beg2right right right2end end"/>
         </routeDistribution>
     </vehicle>
     <vehicle id="92" type="0" depart="0.00">
         <routeDistribution last="0">
-<<<<<<< HEAD
-            <route cost="258.30" probability="0.47185091" edges="beg middle end"/>
-            <route cost="98.36" probability="0.52814909" edges="beg beg2right right right2end end"/>
-=======
-            <route cost="264.07" probability="0.46297357" edges="beg middle end"/>
-            <route cost="219.45" probability="0.53702643" edges="beg beg2right right right2end end"/>
->>>>>>> 51b2672b
+            <route cost="264.07" probability="0.46297357" edges="beg middle end"/>
+            <route cost="219.45" probability="0.53702643" edges="beg beg2right right right2end end"/>
         </routeDistribution>
     </vehicle>
     <vehicle id="93" type="0" depart="0.00">
         <routeDistribution last="0">
-<<<<<<< HEAD
-            <route cost="258.30" probability="0.47185091" edges="beg middle end"/>
-            <route cost="98.36" probability="0.52814909" edges="beg beg2right right right2end end"/>
-=======
-            <route cost="264.07" probability="0.46297357" edges="beg middle end"/>
-            <route cost="219.45" probability="0.53702643" edges="beg beg2right right right2end end"/>
->>>>>>> 51b2672b
+            <route cost="264.07" probability="0.46297357" edges="beg middle end"/>
+            <route cost="219.45" probability="0.53702643" edges="beg beg2right right right2end end"/>
         </routeDistribution>
     </vehicle>
     <vehicle id="94" type="0" depart="0.00">
         <routeDistribution last="0">
-<<<<<<< HEAD
-            <route cost="258.30" probability="0.47185091" edges="beg middle end"/>
-            <route cost="98.36" probability="0.52814909" edges="beg beg2right right right2end end"/>
-=======
-            <route cost="264.07" probability="0.46297357" edges="beg middle end"/>
-            <route cost="219.45" probability="0.53702643" edges="beg beg2right right right2end end"/>
->>>>>>> 51b2672b
+            <route cost="264.07" probability="0.46297357" edges="beg middle end"/>
+            <route cost="219.45" probability="0.53702643" edges="beg beg2right right right2end end"/>
         </routeDistribution>
     </vehicle>
     <vehicle id="95" type="0" depart="0.00">
         <routeDistribution last="1">
-<<<<<<< HEAD
-            <route cost="258.30" probability="0.47185091" edges="beg middle end"/>
-            <route cost="98.36" probability="0.52814909" edges="beg beg2right right right2end end"/>
-=======
-            <route cost="264.07" probability="0.46297357" edges="beg middle end"/>
-            <route cost="219.45" probability="0.53702643" edges="beg beg2right right right2end end"/>
->>>>>>> 51b2672b
+            <route cost="264.07" probability="0.46297357" edges="beg middle end"/>
+            <route cost="219.45" probability="0.53702643" edges="beg beg2right right right2end end"/>
         </routeDistribution>
     </vehicle>
     <vehicle id="96" type="0" depart="0.00">
         <routeDistribution last="1">
-<<<<<<< HEAD
-            <route cost="258.30" probability="0.47185091" edges="beg middle end"/>
-            <route cost="98.36" probability="0.52814909" edges="beg beg2right right right2end end"/>
-=======
-            <route cost="264.07" probability="0.46297357" edges="beg middle end"/>
-            <route cost="219.45" probability="0.53702643" edges="beg beg2right right right2end end"/>
->>>>>>> 51b2672b
+            <route cost="264.07" probability="0.46297357" edges="beg middle end"/>
+            <route cost="219.45" probability="0.53702643" edges="beg beg2right right right2end end"/>
         </routeDistribution>
     </vehicle>
     <vehicle id="97" type="0" depart="0.00">
         <routeDistribution last="1">
-<<<<<<< HEAD
-            <route cost="258.30" probability="0.47185091" edges="beg middle end"/>
-            <route cost="98.36" probability="0.52814909" edges="beg beg2right right right2end end"/>
-=======
-            <route cost="264.07" probability="0.46297357" edges="beg middle end"/>
-            <route cost="219.45" probability="0.53702643" edges="beg beg2right right right2end end"/>
->>>>>>> 51b2672b
+            <route cost="264.07" probability="0.46297357" edges="beg middle end"/>
+            <route cost="219.45" probability="0.53702643" edges="beg beg2right right right2end end"/>
         </routeDistribution>
     </vehicle>
     <vehicle id="98" type="0" depart="0.00">
         <routeDistribution last="1">
-<<<<<<< HEAD
-            <route cost="258.30" probability="0.47185091" edges="beg middle end"/>
-            <route cost="98.36" probability="0.52814909" edges="beg beg2right right right2end end"/>
-=======
-            <route cost="264.07" probability="0.46297357" edges="beg middle end"/>
-            <route cost="219.45" probability="0.53702643" edges="beg beg2right right right2end end"/>
->>>>>>> 51b2672b
+            <route cost="264.07" probability="0.46297357" edges="beg middle end"/>
+            <route cost="219.45" probability="0.53702643" edges="beg beg2right right right2end end"/>
         </routeDistribution>
     </vehicle>
     <vehicle id="99" type="0" depart="0.00">
         <routeDistribution last="0">
-<<<<<<< HEAD
-            <route cost="258.30" probability="0.47185091" edges="beg middle end"/>
-            <route cost="98.36" probability="0.52814909" edges="beg beg2right right right2end end"/>
-=======
-            <route cost="264.07" probability="0.46297357" edges="beg middle end"/>
-            <route cost="219.45" probability="0.53702643" edges="beg beg2right right right2end end"/>
->>>>>>> 51b2672b
+            <route cost="264.07" probability="0.46297357" edges="beg middle end"/>
+            <route cost="219.45" probability="0.53702643" edges="beg beg2right right right2end end"/>
         </routeDistribution>
     </vehicle>
 </routes>