# Tests for vehicle class usage
# The network has a shorter, straight path where only "passenger" are allowed
# and a longer path where "bus" is allowed

# Tests for importing passenger-trip
passenger_test_trips

# Tests for importing passenger-flow
passenger_test_flows

# Tests for importing passenger-routes (previous was correct)
passenger_test_routes_correct

# Tests for importing passenger-routes (previous was false)
passenger_test_routes_false
passenger_test_routes_false_repair

# route start is inaccessible
passenger_test_start_false_repair

# route end is inaccessible
passenger_test_end_false_repair

# Tests for importing passenger-alternatives (previous was correct)
passenger_test_alts_correct

# Tests for importing passenger-alternatives(previous was false)
passenger_test_alts_false

# Tests for importing bus-trip
bus_test_trips

# Tests for importing bus-flow
bus_test_flows

# Tests for importing bus-routes (previous was correct)
bus_test_routes_correct

# Tests for importing bus-routes (previous was false)
bus_test_routes_false

# Tests for importing bus-alternatives (previous was correct)
bus_test_alts_correct

# Tests for importing bus-alternatives (previous was false)
bus_test_alts_false

<<<<<<< HEAD
=======
# the vehicle type is defined in an additional file
bus_test_trips_additional

>>>>>>> 51b2672b
# Tests for importing trips with no vehicle class given
no_vclass_test_trips

# Tests for importing flows with no vehicle class given
no_vclass_test_flows

# Tests for importing routes with no vehicle class given (previous was shorter)
no_vclass_test_routes_shorter

# Tests for importing routes with no vehicle class given (previous was longer)
no_vclass_test_routes_longer

# Tests for importing alternatives with no vehicle class given (previous was shorter)
no_vclass_test_alts_shorter

# Tests for importing alternatives with no vehicle class given (previous was longer)
no_vclass_test_alts_longer<|MERGE_RESOLUTION|>--- conflicted
+++ resolved
@@ -45,12 +45,9 @@
 # Tests for importing bus-alternatives (previous was false)
 bus_test_alts_false
 
-<<<<<<< HEAD
-=======
 # the vehicle type is defined in an additional file
 bus_test_trips_additional
 
->>>>>>> 51b2672b
 # Tests for importing trips with no vehicle class given
 no_vclass_test_trips
 
