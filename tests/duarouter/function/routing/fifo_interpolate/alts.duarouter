--- conflicted
+++ resolved
@@ -1,10 +1,6 @@
 <?xml version="1.0" encoding="UTF-8"?>
 
-<<<<<<< HEAD
-<!-- generated on Mon Mar  3 14:00:49 2014 by SUMO duarouter Version dev-SVN-r15793
-=======
 <!-- generated on 04/01/14 15:40:41 by SUMO duarouter Version dev-SVN-r16088
->>>>>>> 51b2672b
 <?xml version="1.0" encoding="UTF-8"?>
 
 <configuration xmlns:xsi="http://www.w3.org/2001/XMLSchema-instance" xsi:noNamespaceSchemaLocation="http://sumo-sim.org/xsd/duarouterConfiguration.xsd">
@@ -38,24 +34,14 @@
 -->
 
 <routes xmlns:xsi="http://www.w3.org/2001/XMLSchema-instance" xsi:noNamespaceSchemaLocation="http://sumo-sim.org/xsd/routes_file.xsd">
-<<<<<<< HEAD
-    <vehicle id="0" type="0" depart="888.00">
-        <routeDistribution last="0">
-            <route cost="116.97" probability="1.00000000" edges="beg beg2left left left2end end rend" exitTimes="898.00 909.00 949.00 969.00 986.99 1004.97"/>
-=======
     <vehicle id="0" type="0" depart="780.00">
         <routeDistribution last="0">
             <route cost="845.97" probability="1.00000000" edges="beg beg2left left left2end end rend" exitTimes="880.00 990.00 1390.00 1590.00 1607.99 1625.97"/>
->>>>>>> 51b2672b
         </routeDistribution>
     </vehicle>
     <vehicle id="1" type="0" depart="810.00">
         <routeDistribution last="0">
-<<<<<<< HEAD
-            <route cost="115.97" probability="1.00000000" edges="beg beg2left left left2end end rend" exitTimes="902.00 912.00 952.00 972.00 989.99 1007.97"/>
-=======
             <route cost="835.97" probability="1.00000000" edges="beg beg2left left left2end end rend" exitTimes="910.00 1010.00 1410.00 1610.00 1627.99 1645.97"/>
->>>>>>> 51b2672b
         </routeDistribution>
     </vehicle>
 </routes>