--- conflicted
+++ resolved
@@ -1,10 +1,6 @@
 <?xml version="1.0" encoding="UTF-8"?>
 
-<<<<<<< HEAD
-<!-- generated on Mon Mar  3 14:00:49 2014 by SUMO duarouter Version dev-SVN-r15793
-=======
 <!-- generated on 04/01/14 15:40:41 by SUMO duarouter Version dev-SVN-r16088
->>>>>>> 51b2672b
 <?xml version="1.0" encoding="UTF-8"?>
 
 <configuration xmlns:xsi="http://www.w3.org/2001/XMLSchema-instance" xsi:noNamespaceSchemaLocation="http://sumo-sim.org/xsd/duarouterConfiguration.xsd">
@@ -34,18 +30,10 @@
 -->
 
 <routes xmlns:xsi="http://www.w3.org/2001/XMLSchema-instance" xsi:noNamespaceSchemaLocation="http://sumo-sim.org/xsd/routes_file.xsd">
-<<<<<<< HEAD
-    <vehicle id="0" type="0" depart="888.00">
-        <route edges="beg middle end rend" exitTimes="898.00 973.00 990.99 1008.97"/>
-    </vehicle>
-    <vehicle id="1" type="0" depart="892.00">
-        <route edges="beg beg2left left left2end end rend" exitTimes="902.00 912.00 952.00 972.00 989.99 1007.97"/>
-=======
     <vehicle id="0" type="0" depart="780.00">
         <route edges="beg middle end rend" exitTimes="880.00 1630.00 1647.99 1665.97"/>
     </vehicle>
     <vehicle id="1" type="0" depart="810.00">
         <route edges="beg beg2left left left2end end rend" exitTimes="910.00 1010.00 1410.00 1610.00 1627.99 1645.97"/>
->>>>>>> 51b2672b
     </vehicle>
 </routes>