<?xml version="1.0" encoding="UTF-8"?>

<<<<<<< HEAD
<!-- generated on Mon Mar  3 14:00:49 2014 by SUMO duarouter Version dev-SVN-r15793
=======
<!-- generated on 04/01/14 13:45:14 by SUMO duarouter Version dev-SVN-r16088
>>>>>>> 51b2672b
<?xml version="1.0" encoding="UTF-8"?>

<configuration xmlns:xsi="http://www.w3.org/2001/XMLSchema-instance" xsi:noNamespaceSchemaLocation="http://sumo-sim.org/xsd/duarouterConfiguration.xsd">

    <input>
        <net-file value="input_net.net.xml"/>
        <weight-files value="input_weights.dump.xml"/>
        <trip-files value="input_trips.trips.xml"/>
    </input>

    <output>
        <output-file value="routes.rou.xml"/>
    </output>

    <report>
        <xml-validation value="never"/>
        <no-step-log value="true"/>
    </report>

</configuration>
-->

<routes xmlns:xsi="http://www.w3.org/2001/XMLSchema-instance" xsi:noNamespaceSchemaLocation="http://sumo-sim.org/xsd/routes_file.xsd">
    <vType id="fast" maxSpeed="50.00"/>
    <vehicle id="fast0" type="fast" depart="0.00">
        <routeDistribution last="0">
<<<<<<< HEAD
            <route cost="110.04" probability="1.00000000" edges="beg beg2left left left2end end"/>
=======
            <route cost="147.95" probability="1.00000000" edges="beg beg2left left left2end end"/>
>>>>>>> 51b2672b
        </routeDistribution>
    </vehicle>
    <vType id="slow" maxSpeed="2.00"/>
    <vehicle id="slow0" type="slow" depart="0.00">
        <routeDistribution last="0">
            <route cost="1000.00" probability="1.00000000" edges="beg middle end"/>
        </routeDistribution>
    </vehicle>
</routes><|MERGE_RESOLUTION|>--- conflicted
+++ resolved
@@ -1,10 +1,6 @@
 <?xml version="1.0" encoding="UTF-8"?>
 
-<<<<<<< HEAD
-<!-- generated on Mon Mar  3 14:00:49 2014 by SUMO duarouter Version dev-SVN-r15793
-=======
 <!-- generated on 04/01/14 13:45:14 by SUMO duarouter Version dev-SVN-r16088
->>>>>>> 51b2672b
 <?xml version="1.0" encoding="UTF-8"?>
 
 <configuration xmlns:xsi="http://www.w3.org/2001/XMLSchema-instance" xsi:noNamespaceSchemaLocation="http://sumo-sim.org/xsd/duarouterConfiguration.xsd">
@@ -31,11 +27,7 @@
     <vType id="fast" maxSpeed="50.00"/>
     <vehicle id="fast0" type="fast" depart="0.00">
         <routeDistribution last="0">
-<<<<<<< HEAD
-            <route cost="110.04" probability="1.00000000" edges="beg beg2left left left2end end"/>
-=======
             <route cost="147.95" probability="1.00000000" edges="beg beg2left left left2end end"/>
->>>>>>> 51b2672b
         </routeDistribution>
     </vehicle>
     <vType id="slow" maxSpeed="2.00"/>
