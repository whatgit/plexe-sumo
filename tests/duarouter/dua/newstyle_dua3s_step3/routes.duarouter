<?xml version="1.0" encoding="UTF-8"?>

<!-- generated on 04/02/14 08:40:43 by SUMO duarouter Version dev-SVN-r16088
<?xml version="1.0" encoding="UTF-8"?>

<configuration xmlns:xsi="http://www.w3.org/2001/XMLSchema-instance" xsi:noNamespaceSchemaLocation="http://sumo-sim.org/xsd/duarouterConfiguration.xsd">

    <input>
        <net-file value="input_net.net.xml"/>
        <alternative-files value="input_alts.rou.alt.xml"/>
        <weight-files value="input_weights.dump.xml"/>
    </input>

    <output>
        <output-file value="routes.rou.xml"/>
    </output>

    <report>
        <xml-validation value="never"/>
        <no-step-log value="true"/>
    </report>

</configuration>
-->

<routes xmlns:xsi="http://www.w3.org/2001/XMLSchema-instance" xsi:noNamespaceSchemaLocation="http://sumo-sim.org/xsd/routes_file.xsd">
<<<<<<< HEAD
    <vehicle id="0" type="0" depart="0.00">
=======
    <vehicle id="0" depart="0.00">
        <route edges="beg beg2left left left2end end"/>
    </vehicle>
    <vehicle id="1" depart="0.00">
        <route edges="beg beg2left left left2end end"/>
    </vehicle>
    <vehicle id="10" depart="0.00">
        <route edges="beg middle end"/>
    </vehicle>
    <vehicle id="11" depart="0.00">
>>>>>>> 51b2672b
        <route edges="beg beg2right right right2end end"/>
    </vehicle>
    <vehicle id="12" depart="0.00">
        <route edges="beg beg2right right right2end end"/>
    </vehicle>
    <vehicle id="13" depart="0.00">
        <route edges="beg middle end"/>
    </vehicle>
    <vehicle id="14" depart="0.00">
        <route edges="beg beg2left left left2end end"/>
    </vehicle>
    <vehicle id="15" depart="0.00">
        <route edges="beg middle end"/>
    </vehicle>
    <vehicle id="16" depart="0.00">
        <route edges="beg beg2right right right2end end"/>
    </vehicle>
    <vehicle id="17" depart="0.00">
        <route edges="beg beg2left left left2end end"/>
    </vehicle>
    <vehicle id="18" depart="0.00">
        <route edges="beg middle end"/>
    </vehicle>
    <vehicle id="19" depart="0.00">
        <route edges="beg beg2left left left2end end"/>
    </vehicle>
    <vehicle id="2" depart="0.00">
        <route edges="beg beg2right right right2end end"/>
    </vehicle>
    <vehicle id="20" depart="0.00">
        <route edges="beg beg2right right right2end end"/>
    </vehicle>
    <vehicle id="21" depart="0.00">
        <route edges="beg beg2right right right2end end"/>
    </vehicle>
    <vehicle id="22" depart="0.00">
        <route edges="beg middle end"/>
    </vehicle>
    <vehicle id="23" depart="0.00">
        <route edges="beg middle end"/>
    </vehicle>
    <vehicle id="24" depart="0.00">
        <route edges="beg beg2left left left2end end"/>
    </vehicle>
    <vehicle id="25" depart="0.00">
        <route edges="beg middle end"/>
    </vehicle>
    <vehicle id="26" depart="0.00">
        <route edges="beg beg2left left left2end end"/>
    </vehicle>
    <vehicle id="27" depart="0.00">
        <route edges="beg middle end"/>
    </vehicle>
    <vehicle id="28" depart="0.00">
        <route edges="beg beg2right right right2end end"/>
    </vehicle>
    <vehicle id="29" depart="0.00">
        <route edges="beg middle end"/>
    </vehicle>
    <vehicle id="3" depart="0.00">
        <route edges="beg beg2right right right2end end"/>
    </vehicle>
    <vehicle id="30" depart="0.00">
        <route edges="beg beg2left left left2end end"/>
    </vehicle>
    <vehicle id="31" depart="0.00">
        <route edges="beg beg2left left left2end end"/>
    </vehicle>
    <vehicle id="32" depart="0.00">
        <route edges="beg beg2left left left2end end"/>
    </vehicle>
    <vehicle id="33" depart="0.00">
        <route edges="beg beg2right right right2end end"/>
    </vehicle>
    <vehicle id="34" depart="0.00">
        <route edges="beg beg2right right right2end end"/>
    </vehicle>
    <vehicle id="35" depart="0.00">
        <route edges="beg middle end"/>
    </vehicle>
    <vehicle id="36" depart="0.00">
        <route edges="beg middle end"/>
    </vehicle>
    <vehicle id="37" depart="0.00">
        <route edges="beg middle end"/>
    </vehicle>
    <vehicle id="38" depart="0.00">
        <route edges="beg beg2left left left2end end"/>
    </vehicle>
    <vehicle id="39" depart="0.00">
        <route edges="beg middle end"/>
    </vehicle>
    <vehicle id="4" depart="0.00">
        <route edges="beg beg2left left left2end end"/>
    </vehicle>
    <vehicle id="40" depart="0.00">
        <route edges="beg middle end"/>
    </vehicle>
    <vehicle id="41" depart="0.00">
        <route edges="beg beg2left left left2end end"/>
    </vehicle>
    <vehicle id="42" depart="0.00">
        <route edges="beg middle end"/>
    </vehicle>
    <vehicle id="43" depart="0.00">
        <route edges="beg middle end"/>
    </vehicle>
    <vehicle id="44" depart="0.00">
        <route edges="beg middle end"/>
    </vehicle>
    <vehicle id="45" depart="0.00">
        <route edges="beg beg2right right right2end end"/>
    </vehicle>
    <vehicle id="46" depart="0.00">
        <route edges="beg beg2left left left2end end"/>
    </vehicle>
    <vehicle id="47" depart="0.00">
        <route edges="beg middle end"/>
    </vehicle>
    <vehicle id="48" depart="0.00">
        <route edges="beg middle end"/>
    </vehicle>
    <vehicle id="49" depart="0.00">
        <route edges="beg middle end"/>
    </vehicle>
    <vehicle id="5" depart="0.00">
        <route edges="beg beg2right right right2end end"/>
    </vehicle>
    <vehicle id="50" depart="0.00">
        <route edges="beg middle end"/>
    </vehicle>
    <vehicle id="51" depart="0.00">
        <route edges="beg beg2left left left2end end"/>
    </vehicle>
    <vehicle id="52" depart="0.00">
        <route edges="beg middle end"/>
    </vehicle>
    <vehicle id="53" depart="0.00">
        <route edges="beg beg2left left left2end end"/>
    </vehicle>
    <vehicle id="54" depart="0.00">
        <route edges="beg beg2left left left2end end"/>
    </vehicle>
    <vehicle id="55" depart="0.00">
        <route edges="beg beg2right right right2end end"/>
    </vehicle>
    <vehicle id="56" depart="0.00">
        <route edges="beg beg2left left left2end end"/>
    </vehicle>
    <vehicle id="57" depart="0.00">
        <route edges="beg beg2left left left2end end"/>
    </vehicle>
    <vehicle id="58" depart="0.00">
        <route edges="beg beg2left left left2end end"/>
    </vehicle>
    <vehicle id="59" depart="0.00">
        <route edges="beg middle end"/>
    </vehicle>
    <vehicle id="6" depart="0.00">
        <route edges="beg beg2right right right2end end"/>
    </vehicle>
    <vehicle id="60" depart="0.00">
        <route edges="beg beg2right right right2end end"/>
    </vehicle>
    <vehicle id="61" depart="0.00">
        <route edges="beg middle end"/>
    </vehicle>
    <vehicle id="62" depart="0.00">
        <route edges="beg beg2left left left2end end"/>
    </vehicle>
    <vehicle id="63" depart="0.00">
        <route edges="beg middle end"/>
    </vehicle>
    <vehicle id="64" depart="0.00">
        <route edges="beg beg2right right right2end end"/>
    </vehicle>
    <vehicle id="65" depart="0.00">
        <route edges="beg middle end"/>
    </vehicle>
    <vehicle id="66" depart="0.00">
        <route edges="beg middle end"/>
    </vehicle>
    <vehicle id="67" depart="0.00">
        <route edges="beg middle end"/>
    </vehicle>
    <vehicle id="68" depart="0.00">
        <route edges="beg beg2right right right2end end"/>
    </vehicle>
    <vehicle id="69" depart="0.00">
        <route edges="beg beg2left left left2end end"/>
    </vehicle>
    <vehicle id="7" depart="0.00">
        <route edges="beg middle end"/>
    </vehicle>
    <vehicle id="70" depart="0.00">
        <route edges="beg middle end"/>
    </vehicle>
    <vehicle id="71" depart="0.00">
        <route edges="beg beg2left left left2end end"/>
    </vehicle>
    <vehicle id="72" depart="0.00">
        <route edges="beg middle end"/>
    </vehicle>
    <vehicle id="73" depart="0.00">
        <route edges="beg beg2right right right2end end"/>
    </vehicle>
    <vehicle id="74" depart="0.00">
        <route edges="beg middle end"/>
    </vehicle>
    <vehicle id="75" depart="0.00">
        <route edges="beg beg2right right right2end end"/>
    </vehicle>
    <vehicle id="76" depart="0.00">
        <route edges="beg middle end"/>
    </vehicle>
    <vehicle id="77" depart="0.00">
        <route edges="beg middle end"/>
    </vehicle>
    <vehicle id="78" depart="0.00">
        <route edges="beg middle end"/>
    </vehicle>
    <vehicle id="79" depart="0.00">
        <route edges="beg middle end"/>
    </vehicle>
    <vehicle id="8" depart="0.00">
        <route edges="beg beg2left left left2end end"/>
    </vehicle>
    <vehicle id="80" depart="0.00">
        <route edges="beg beg2right right right2end end"/>
    </vehicle>
    <vehicle id="81" depart="0.00">
        <route edges="beg middle end"/>
    </vehicle>
    <vehicle id="82" depart="0.00">
        <route edges="beg middle end"/>
    </vehicle>
    <vehicle id="83" depart="0.00">
        <route edges="beg beg2left left left2end end"/>
    </vehicle>
    <vehicle id="84" depart="0.00">
        <route edges="beg beg2right right right2end end"/>
    </vehicle>
    <vehicle id="85" depart="0.00">
        <route edges="beg beg2right right right2end end"/>
    </vehicle>
    <vehicle id="86" depart="0.00">
        <route edges="beg beg2right right right2end end"/>
    </vehicle>
    <vehicle id="87" depart="0.00">
        <route edges="beg beg2right right right2end end"/>
    </vehicle>
    <vehicle id="88" depart="0.00">
        <route edges="beg beg2left left left2end end"/>
    </vehicle>
    <vehicle id="89" depart="0.00">
        <route edges="beg beg2right right right2end end"/>
    </vehicle>
    <vehicle id="9" depart="0.00">
        <route edges="beg beg2right right right2end end"/>
    </vehicle>
    <vehicle id="90" depart="0.00">
        <route edges="beg beg2right right right2end end"/>
    </vehicle>
    <vehicle id="91" depart="0.00">
        <route edges="beg beg2left left left2end end"/>
    </vehicle>
    <vehicle id="92" depart="0.00">
        <route edges="beg middle end"/>
    </vehicle>
    <vehicle id="93" depart="0.00">
        <route edges="beg middle end"/>
    </vehicle>
    <vehicle id="94" depart="0.00">
        <route edges="beg middle end"/>
    </vehicle>
    <vehicle id="95" depart="0.00">
        <route edges="beg beg2left left left2end end"/>
    </vehicle>
    <vehicle id="96" depart="0.00">
        <route edges="beg beg2right right right2end end"/>
    </vehicle>
    <vehicle id="97" depart="0.00">
        <route edges="beg beg2left left left2end end"/>
    </vehicle>
    <vehicle id="98" depart="0.00">
        <route edges="beg beg2right right right2end end"/>
    </vehicle>
    <vehicle id="99" depart="0.00">
        <route edges="beg beg2right right right2end end"/>
    </vehicle>
</routes><|MERGE_RESOLUTION|>--- conflicted
+++ resolved
@@ -24,9 +24,6 @@
 -->
 
 <routes xmlns:xsi="http://www.w3.org/2001/XMLSchema-instance" xsi:noNamespaceSchemaLocation="http://sumo-sim.org/xsd/routes_file.xsd">
-<<<<<<< HEAD
-    <vehicle id="0" type="0" depart="0.00">
-=======
     <vehicle id="0" depart="0.00">
         <route edges="beg beg2left left left2end end"/>
     </vehicle>
@@ -37,7 +34,6 @@
         <route edges="beg middle end"/>
     </vehicle>
     <vehicle id="11" depart="0.00">
->>>>>>> 51b2672b
         <route edges="beg beg2right right right2end end"/>
     </vehicle>
     <vehicle id="12" depart="0.00">
