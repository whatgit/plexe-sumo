--- conflicted
+++ resolved
@@ -50,11 +50,7 @@
 -->
 
 <routes xmlns:xsi="http://www.w3.org/2001/XMLSchema-instance" xsi:noNamespaceSchemaLocation="http://sumo-sim.org/xsd/routes_file.xsd">
-<<<<<<< HEAD
-    <vehicle id="0" type="0" depart="0.00">
-=======
     <vehicle id="0" depart="0.00">
->>>>>>> 51b2672b
         <routeDistribution last="1">
             <route cost="201.35" probability="0.49784109" edges="beg middle end"/>
             <route cost="194.51" probability="0.50215891" edges="beg beg2right right right2end end"/>
