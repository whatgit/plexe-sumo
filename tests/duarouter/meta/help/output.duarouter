<<<<<<< HEAD
SUMO duarouter Version dev-SVN-r15485
=======
SUMO duarouter Version dev-SVN-rUNKNOWN
>>>>>>> 51b2672b
 Copyright (C) 2001-2014 DLR and contributors; http://sumo-sim.org
Shortest path router and DUE computer for the microscopic road traffic
  simulation SUMO.

Usage: duarouter [OPTION]*
Configuration Options:
  -c, --configuration-file FILE    Loads the named config on startup
  --save-configuration FILE        Saves current configuration into FILE
  --save-template FILE             Saves a configuration template (empty) into
                                     FILE
  --save-schema FILE               Saves the configuration schema into FILE
  --save-commented                 Adds comments to saved template,
                                     configuration, or schema

Input Options:
  -n, --net-file FILE              Use FILE as SUMO-network to route on
  -d, --additional-files FILE      Read additional network data (districts, bus
                                     stops) from FILE
  -a, --alternative-files FILE     Read alternatives from FILE
  -f, --flow-files FILE            Read flow-definitions from FILE(s)
  -w, --weight-files FILE          Read network weights from FILE(s)
  --lane-weight-files FILE         Read lane-based network weights from FILE(s)
  -x, --weight-attribute STR       Name of the xml attribute which gives the
                                     edge weight
  --phemlight-path FILE            Determines where to load PHEMlight
                                     definitions from.
  -t, --trip-files FILE            Read trip-definitions from FILE(s)
  -r, --route-files FILE           Read sumo-routes from FILE(s)

Output Options:
  -o, --output-file FILE           Write generated routes to FILE
  --vtype-output FILE              Write used vehicle types into separate FILE
  --exit-times                     Write exit times (weights) for each edge

Processing Options:
  --ignore-errors                  Continue if a route could not be build
  --unsorted-input                 Assume input is unsorted
  --randomize-flows                generate random departure times for flow
                                     input
  --max-alternatives INT           Prune the number of alternatives to INT
  --remove-loops                   Remove loops within the route;
                                     Remove turnarounds at start and end of the
                                     route
  --repair                         Tries to correct a false route
  --weights.interpolate            Interpolate edge weights at interval
                                     boundaries
  --with-taz                       Use origin and destination zones (districts)
                                     for in- and output
  --routing-algorithm STR          Select among routing algorithms ['dijkstra',
                                     'astar']
  --weights.expand                 Expand weights behind the simulation's end
  --gawron.beta FLOAT              Use FLOAT as Gawron's beta
  --gawron.a FLOAT                 Use FLOAT as Gawron's a
  --keep-all-routes                Save routes with near zero probability
  --skip-new-routes                Only reuse routes from input, do not
                                     calculate new ones
  --logit                          Use c-logit model (deprecated in favor of
                                     --route-choice-method logit)
  --route-choice-method STR        Choose a route choice method: gawron, logit,
                                     or lohse
  --logit.beta FLOAT               Use FLOAT as logit's beta
  --logit.gamma FLOAT              Use FLOAT as logit's gamma
  --logit.theta FLOAT              Use FLOAT as logit's theta (negative values
                                     mean auto-estimation)

Defaults Options:
  --departlane STR                 Assigns a default depart lane
  --departpos STR                  Assigns a default depart position
  --departspeed STR                Assigns a default depart speed
  --arrivallane STR                Assigns a default arrival lane
  --arrivalpos STR                 Assigns a default arrival position
  --arrivalspeed STR               Assigns a default arrival speed
  --defaults-override              Defaults will override given values

Time Options:
  -b, --begin TIME                 Defines the begin time;
                                     Previous trips will be discarded
  -e, --end TIME                   Defines the end time;
                                     Later trips will be discarded;
                                     Defaults to the maximum time that SUMO can
                                     represent

Report Options:
  -v, --verbose                    Switches to verbose output
  --print-options                  Prints option values before processing
  -?, --help                       Prints this screen
  -V, --version                    Prints the current version
  -X, --xml-validation STR         Set schema validation scheme of XML inputs
                                     ("never", "auto" or "always")
  --xml-validation.net STR         Set schema validation scheme of SUMO network
                                     inputs ("never", "auto" or "always")
  -W, --no-warnings                Disables output of warnings
  -l, --log FILE                   Writes all messages to FILE (implies
                                     verbose)
  --message-log FILE               Writes all non-error messages to FILE
                                     (implies verbose)
  --error-log FILE                 Writes all warnings and errors to FILE
  --stats-period INT               Defines how often statistics shall be
                                     printed
  --no-step-log                    Disable console output of route parsing step

Random Number Options:
  --random                         Initialises the random number generator with
                                     the current system time
  --seed INT                       Initialises the random number generator with
                                     the given value


Examples:
  duarouter -c <CONFIGURATION>
    run routing with options from file

Report bugs at <http://sumo-sim.org/trac/>.
Get in contact via <sumo-user@lists.sourceforge.net>.<|MERGE_RESOLUTION|>--- conflicted
+++ resolved
@@ -1,8 +1,4 @@
-<<<<<<< HEAD
-SUMO duarouter Version dev-SVN-r15485
-=======
 SUMO duarouter Version dev-SVN-rUNKNOWN
->>>>>>> 51b2672b
  Copyright (C) 2001-2014 DLR and contributors; http://sumo-sim.org
 Shortest path router and DUE computer for the microscopic road traffic
   simulation SUMO.
