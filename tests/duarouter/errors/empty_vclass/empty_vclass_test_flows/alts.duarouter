--- conflicted
+++ resolved
@@ -1,10 +1,6 @@
 <?xml version="1.0" encoding="UTF-8"?>
 
-<<<<<<< HEAD
-<!-- generated on Wed Mar  5 22:45:21 2014 by SUMO duarouter Version dev-SVN-r15830
-=======
 <!-- generated on 03/28/14 12:28:36 by SUMO duarouter Version dev-SVN-rUNKNOWN
->>>>>>> 51b2672b
 <?xml version="1.0" encoding="UTF-8"?>
 
 <configuration xmlns:xsi="http://www.w3.org/2001/XMLSchema-instance" xsi:noNamespaceSchemaLocation="http://sumo-sim.org/xsd/duarouterConfiguration.xsd">
@@ -27,11 +23,7 @@
 -->
 
 <routes xmlns:xsi="http://www.w3.org/2001/XMLSchema-instance" xsi:noNamespaceSchemaLocation="http://sumo-sim.org/xsd/routes_file.xsd">
-<<<<<<< HEAD
-    <vType id="0" vClass="unknown"/>
-=======
     <vType id="0" vClass="ignoring"/>
->>>>>>> 51b2672b
     <vehicle id="0.0" type="0" depart="0.00">
         <routeDistribution last="0">
             <route cost="125.11" probability="1.00000000" edges="absBeg middle end absEnd"/>
