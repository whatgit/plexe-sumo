--- conflicted
+++ resolved
@@ -1,9 +1,5 @@
 <routes xmlns:xsi="http://www.w3.org/2001/XMLSchema-instance" xsi:noNamespaceSchemaLocation="http://sumo-sim.org/xsd/routes_file.xsd">
-<<<<<<< HEAD
-   <vType id="0" accel="2.0" decel="4" sigma="0.9" length="3.5" minGap="2" maxSpeed="70" vClass="lightrail"/>
-=======
    <vType id="0" accel="2.0" decel="4" sigma="0.9" length="3.5" minGap="2" maxSpeed="70" vClass="tram"/>
->>>>>>> 51b2672b
    <vehicle id="0" type="0" depart="0">
       <route edges="beg middle end rend"/>
    </vehicle>
