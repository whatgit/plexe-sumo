<?xml version="1.0" encoding="UTF-8"?>

<<<<<<< HEAD
<!-- generated on Mon Mar  3 14:00:53 2014 by SUMO duarouter Version dev-SVN-r15793
=======
<!-- generated on 03/26/14 12:22:10 by SUMO duarouter Version dev-SVN-rUNKNOWN
>>>>>>> 51b2672b
<?xml version="1.0" encoding="UTF-8"?>

<configuration xmlns:xsi="http://www.w3.org/2001/XMLSchema-instance" xsi:noNamespaceSchemaLocation="http://sumo-sim.org/xsd/duarouterConfiguration.xsd">

    <input>
        <net-file value="input_net.net.xml"/>
        <route-files value="input_routes.rou.xml"/>
    </input>

    <output>
        <output-file value="routes.rou.xml"/>
    </output>

    <report>
        <xml-validation value="never"/>
        <no-step-log value="true"/>
    </report>

</configuration>
-->

<routes xmlns:xsi="http://www.w3.org/2001/XMLSchema-instance" xsi:noNamespaceSchemaLocation="http://sumo-sim.org/xsd/routes_file.xsd">
<<<<<<< HEAD
    <vType id="0" emissionClass="HDV_3_1"/>
=======
    <vType id="0" emissionClass="HBEFA2/HDV_3_1"/>
>>>>>>> 51b2672b
    <vehicle id="0_0" type="0" depart="0.00">
        <routeDistribution last="0">
            <route cost="107.91" probability="1.00000000" edges="beg middle end"/>
        </routeDistribution>
    </vehicle>
</routes><|MERGE_RESOLUTION|>--- conflicted
+++ resolved
@@ -1,10 +1,6 @@
 <?xml version="1.0" encoding="UTF-8"?>
 
-<<<<<<< HEAD
-<!-- generated on Mon Mar  3 14:00:53 2014 by SUMO duarouter Version dev-SVN-r15793
-=======
 <!-- generated on 03/26/14 12:22:10 by SUMO duarouter Version dev-SVN-rUNKNOWN
->>>>>>> 51b2672b
 <?xml version="1.0" encoding="UTF-8"?>
 
 <configuration xmlns:xsi="http://www.w3.org/2001/XMLSchema-instance" xsi:noNamespaceSchemaLocation="http://sumo-sim.org/xsd/duarouterConfiguration.xsd">
@@ -27,11 +23,7 @@
 -->
 
 <routes xmlns:xsi="http://www.w3.org/2001/XMLSchema-instance" xsi:noNamespaceSchemaLocation="http://sumo-sim.org/xsd/routes_file.xsd">
-<<<<<<< HEAD
-    <vType id="0" emissionClass="HDV_3_1"/>
-=======
     <vType id="0" emissionClass="HBEFA2/HDV_3_1"/>
->>>>>>> 51b2672b
     <vehicle id="0_0" type="0" depart="0.00">
         <routeDistribution last="0">
             <route cost="107.91" probability="1.00000000" edges="beg middle end"/>
